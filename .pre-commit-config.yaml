--- conflicted
+++ resolved
@@ -10,20 +10,12 @@
     -   id: debug-statements
     -   id: end-of-file-fixer
 -   repo: https://github.com/asottile/pyupgrade
-<<<<<<< HEAD
     rev: v2.10.0
-=======
-    rev: v2.7.4
->>>>>>> 4344ea36
     hooks:
     -   id: pyupgrade
         args: [--py36-plus]
 -   repo: https://github.com/asottile/reorder_python_imports
-<<<<<<< HEAD
     rev: v2.4.0
-=======
-    rev: v2.3.6
->>>>>>> 4344ea36
     hooks:
     -   id: reorder-python-imports
 -   repo: https://github.com/psf/black
@@ -31,11 +23,7 @@
     hooks:
     -   id: black
 -   repo: https://github.com/asottile/blacken-docs
-<<<<<<< HEAD
     rev: v1.9.2
-=======
-    rev: v1.9.1
->>>>>>> 4344ea36
     hooks:
     -   id: blacken-docs
         additional_dependencies: [black]
