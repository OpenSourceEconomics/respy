--- conflicted
+++ resolved
@@ -10,11 +10,7 @@
     -   id: debug-statements
     -   id: end-of-file-fixer
 -   repo: https://github.com/asottile/pyupgrade
-<<<<<<< HEAD
-    rev: v2.23.1
-=======
     rev: v2.24.0
->>>>>>> b3851cd4
     hooks:
     -   id: pyupgrade
         args: [--py36-plus]
