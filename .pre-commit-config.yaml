--- conflicted
+++ resolved
@@ -6,20 +6,12 @@
     -   id: check-merge-conflict
     -   id: debug-statements
 -   repo: https://github.com/asottile/pyupgrade
-<<<<<<< HEAD
-    rev: v1.24.0
-=======
     rev: v1.25.1
->>>>>>> f4872a1c
     hooks:
     -   id: pyupgrade
         args: [--py36-plus]
 -   repo: https://github.com/asottile/reorder_python_imports
-<<<<<<< HEAD
-    rev: v1.7.0
-=======
     rev: v1.8.0
->>>>>>> f4872a1c
     hooks:
     -   id: reorder-python-imports
 -   repo: https://github.com/python/black
