#!/usr/bin/env python
""" This module contains the functions to plot the results from the model
misspecification exercises.
"""

# standard library
import pickle as pkl

import argparse
import sys
import os

# module-wide variable
ROBUPY_DIR = os.environ['ROBUPY']

# PYTHONPATH
sys.path.insert(0, ROBUPY_DIR + '/development/analyses/robust/_scripts')
sys.path.insert(0, ROBUPY_DIR)

# _scripts
from _auxiliary import float_to_string

# project library
from auxiliary import plot_indifference_curve
from auxiliary import plot_choice_patterns
from auxiliary import get_period_choices

''' Core function
'''


def create():
    """ Create a visual representation of the results from the model
    misspecification exercise.
    """
    # Read results
    rslts = pkl.load(open('rslts/indifference_curve.robupy.pkl', 'rb'))

    # Prepare results for plotting, redo scaling
    levels = sorted(rslts['opt'].keys())
    intercepts = []
    for level in levels:
        intercepts += [rslts['opt'][level][0]]

    # Plot the results from the model misspecification exercise.
    plot_indifference_curve(intercepts, levels)

    # If all detailed information was downloaded, then we can also have a
    # look at the distribution of choices for these economies.
<<<<<<< HEAD
    for level in levels:
        if not os.path.exists('rslts/' + float_to_string(level)):
=======
    for i in range(len(levels)):
        level_fmt = float_to_string(levels[i])
        intercept_fmt = float_to_string(intercepts[i])
        if not os.path.exists('rslts/' + level_fmt + '/' + intercept_fmt):
>>>>>>> 130132f2
            return

    # Create graphs with choice probabilities over time.
    os.chdir('rslts')

    for level in rslts['opt'].keys():

        # Get the optimal value.
        intercept = rslts['opt'][level][0]

        # Step into optimal subdirectory.
        os.chdir(float_to_string(level))
        os.chdir(float_to_string(intercept))

        # Get the choice probabilities
        choices = get_period_choices()

        # Back to level of rslt directory
        os.chdir('../'), os.chdir('../')

        # Create graphs with choice probabilities over time
        plot_choice_patterns(choices, level)

    os.chdir('../')

''' Execution of module as script.
'''


if __name__ == '__main__':

    parser = argparse.ArgumentParser(
        description='Assess implications of model misspecification.',
        formatter_class=argparse.ArgumentDefaultsHelpFormatter)

    create()<|MERGE_RESOLUTION|>--- conflicted
+++ resolved
@@ -47,15 +47,10 @@
 
     # If all detailed information was downloaded, then we can also have a
     # look at the distribution of choices for these economies.
-<<<<<<< HEAD
-    for level in levels:
-        if not os.path.exists('rslts/' + float_to_string(level)):
-=======
     for i in range(len(levels)):
         level_fmt = float_to_string(levels[i])
         intercept_fmt = float_to_string(intercepts[i])
         if not os.path.exists('rslts/' + level_fmt + '/' + intercept_fmt):
->>>>>>> 130132f2
             return
 
     # Create graphs with choice probabilities over time.
