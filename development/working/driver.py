--- conflicted
+++ resolved
@@ -38,7 +38,6 @@
     os.chdir(cwd)
 
 
-<<<<<<< HEAD
 respy_obj = RespyCls('model.respy.ini')
 simulate(respy_obj)
 import numpy as np
@@ -56,12 +55,4 @@
     if is_parallel:
         shutil.copy('logging.respy.sol.log', 'logging.parallel')
 
-    np.testing.assert_equal(base, crit_val)
-=======
-solve.solve(respy_obj)
-
-respy_obj = pkl.load(open('solution.respy.pkl', 'rb'))
-
-np.testing.assert_equal(respy_obj.get_attr('periods_emax')[0, 0], 157671.41881517219)
-
->>>>>>> 35dd0200
+    np.testing.assert_equal(base, crit_val)