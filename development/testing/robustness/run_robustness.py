#!/usr/bin/env python
"""This module just starts numerous estimations on our empirical data.
The goal is to ensure that the code handles it all well. This increases the
robustness of the package as the data is not so well-behaved as simulations.
"""

from development.modules.auxiliary_shared import send_notification
from development.modules.auxiliary_robustness import run_robustness_test
from development.modules.auxiliary_robustness import run_for_hours_sequential
from development.modules.auxiliary_robustness import run_for_hours_parallel
from development.modules.auxiliary_career_decision_data import prepare_dataset
import argparse
import numpy as np
<<<<<<< HEAD
from os.path import exists, join
import os
=======
from pathlib import Path
>>>>>>> 9f2d1cbd
from development.modules.auxiliary_property import cleanup_testing_infrastructure


def run(request, is_compile, is_background, num_procs, keep_dataset):
    cleanup_testing_infrastructure(keep_results=False, keep_dataset=keep_dataset)
    data_path = Path.cwd() / "career_data.respy.dat"
    if not data_path.exists():
        prepare_dataset()
    if request[0] == "investigate":
        is_investigation, is_run = True, False
    elif request[0] == "run":
        is_investigation, is_run = False, True
    else:
        raise NotImplementedError("request in [run, investigate]")

    seed_investigation, hours = None, 0.0
    if is_investigation:
        seed_investigation = int(request[1])
        assert isinstance(seed_investigation, int)
    elif is_run:
        hours = float(request[1])
        assert hours > 0.0

    if is_investigation is True:
        # run a single test with args['seed']
        passed, error_message = run_robustness_test(
            seed_investigation, is_investigation
        )
        if passed is True:
            failed_dict = {}
        else:
            failed_dict = {seed_investigation: error_message}
            print(error_message)
    else:
        # make seed list
        if num_procs == 1:
            initial_seed = np.random.randint(1, 100000)
            failed_dict, num_tests = run_for_hours_sequential(
                initial_seed=initial_seed, hours=hours
            )
            failed_seeds = list(failed_dict.keys())
        else:
            initial_seeds = np.random.randint(1, 100000, size=num_procs)
            failed_dict, num_tests = run_for_hours_parallel(
                initial_seeds=initial_seeds, hours=hours
            )

    failed_seeds = list(failed_dict.keys())

    failed = bool(failed_seeds)
    filepath = "robustness.respy.info"
    with open(filepath, "w") as file:
        file.write("Summary of Failed Robustness Tests")
        file.write("\n\n")
        if failed is True:
            for seed, message in failed_dict.items():
                file.write(str(seed))
                file.write("\n\n")
                file.write(message)
                file.write("\n\n\n\n\n")
        else:
            file.write("All tests passed.")

    if is_investigation is False:
        send_notification(
            "robustness",
            is_failed=failed,
            failed_seeds=failed_seeds,
            hours=hours,
            procs=num_procs,
            num_tests=num_tests,
        )
        cleanup_testing_infrastructure(keep_results=False, keep_dataset=keep_dataset)


if __name__ == "__main__":
    # args = process_command_line_arguments('robustness')
    # run(args)
    parser = argparse.ArgumentParser(description="Run or investigate robustness tests.")

    parser.add_argument(
        "--request",
        action="store",
        dest="request",
        help="task to perform",
        required=True,
        nargs=2,
    )

    parser.add_argument(
        "--background",
        action="store_true",
        dest="is_background",
        default=False,
        help="background process",
    )

    parser.add_argument(
        "--compile",
        action="store_true",
        dest="is_compile",
        default=False,
        help="compile RESPY package",
    )

    parser.add_argument(
        "--procs",
        action="store",
        dest="num_procs",
        default=1,
        type=int,
        help="number of processors",
    )

    parser.add_argument(
        "--keep_dataset",
        action="store_true",
        dest="keep_dataset",
        default=False,
        help="Do not generate dataset if it already exists.",
    )

    args = parser.parse_args()
    request, is_compile = args.request, args.is_compile

    if is_compile:
        raise AssertionError("... probably not working due to reload issues.")

    is_background = args.is_background
    num_procs = args.num_procs
    keep_dataset = args.keep_dataset

    run(request, is_compile, is_background, num_procs, keep_dataset)<|MERGE_RESOLUTION|>--- conflicted
+++ resolved
@@ -11,12 +11,7 @@
 from development.modules.auxiliary_career_decision_data import prepare_dataset
 import argparse
 import numpy as np
-<<<<<<< HEAD
-from os.path import exists, join
-import os
-=======
 from pathlib import Path
->>>>>>> 9f2d1cbd
 from development.modules.auxiliary_property import cleanup_testing_infrastructure
 
 
