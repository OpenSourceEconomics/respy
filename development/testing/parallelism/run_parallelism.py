--- conflicted
+++ resolved
@@ -1,21 +1,15 @@
 #!/usr/bin/env python
 """Module to test the parallel implementations of the model."""
 import argparse
-from datetime import timedelta
-from datetime import datetime
 import numpy as np
 
+from datetime import datetime
+from datetime import timedelta
+from respy import RespyCls
 from respy.python.shared.shared_constants import IS_PARALLELISM_MPI
 from respy.python.shared.shared_constants import IS_PARALLELISM_OMP
-
-<<<<<<< HEAD
-from respy.tests.codes.random_init import generate_random_dict
-=======
+from respy.tests.codes.auxiliary import simulate_observed
 from respy.tests.codes.random_model import generate_random_model
->>>>>>> c209bf39
-from respy.tests.codes.auxiliary import simulate_observed
-
-from respy import RespyCls
 
 
 def run(hours):
