#!/usr/bin/env python
"""Module to test the parallel implementations of the model."""
import argparse
from datetime import timedelta
from datetime import datetime
import numpy as np

from respy.python.shared.shared_constants import IS_PARALLELISM_MPI
from respy.python.shared.shared_constants import IS_PARALLELISM_OMP

<<<<<<< HEAD
from respy.tests.codes.random_init import generate_random_dict
from respy.tests.codes.auxiliary import simulate_observed
=======
from codes.random_model import generate_random_model
from codes.auxiliary import simulate_observed
>>>>>>> b53cceb8

from respy import RespyCls


def run(hours):

    start, timeout = datetime.now(), timedelta(hours=hours)

    count = 0
    while True:
        print("COUNT", count)
        count += 1
        # Generate random initialization file
        constr = {
            "program": {"version": "fortran"},
            "estimation": {"maxfun": np.random.randint(0, 50), "optimizer": "FORT-BOBYQA"}
        }
        params_spec, options_spec = generate_random_model(point_constr=constr)

        base = None
        for is_parallel in [True, False]:

            if is_parallel is False:
                options_spec["program"]["threads"] = 1
                options_spec["program"]["procs"] = 1
            else:
                if IS_PARALLELISM_OMP:
                    options_spec["program"]["threads"] = np.random.randint(2, 5)
                if IS_PARALLELISM_MPI:
                    options_spec["program"]["procs"] = np.random.randint(2, 5)

            respy_obj = RespyCls(params_spec, options_spec)
            respy_obj = simulate_observed(respy_obj)
            _, crit_val = respy_obj.fit()

            if base is None:
                base = crit_val
            np.testing.assert_equal(base, crit_val)

        #  Timeout.
        if timeout < datetime.now() - start:
            break


if __name__ == "__main__":

    parser = argparse.ArgumentParser(description="Run parallelism test.")

    parser.add_argument(
        "--hours",
        action="store",
        dest="hours",
        help="hours to run",
        required=True,
        type=float,
    )

    args = parser.parse_args()
    hours = args.hours

    run(hours)<|MERGE_RESOLUTION|>--- conflicted
+++ resolved
@@ -8,13 +8,8 @@
 from respy.python.shared.shared_constants import IS_PARALLELISM_MPI
 from respy.python.shared.shared_constants import IS_PARALLELISM_OMP
 
-<<<<<<< HEAD
-from respy.tests.codes.random_init import generate_random_dict
-from respy.tests.codes.auxiliary import simulate_observed
-=======
 from codes.random_model import generate_random_model
 from codes.auxiliary import simulate_observed
->>>>>>> b53cceb8
 
 from respy import RespyCls
 
@@ -30,7 +25,10 @@
         # Generate random initialization file
         constr = {
             "program": {"version": "fortran"},
-            "estimation": {"maxfun": np.random.randint(0, 50), "optimizer": "FORT-BOBYQA"}
+            "estimation": {
+                "maxfun": np.random.randint(0, 50),
+                "optimizer": "FORT-BOBYQA",
+            },
         }
         params_spec, options_spec = generate_random_model(point_constr=constr)
 
@@ -42,7 +40,9 @@
                 options_spec["program"]["procs"] = 1
             else:
                 if IS_PARALLELISM_OMP:
-                    options_spec["program"]["threads"] = np.random.randint(2, 5)
+                    options_spec["program"]["threads"] = np.random.randint(
+                        2, 5
+                    )
                 if IS_PARALLELISM_MPI:
                     options_spec["program"]["procs"] = np.random.randint(2, 5)
 
