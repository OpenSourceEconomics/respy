<<<<<<< HEAD
#!/usr/bin/env python
=======
>>>>>>> b53cceb8
""" This script checks the regression tests vault for any unintended changes during
further development and refactoring efforts.
"""
from __future__ import print_function

import argparse
import json
import multiprocessing as mp
import numpy as np
import socket
<<<<<<< HEAD

from development.modules.auxiliary_regression import check_single
from development.modules.auxiliary_regression import create_single
from development.modules.auxiliary_regression import get_chunks
from development.modules.auxiliary_shared import compile_package
from development.modules.auxiliary_shared import send_notification
from functools import partial
from respy.pre_processing.model_processing import write_init_file
from respy.python.shared.shared_constants import DECIMALS
from respy.python.shared.shared_constants import IS_FORTRAN
from respy.python.shared.shared_constants import IS_PARALLELISM_MPI
from respy.python.shared.shared_constants import IS_PARALLELISM_OMP
from respy.python.shared.shared_constants import TEST_RESOURCES_DIR
=======
import pickle

from auxiliary_shared import send_notification
from auxiliary_shared import compile_package

from auxiliary_regression import create_single
from auxiliary_regression import check_single
from auxiliary_regression import get_chunks

from respy.python.shared.shared_constants import TEST_RESOURCES_DIR
from respy.python.shared.shared_constants import DECIMALS
from respy.pre_processing.model_processing import _options_spec_from_attributes, _params_spec_from_attributes
>>>>>>> b53cceb8
from respy.tests.codes.auxiliary import simulate_observed

HOSTNAME = socket.gethostname()


def run(request, is_compile, is_background, is_strict, num_procs):
    """ Run the regression tests.
    """
    if is_compile:
        compile_package(True)

    # We can set up a multiprocessing pool right away.
    mp_pool = mp.Pool(num_procs)

    # The late import is required so a potentially just compiled FORTRAN implementation
    # is recognized. This is important for the creation of the regression vault as we
    # want to include FORTRAN use cases.
    from respy import RespyCls

    # Process command line arguments
    is_creation = False
    is_investigation, is_check = False, False
    num_tests, idx = None, None

    if request[0] == "create":
        is_creation, num_tests = True, int(request[1])
    elif request[0] == "check":
        is_check, num_tests = True, int(request[1])
    elif request[0] == "investigate":
        is_investigation, idx = True, int(request[1])
    else:
        raise AssertionError("request in [create, check. investigate]")
    if num_tests is not None:
        assert num_tests > 0
    if idx is not None:
        assert idx > 0

    if is_investigation:
<<<<<<< HEAD
        fname = TEST_RESOURCES_DIR / "regression_vault.respy.json"
        tests = json.load(open(fname, "r"))

        # TODO: The code that follows has a large overlap with check_single() function.
        #  However, to get a clear failure in the assertion statements. This should be
        #  streamlined in the revised regression test setup.
        init_dict, crit_val = tests[idx]

        # TODO: These are temporary modifications that ensure compatibility over time
        # and will be removed once we update the regression test battery.
        init_dict["EDUCATION"]["lagged"] = []
        for edu_start in init_dict["EDUCATION"]["start"]:
            if edu_start >= 10:
                init_dict["EDUCATION"]["lagged"] += [1.0]
            else:
                init_dict["EDUCATION"]["lagged"] += [0.0]

        init_dict["PROGRAM"]["threads"] = 1
        if IS_PARALLELISM_OMP and init_dict["PROGRAM"]["version"] == "FORTRAN":
            init_dict["PROGRAM"]["threads"] = np.random.randint(1, 5)

        # During development it is useful that we can only run the PYTHON versions of
        # the program.
        msg = " ... skipped as required version of package not available"
        if init_dict["PROGRAM"]["version"] == "FORTRAN" and not IS_FORTRAN:
            print(msg)
            return None
        if init_dict["PROGRAM"]["procs"] > 1 and not IS_PARALLELISM_MPI:
            print(msg)
            return None
        if init_dict["PROGRAM"]["threads"] > 1 and not IS_PARALLELISM_OMP:
            print(msg)
            return None

        write_init_file(init_dict)
        respy_obj = RespyCls("test.respy.ini")
=======
        fname = TEST_RESOURCES_DIR / "regression_vault.pickle"
        with open(fname, 'rb') as p:
            tests = pickle.load(p)

        attr, crit_val = tests[idx]
        params_spec = _params_spec_from_attributes(attr)
        options_spec = _options_spec_from_attributes(attr)

        respy_obj = RespyCls(params_spec, options_spec)
>>>>>>> b53cceb8

        simulate_observed(respy_obj)

        result = respy_obj.fit()[1]
        np.testing.assert_almost_equal(result, crit_val, decimal=DECIMALS)

    if is_creation:
        # We maintain the separate execution in the case of a single processor for
        # debugging purposes. The error messages are generally much more informative.
        if num_procs == 1:
            tests = []
            for idx in range(num_tests):
                tests += [create_single(idx)]
        else:
            tests = mp_pool.map(create_single, range(num_tests))

        with open(TEST_RESOURCES_DIR / "regression_vault.pickle", "wb") as p:
            pickle.dump(tests, p)
        return

    if is_check:
<<<<<<< HEAD
        fname = TEST_RESOURCES_DIR / "regression_vault.respy.json"
        tests = json.load(open(fname, "r"))
=======
        fname = TEST_RESOURCES_DIR / "regression_vault.pickle"
        with open(fname, 'rb') as p:
            tests = pickle.load(p)
>>>>>>> b53cceb8

        run_single = partial(check_single, tests)
        indices = list(range(num_tests))

        # We maintain the separate execution in the case of a single processor for
        # debugging purposes. The error messages are generally much more informative.
        if num_procs == 1:
            ret = []
            for index in indices:
                ret += [run_single(index)]
                # We need an early termination if a strict test run is requested.
                if is_strict and (False in ret):
                    break
        else:
            ret = []
            for chunk in get_chunks(indices, num_procs):
                ret += mp_pool.map(run_single, chunk)
                # We need an early termination if a strict test run is requested. So we
                # check whether there are any failures in the last batch.
                if is_strict and (False in ret):
                    break

        # This allows to call this test from another script, that runs other tests as
        # well.
        idx_failures = [i for i, x in enumerate(ret) if x not in [True, None]]
        is_failure = False in ret

        if len(idx_failures) > 0:
            is_failure = True

        if not is_background:
            send_notification(
                "regression", is_failed=is_failure, idx_failures=idx_failures
            )

        return not is_failure


if __name__ == "__main__":

    parser = argparse.ArgumentParser(
        description="Create or check regression vault"
    )

    parser.add_argument(
        "--request",
        action="store",
        dest="request",
        help="task to perform",
        required=True,
        nargs=2,
    )

    parser.add_argument(
        "--background",
        action="store_true",
        dest="is_background",
        default=False,
        help="background process",
    )

    parser.add_argument(
        "--compile",
        action="store_true",
        dest="is_compile",
        default=False,
        help="compile RESPY package",
    )

    parser.add_argument(
        "--strict",
        action="store_true",
        dest="is_strict",
        default=False,
        help="immediate termination if failure",
    )

    parser.add_argument(
        "--procs",
        action="store",
        dest="num_procs",
        default=1,
        type=int,
        help="number of processors",
    )

    args = parser.parse_args()
    request, is_compile = args.request, args.is_compile

    if is_compile:
        raise AssertionError(
            "... probably not working at this point due to reload issues."
        )

    is_background = args.is_background
    is_strict = args.is_strict
    num_procs = args.num_procs

    run(request, is_compile, is_background, is_strict, num_procs)<|MERGE_RESOLUTION|>--- conflicted
+++ resolved
@@ -1,32 +1,12 @@
-<<<<<<< HEAD
-#!/usr/bin/env python
-=======
->>>>>>> b53cceb8
 """ This script checks the regression tests vault for any unintended changes during
 further development and refactoring efforts.
 """
 from __future__ import print_function
 
 import argparse
-import json
 import multiprocessing as mp
 import numpy as np
 import socket
-<<<<<<< HEAD
-
-from development.modules.auxiliary_regression import check_single
-from development.modules.auxiliary_regression import create_single
-from development.modules.auxiliary_regression import get_chunks
-from development.modules.auxiliary_shared import compile_package
-from development.modules.auxiliary_shared import send_notification
-from functools import partial
-from respy.pre_processing.model_processing import write_init_file
-from respy.python.shared.shared_constants import DECIMALS
-from respy.python.shared.shared_constants import IS_FORTRAN
-from respy.python.shared.shared_constants import IS_PARALLELISM_MPI
-from respy.python.shared.shared_constants import IS_PARALLELISM_OMP
-from respy.python.shared.shared_constants import TEST_RESOURCES_DIR
-=======
 import pickle
 
 from auxiliary_shared import send_notification
@@ -36,10 +16,14 @@
 from auxiliary_regression import check_single
 from auxiliary_regression import get_chunks
 
+from functools import partial
+
 from respy.python.shared.shared_constants import TEST_RESOURCES_DIR
 from respy.python.shared.shared_constants import DECIMALS
-from respy.pre_processing.model_processing import _options_spec_from_attributes, _params_spec_from_attributes
->>>>>>> b53cceb8
+from respy.pre_processing.model_processing import (
+    _options_spec_from_attributes,
+    _params_spec_from_attributes,
+)
 from respy.tests.codes.auxiliary import simulate_observed
 
 HOSTNAME = socket.gethostname()
@@ -78,46 +62,8 @@
         assert idx > 0
 
     if is_investigation:
-<<<<<<< HEAD
-        fname = TEST_RESOURCES_DIR / "regression_vault.respy.json"
-        tests = json.load(open(fname, "r"))
-
-        # TODO: The code that follows has a large overlap with check_single() function.
-        #  However, to get a clear failure in the assertion statements. This should be
-        #  streamlined in the revised regression test setup.
-        init_dict, crit_val = tests[idx]
-
-        # TODO: These are temporary modifications that ensure compatibility over time
-        # and will be removed once we update the regression test battery.
-        init_dict["EDUCATION"]["lagged"] = []
-        for edu_start in init_dict["EDUCATION"]["start"]:
-            if edu_start >= 10:
-                init_dict["EDUCATION"]["lagged"] += [1.0]
-            else:
-                init_dict["EDUCATION"]["lagged"] += [0.0]
-
-        init_dict["PROGRAM"]["threads"] = 1
-        if IS_PARALLELISM_OMP and init_dict["PROGRAM"]["version"] == "FORTRAN":
-            init_dict["PROGRAM"]["threads"] = np.random.randint(1, 5)
-
-        # During development it is useful that we can only run the PYTHON versions of
-        # the program.
-        msg = " ... skipped as required version of package not available"
-        if init_dict["PROGRAM"]["version"] == "FORTRAN" and not IS_FORTRAN:
-            print(msg)
-            return None
-        if init_dict["PROGRAM"]["procs"] > 1 and not IS_PARALLELISM_MPI:
-            print(msg)
-            return None
-        if init_dict["PROGRAM"]["threads"] > 1 and not IS_PARALLELISM_OMP:
-            print(msg)
-            return None
-
-        write_init_file(init_dict)
-        respy_obj = RespyCls("test.respy.ini")
-=======
         fname = TEST_RESOURCES_DIR / "regression_vault.pickle"
-        with open(fname, 'rb') as p:
+        with open(fname, "rb") as p:
             tests = pickle.load(p)
 
         attr, crit_val = tests[idx]
@@ -125,7 +71,6 @@
         options_spec = _options_spec_from_attributes(attr)
 
         respy_obj = RespyCls(params_spec, options_spec)
->>>>>>> b53cceb8
 
         simulate_observed(respy_obj)
 
@@ -147,14 +92,9 @@
         return
 
     if is_check:
-<<<<<<< HEAD
-        fname = TEST_RESOURCES_DIR / "regression_vault.respy.json"
-        tests = json.load(open(fname, "r"))
-=======
         fname = TEST_RESOURCES_DIR / "regression_vault.pickle"
-        with open(fname, 'rb') as p:
+        with open(fname, "rb") as p:
             tests = pickle.load(p)
->>>>>>> b53cceb8
 
         run_single = partial(check_single, tests)
         indices = list(range(num_tests))
