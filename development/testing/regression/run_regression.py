""" This script checks the regression tests vault for any unintended changes during
further development and refactoring efforts.
"""
from __future__ import print_function

from functools import partial

import multiprocessing as mp
import numpy as np
import argparse
import socket
import pickle

from development.modules.auxiliary_shared import send_notification
from development.modules.auxiliary_shared import compile_package

from development.modules.auxiliary_regression import create_single
from development.modules.auxiliary_regression import check_single
from development.modules.auxiliary_regression import get_chunks

from respy.python.shared.shared_constants import TEST_RESOURCES_DIR
from respy.python.shared.shared_constants import DECIMALS
from respy.pre_processing.model_processing import _options_spec_from_attributes, _params_spec_from_attributes
from respy.tests.codes.auxiliary import simulate_observed

HOSTNAME = socket.gethostname()

from respy.python.shared.shared_constants import IS_PARALLELISM_MPI
from respy.python.shared.shared_constants import IS_PARALLELISM_OMP
from respy.python.shared.shared_constants import IS_FORTRAN


def run(request, is_compile, is_background, is_strict, num_procs):
    """ Run the regression tests.
    """
    if is_compile:
        compile_package(True)

    # We can set up a multiprocessing pool right away.
    mp_pool = mp.Pool(num_procs)

    # The late import is required so a potentially just compiled FORTRAN implementation
    # is recognized. This is important for the creation of the regression vault as we
    # want to include FORTRAN use cases.
    from respy import RespyCls

    # Process command line arguments
    is_creation = False
    is_investigation, is_check = False, False
    num_tests, idx = None, None

    if request[0] == "create":
        is_creation, num_tests = True, int(request[1])
    elif request[0] == "check":
        is_check, num_tests = True, int(request[1])
    elif request[0] == "investigate":
        is_investigation, idx = True, int(request[1])
    else:
        raise AssertionError("request in [create, check. investigate]")
    if num_tests is not None:
        assert num_tests > 0
    if idx is not None:
        assert idx > 0

    if is_investigation:
<<<<<<< HEAD
        fname = TEST_RESOURCES_DIR / "regression_vault.respy.json"
        tests = json.load(open(fname, "r"))

        # TODO: The code that follows has a large overlap with check_single() function.
        #  However, to get a clear failure in the assertion statements. This should be
        #  streamlined in the revised regression test setup.
        init_dict, crit_val = tests[idx]

        # TODO: These are temporary modifications that ensure compatibility over time
        # and will be removed once we update the regression test battery.
        init_dict["EDUCATION"]["lagged"] = []
        for edu_start in init_dict["EDUCATION"]["start"]:
            if edu_start >= 10:
                init_dict["EDUCATION"]["lagged"] += [1.0]
            else:
                init_dict["EDUCATION"]["lagged"] += [0.0]

        init_dict["PROGRAM"]["threads"] = 1
        if IS_PARALLELISM_OMP and init_dict["PROGRAM"]["version"] == "FORTRAN":
            init_dict["PROGRAM"]["threads"] = np.random.randint(1, 5)

        # During development it is useful that we can only run the PYTHON versions of
        # the program.
        msg = " ... skipped as required version of package not available"
        if init_dict["PROGRAM"]["version"] == "FORTRAN" and not IS_FORTRAN:
            print(msg)
            return None
        if init_dict["PROGRAM"]["procs"] > 1 and not IS_PARALLELISM_MPI:
            print(msg)
            return None
        if init_dict["PROGRAM"]["threads"] > 1 and not IS_PARALLELISM_OMP:
            print(msg)
            return None

        write_init_file(init_dict)
        respy_obj = RespyCls("test.respy.ini")
=======
        fname = TEST_RESOURCES_DIR / "regression_vault.pickle"
        with open(fname, 'rb') as p:
            tests = pickle.load(p)

        attr, crit_val = tests[idx]
        params_spec = _params_spec_from_attributes(attr)
        options_spec = _options_spec_from_attributes(attr)

        respy_obj = RespyCls(params_spec, options_spec)
>>>>>>> b53cceb8

        simulate_observed(respy_obj)

        result = respy_obj.fit()[1]
        np.testing.assert_almost_equal(result, crit_val, decimal=DECIMALS)

    if is_creation:
        # We maintain the separate execution in the case of a single processor for
        # debugging purposes. The error messages are generally much more informative.
        if num_procs == 1:
            tests = []
            for idx in range(num_tests):
                tests += [create_single(idx)]
        else:
            tests = mp_pool.map(create_single, range(num_tests))

        with open(TEST_RESOURCES_DIR / "regression_vault.pickle", "wb") as p:
            pickle.dump(tests, p)
        return

    if is_check:
<<<<<<< HEAD
        fname = TEST_RESOURCES_DIR / "regression_vault.respy.json"
        tests = json.load(open(fname, "r"))
=======
        fname = TEST_RESOURCES_DIR / "regression_vault.pickle"
        with open(fname, 'rb') as p:
            tests = pickle.load(p)
>>>>>>> b53cceb8

        run_single = partial(check_single, tests)
        indices = list(range(num_tests))

        # We maintain the separate execution in the case of a single processor for
        # debugging purposes. The error messages are generally much more informative.
        if num_procs == 1:
            ret = []
            for index in indices:
                ret += [run_single(index)]
                # We need an early termination if a strict test run is requested.
                if is_strict and (False in ret):
                    break
        else:
            ret = []
            for chunk in get_chunks(indices, num_procs):
                ret += mp_pool.map(run_single, chunk)
                # We need an early termination if a strict test run is requested. So we
                # check whether there are any failures in the last batch.
                if is_strict and (False in ret):
                    break

        # This allows to call this test from another script, that runs other tests as
        # well.
        idx_failures = [i for i, x in enumerate(ret) if x not in [True, None]]
        is_failure = False in ret

        if len(idx_failures) > 0:
            is_failure = True

        if not is_background:
            send_notification(
                "regression", is_failed=is_failure, idx_failures=idx_failures
            )

        return not is_failure


if __name__ == "__main__":

    parser = argparse.ArgumentParser(description="Create or check regression vault")

    parser.add_argument(
        "--request",
        action="store",
        dest="request",
        help="task to perform",
        required=True,
        nargs=2,
    )

    parser.add_argument(
        "--background",
        action="store_true",
        dest="is_background",
        default=False,
        help="background process",
    )

    parser.add_argument(
        "--compile",
        action="store_true",
        dest="is_compile",
        default=False,
        help="compile RESPY package",
    )

    parser.add_argument(
        "--strict",
        action="store_true",
        dest="is_strict",
        default=False,
        help="immediate termination if failure",
    )

    parser.add_argument(
        "--procs",
        action="store",
        dest="num_procs",
        default=1,
        type=int,
        help="number of processors",
    )

    args = parser.parse_args()
    request, is_compile = args.request, args.is_compile

    if is_compile:
        raise AssertionError(
            "... probably not working at this point due to reload issues."
        )

    is_background = args.is_background
    is_strict = args.is_strict
    num_procs = args.num_procs

    run(request, is_compile, is_background, is_strict, num_procs)<|MERGE_RESOLUTION|>--- conflicted
+++ resolved
@@ -63,44 +63,6 @@
         assert idx > 0
 
     if is_investigation:
-<<<<<<< HEAD
-        fname = TEST_RESOURCES_DIR / "regression_vault.respy.json"
-        tests = json.load(open(fname, "r"))
-
-        # TODO: The code that follows has a large overlap with check_single() function.
-        #  However, to get a clear failure in the assertion statements. This should be
-        #  streamlined in the revised regression test setup.
-        init_dict, crit_val = tests[idx]
-
-        # TODO: These are temporary modifications that ensure compatibility over time
-        # and will be removed once we update the regression test battery.
-        init_dict["EDUCATION"]["lagged"] = []
-        for edu_start in init_dict["EDUCATION"]["start"]:
-            if edu_start >= 10:
-                init_dict["EDUCATION"]["lagged"] += [1.0]
-            else:
-                init_dict["EDUCATION"]["lagged"] += [0.0]
-
-        init_dict["PROGRAM"]["threads"] = 1
-        if IS_PARALLELISM_OMP and init_dict["PROGRAM"]["version"] == "FORTRAN":
-            init_dict["PROGRAM"]["threads"] = np.random.randint(1, 5)
-
-        # During development it is useful that we can only run the PYTHON versions of
-        # the program.
-        msg = " ... skipped as required version of package not available"
-        if init_dict["PROGRAM"]["version"] == "FORTRAN" and not IS_FORTRAN:
-            print(msg)
-            return None
-        if init_dict["PROGRAM"]["procs"] > 1 and not IS_PARALLELISM_MPI:
-            print(msg)
-            return None
-        if init_dict["PROGRAM"]["threads"] > 1 and not IS_PARALLELISM_OMP:
-            print(msg)
-            return None
-
-        write_init_file(init_dict)
-        respy_obj = RespyCls("test.respy.ini")
-=======
         fname = TEST_RESOURCES_DIR / "regression_vault.pickle"
         with open(fname, 'rb') as p:
             tests = pickle.load(p)
@@ -110,7 +72,6 @@
         options_spec = _options_spec_from_attributes(attr)
 
         respy_obj = RespyCls(params_spec, options_spec)
->>>>>>> b53cceb8
 
         simulate_observed(respy_obj)
 
@@ -132,14 +93,9 @@
         return
 
     if is_check:
-<<<<<<< HEAD
-        fname = TEST_RESOURCES_DIR / "regression_vault.respy.json"
-        tests = json.load(open(fname, "r"))
-=======
         fname = TEST_RESOURCES_DIR / "regression_vault.pickle"
         with open(fname, 'rb') as p:
             tests = pickle.load(p)
->>>>>>> b53cceb8
 
         run_single = partial(check_single, tests)
         indices = list(range(num_tests))
