--- conflicted
+++ resolved
@@ -6,17 +6,6 @@
 import multiprocessing as mp
 import numpy as np
 import socket
-<<<<<<< HEAD
-import json
-
-from development.modules.auxiliary_shared import send_notification
-from development.modules.auxiliary_shared import compile_package
-
-from development.modules.auxiliary_regression import create_single
-from development.modules.auxiliary_regression import check_single
-from development.modules.auxiliary_regression import get_chunks
-
-=======
 import pickle
 from development.modules.auxiliary_shared import send_notification
 from development.modules.auxiliary_shared import compile_package
@@ -24,7 +13,6 @@
 from development.modules.auxiliary_regression import check_single
 from development.modules.auxiliary_regression import get_chunks
 from functools import partial
->>>>>>> c209bf39
 from respy.python.shared.shared_constants import TEST_RESOURCES_DIR
 from respy.python.shared.shared_constants import DECIMALS
 from respy.pre_processing.model_processing import (
@@ -35,10 +23,6 @@
 
 
 HOSTNAME = socket.gethostname()
-
-from respy.python.shared.shared_constants import IS_PARALLELISM_MPI
-from respy.python.shared.shared_constants import IS_PARALLELISM_OMP
-from respy.python.shared.shared_constants import IS_FORTRAN
 
 
 def run(request, is_compile, is_background, is_strict, num_procs):
@@ -74,44 +58,6 @@
         assert idx > 0
 
     if is_investigation:
-<<<<<<< HEAD
-        fname = TEST_RESOURCES_DIR / "regression_vault.respy.json"
-        tests = json.load(open(fname, "r"))
-
-        # TODO: The code that follows has a large overlap with check_single() function.
-        #  However, to get a clear failure in the assertion statements. This should be
-        #  streamlined in the revised regression test setup.
-        init_dict, crit_val = tests[idx]
-
-        # TODO: These are temporary modifications that ensure compatibility over time
-        # and will be removed once we update the regression test battery.
-        init_dict["EDUCATION"]["lagged"] = []
-        for edu_start in init_dict["EDUCATION"]["start"]:
-            if edu_start >= 10:
-                init_dict["EDUCATION"]["lagged"] += [1.0]
-            else:
-                init_dict["EDUCATION"]["lagged"] += [0.0]
-
-        init_dict["PROGRAM"]["threads"] = 1
-        if IS_PARALLELISM_OMP and init_dict["PROGRAM"]["version"] == "FORTRAN":
-            init_dict["PROGRAM"]["threads"] = np.random.randint(1, 5)
-
-        # During development it is useful that we can only run the PYTHON versions of
-        # the program.
-        msg = " ... skipped as required version of package not available"
-        if init_dict["PROGRAM"]["version"] == "FORTRAN" and not IS_FORTRAN:
-            print(msg)
-            return None
-        if init_dict["PROGRAM"]["procs"] > 1 and not IS_PARALLELISM_MPI:
-            print(msg)
-            return None
-        if init_dict["PROGRAM"]["threads"] > 1 and not IS_PARALLELISM_OMP:
-            print(msg)
-            return None
-
-        write_init_file(init_dict)
-        respy_obj = RespyCls("test.respy.ini")
-=======
         fname = TEST_RESOURCES_DIR / "regression_vault.pickle"
         with open(fname, "rb") as p:
             tests = pickle.load(p)
@@ -121,7 +67,6 @@
         options_spec = _options_spec_from_attributes(attr)
 
         respy_obj = RespyCls(params_spec, options_spec)
->>>>>>> c209bf39
 
         simulate_observed(respy_obj)
 
@@ -143,14 +88,9 @@
         return
 
     if is_check:
-<<<<<<< HEAD
-        fname = TEST_RESOURCES_DIR / "regression_vault.respy.json"
-        tests = json.load(open(fname, "r"))
-=======
         fname = TEST_RESOURCES_DIR / "regression_vault.pickle"
         with open(fname, "rb") as p:
             tests = pickle.load(p)
->>>>>>> c209bf39
 
         run_single = partial(check_single, tests)
         indices = list(range(num_tests))
