import os
import subprocess
from pathlib import Path

from setuptools import find_packages
from setuptools import setup
from setuptools.command.build_py import build_py
from setuptools.command.develop import develop


class CustomDevelopCommand(develop):
    """Customized setuptools install command - prints a friendly greeting."""

    def run(self):
        """ Overwriting the existing command.
        """
        os.chdir("respy")

        subprocess.run(["python", "waf", "distclean"])
        subprocess.run(["python", "waf", "configure", "build", "-j", "1", "-vvv"])

        os.chdir("../")

        develop.run(self)


class CustomBuildCommand(build_py):
    """Customized setuptools install command - prints a friendly greeting."""

    def run(self):
        """ Overwriting the existing command.
        """
        os.chdir("respy")

        subprocess.run(["python", "waf", "distclean"])
        subprocess.run(["python", "waf", "configure", "build", "-j", "1", "-vvv"])

        os.chdir("../")

        build_py.run(self)


DESCRIPTION = (
    "respy is a Python package for the simulation and estimation of a prototypical "
    "finite-horizon dynamic discrete choice model."
)
README = Path("README.rst").read_text()
PROJECT_URLS = {
    "Bug Tracker": "https://github.com/OpenSourceEconomics/respy/issues",
    "Documentation": "https://respy.readthedocs.io/en/latest",
    "Source Code": "https://github.com/OpenSourceEconomics/respy",
}


<<<<<<< HEAD
setup(
    name="respy",
    version="1.2.0",
    description=DESCRIPTION,
    long_description=DESCRIPTION + "\n\n" + README,
    long_description_content_type="text/x-rst",
    author="Philipp Eisenhauer",
    author_email="eisenhauer@policy-lab.org",
    python_requires=">=3.6.0",
    url="https://respy.readthedocs.io/en/latest/",
    project_urls=PROJECT_URLS,
    packages=find_packages(),
    package_data={
        "respy": [
            "fortran/bin/*",
            "fortran/*.so",
            "fortran/lib/*.*",
            "fortran/include/*.*",
            "tests/resources/*",
            ".config",
            "pre_processing/base_spec.csv",
        ]
    },
    license="MIT",
    keywords=["Economics", " Dynamic Discrete Choice Model"],
    classifiers=[
        "Intended Audience :: Science/Research",
        "License :: OSI Approved :: MIT License",
        "Operating System :: OS Independent",
        "Programming Language :: Python :: 3.6",
        "Programming Language :: Python :: 3.7",
    ],
    install_requires=[
        "numba>=0.43",
        "pandas>=0.24",
        "scipy>=0.19",
        "statsmodels>=0.9",
        "pytest>=4.0",
        "pyaml",
    ],
    cmdclass={"build_py": CustomBuildCommand, "develop": CustomDevelopCommand},
    platforms="any",
    include_package_data=True,
    zip_safe=False,
)
=======
def setup_package():
    """First steps towards a reliable build process."""
    metadata = dict(
        name="respy",
        packages=find_packages(),
        package_data={
            "respy": [
                "fortran/bin/*",
                "fortran/*.so",
                "fortran/lib/*.*",
                "fortran/include/*.*",
                "tests/resources/*",
                ".config",
                "pre_processing/base_spec.csv",
            ]
        },
        version="1.2.0",
        description=DESCRIPTION,
        author="Philipp Eisenhauer",
        author_email="eisenhauer@policy-lab.org",
        url="https://respy.readthedocs.io/en/latest/",
        project_urls=PROJECT_URLS,
        license="MIT",
        keywords=["Economics", " Dynamic Discrete Choice Model"],
        classifiers=[
            "Intended Audience :: Science/Research",
            "License :: OSI Approved :: MIT License",
            "Operating System :: OS Independent",
            "Programming Language :: Python :: 3.6",
            "Programming Language :: Python :: 3.7",
        ],
        install_requires=[
            "numba>=0.43",
            "pandas>=0.24",
            "scipy>=0.19",
            "pytest>=4.0",
            "pyaml",
        ],
        cmdclass={"build_py": CustomBuildCommand, "develop": CustomDevelopCommand},
        platforms="any",
        include_package_data=True,
        zip_safe=False,
    )

    setup(**metadata)


if __name__ == "__main__":
    setup_package()
>>>>>>> bbe4e8ec
<|MERGE_RESOLUTION|>--- conflicted
+++ resolved
@@ -52,7 +52,6 @@
 }
 
 
-<<<<<<< HEAD
 setup(
     name="respy",
     version="1.2.0",
@@ -89,7 +88,6 @@
         "numba>=0.43",
         "pandas>=0.24",
         "scipy>=0.19",
-        "statsmodels>=0.9",
         "pytest>=4.0",
         "pyaml",
     ],
@@ -97,55 +95,4 @@
     platforms="any",
     include_package_data=True,
     zip_safe=False,
-)
-=======
-def setup_package():
-    """First steps towards a reliable build process."""
-    metadata = dict(
-        name="respy",
-        packages=find_packages(),
-        package_data={
-            "respy": [
-                "fortran/bin/*",
-                "fortran/*.so",
-                "fortran/lib/*.*",
-                "fortran/include/*.*",
-                "tests/resources/*",
-                ".config",
-                "pre_processing/base_spec.csv",
-            ]
-        },
-        version="1.2.0",
-        description=DESCRIPTION,
-        author="Philipp Eisenhauer",
-        author_email="eisenhauer@policy-lab.org",
-        url="https://respy.readthedocs.io/en/latest/",
-        project_urls=PROJECT_URLS,
-        license="MIT",
-        keywords=["Economics", " Dynamic Discrete Choice Model"],
-        classifiers=[
-            "Intended Audience :: Science/Research",
-            "License :: OSI Approved :: MIT License",
-            "Operating System :: OS Independent",
-            "Programming Language :: Python :: 3.6",
-            "Programming Language :: Python :: 3.7",
-        ],
-        install_requires=[
-            "numba>=0.43",
-            "pandas>=0.24",
-            "scipy>=0.19",
-            "pytest>=4.0",
-            "pyaml",
-        ],
-        cmdclass={"build_py": CustomBuildCommand, "develop": CustomDevelopCommand},
-        platforms="any",
-        include_package_data=True,
-        zip_safe=False,
-    )
-
-    setup(**metadata)
-
-
-if __name__ == "__main__":
-    setup_package()
->>>>>>> bbe4e8ec
+)