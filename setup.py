"""The general package information for respy."""
from pathlib import Path

from setuptools import find_packages
from setuptools import setup


DESCRIPTION = (
    "respy is a Python package for the simulation and estimation of a prototypical "
    "finite-horizon dynamic discrete choice model."
)
EMAIL = "respy.9b46528f81292a712fa4855ff362f40f.show-sender@streams.zulipchat.com"
README = Path("README.rst").read_text()
PROJECT_URLS = {
    "Bug Tracker": "https://github.com/OpenSourceEconomics/respy/issues",
    "Documentation": "https://respy.readthedocs.io/en/latest",
    "Source Code": "https://github.com/OpenSourceEconomics/respy",
}


setup(
    name="respy",
    version="2.0.0dev2",
    description=DESCRIPTION,
    long_description=DESCRIPTION + "\n\n" + README,
    long_description_content_type="text/x-rst",
    author="The respy Development Team",
<<<<<<< HEAD
    author_email=(
        "respy.9b46528f81292a712fa4855ff362f40f.show-sender@streams.zulipchat.com"
    ),
=======
    author_email=EMAIL,
>>>>>>> bc555d0a
    python_requires=">=3.6.0",
    url="https://respy.readthedocs.io/en/latest/",
    project_urls=PROJECT_URLS,
    packages=find_packages() + ["development.testing"],
    license="MIT",
    keywords=["Economics", " Discrete Choice Dynamic Programming Model"],
    classifiers=[
        "Intended Audience :: Science/Research",
        "License :: OSI Approved :: MIT License",
        "Operating System :: OS Independent",
        "Programming Language :: Python :: 3.6",
        "Programming Language :: Python :: 3.7",
    ],
    platforms="any",
    package_data={
        "respy": [
            "tests/resources/*.csv",
            "tests/resources/*.pickle",
            "tests/resources/*.yaml",
            "tox.ini",
        ]
    },
    include_package_data=True,
    zip_safe=False,
)<|MERGE_RESOLUTION|>--- conflicted
+++ resolved
@@ -25,13 +25,7 @@
     long_description=DESCRIPTION + "\n\n" + README,
     long_description_content_type="text/x-rst",
     author="The respy Development Team",
-<<<<<<< HEAD
-    author_email=(
-        "respy.9b46528f81292a712fa4855ff362f40f.show-sender@streams.zulipchat.com"
-    ),
-=======
     author_email=EMAIL,
->>>>>>> bc555d0a
     python_requires=">=3.6.0",
     url="https://respy.readthedocs.io/en/latest/",
     project_urls=PROJECT_URLS,
