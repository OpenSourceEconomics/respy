--- conflicted
+++ resolved
@@ -55,18 +55,4 @@
       then
           codecov
           echo 'send coverage statistic'
-<<<<<<< HEAD
-      fi
-
-notifications:
-
-  slack:
-    rooms:
-      - oseconomics:NwY0nlxNsQh1WTEs7Y1acukS
-    on_success: change # default: always
-    on_failure: always # default: always
-
-  email: false
-=======
-      fi
->>>>>>> 9f2d1cbd
+      fi