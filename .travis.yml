language: python
python:
<<<<<<< HEAD
#  - 2.7
#  - 3.3
#  - 3.4
  - 3.5

addons:
  apt:
    packages: &common_packages
      - gfortran
      - libatlas-dev
      - libatlas-base-dev
      - libcr-dev 
      - mpich2 
      - mpich2-doc

bundler_args: --retry 3

=======
- 2.7
- 3.3
- 3.4
- 3.5
addons:
  apt:
    packages:
    - gfortran
    - libatlas-dev
    - libatlas-base-dev
bundler_args: "--retry 3"
>>>>>>> 365cb825
install:
- travis_retry travis_wait pip install -r requirements.txt
- pip install codecov
- pip install tox
script:
<<<<<<< HEAD
#  - travis_wait tox -e py27 -v
#  - travis_wait tox -e py34 -v
#  - travis_wait tox -e py35 -v
  - python tools/travis_run.py

after_success:
  - codecov

notifications:
  slack: policy-lab:LkWqVb15dNvdLjMQOyacTXy6
  email: false
=======
- travis_wait tox -e py27 -v
- travis_wait tox -e py34 -v
- travis_wait tox -e py35 -v
- python tools/travis_run.py
after_success:
  - codecov

deploy:
  provider: pypi
  user: peisenha
  password:
    secure: BGqFERRexO106h1cghvrGUYu/0VVptXg6aW0CJHd5C+Al8FJzpfWV/db24vt60qV+5sLWh5YmEv2sOuWSiXk4x2I+meXyy931/S4Nvxrxi+tWJNMKinva922sEHW9LcHWj67/buYbvnHoH1CCMpsdNcEcBX/5YKJ2mQifFn2iJYgQvUtZjuwD8YKmfGqNjXBgEgDaTr7Y1/0SannrmEZ7wxvOCL8CAkLvVMcR/Lo3hlSHo8EZ5vo3G4byt3JVWD3NOnaaWhmtUQa3ZDjnqctiEj34IvZ+HgYAwiDBbSSWmVv2oeuRVq3ax06Jx5iyUqoa98CscLSrAeDlzSzc/4T0VXRDixbHJyOmfkqvfYkHmWaqYEkp9y/xB4DxD5tw086CPmIFCgnsr4fxnOIs6796wUeOAGqq260uhgvJLJOOrecOZPg6jglXCzTFWRodmG/uxSztS6CRcmwcxXA94E07RSQ0NspPKOWgBaLULZL9wQcSViZRLUssRAA2HUa6SgVRKxnX6TfRayDsYIFeBk1oYQQuKijT8lubTXhETZewX2c6REypFnIsAoJFONG5SxqKEmH/hcOCXj8MA5ejq7eoFI7DhYaxU74jU3WfdYhl/W86atQKup1HrjIWqXpQ50R7lTr1ij6EyWoOQN8FWMI/AZhlTwujsu7A+GVq78VxyM=
  on:
    tags: true
    repo: restudToolbox/package

notifications:
  slack: policy-lab:LkWqVb15dNvdLjMQOyacTXy6
>>>>>>> 365cb825
<|MERGE_RESOLUTION|>--- conflicted
+++ resolved
@@ -1,6 +1,5 @@
 language: python
 python:
-<<<<<<< HEAD
 #  - 2.7
 #  - 3.3
 #  - 3.4
@@ -18,25 +17,11 @@
 
 bundler_args: --retry 3
 
-=======
-- 2.7
-- 3.3
-- 3.4
-- 3.5
-addons:
-  apt:
-    packages:
-    - gfortran
-    - libatlas-dev
-    - libatlas-base-dev
-bundler_args: "--retry 3"
->>>>>>> 365cb825
 install:
 - travis_retry travis_wait pip install -r requirements.txt
 - pip install codecov
 - pip install tox
 script:
-<<<<<<< HEAD
 #  - travis_wait tox -e py27 -v
 #  - travis_wait tox -e py34 -v
 #  - travis_wait tox -e py35 -v
@@ -47,24 +32,4 @@
 
 notifications:
   slack: policy-lab:LkWqVb15dNvdLjMQOyacTXy6
-  email: false
-=======
-- travis_wait tox -e py27 -v
-- travis_wait tox -e py34 -v
-- travis_wait tox -e py35 -v
-- python tools/travis_run.py
-after_success:
-  - codecov
-
-deploy:
-  provider: pypi
-  user: peisenha
-  password:
-    secure: BGqFERRexO106h1cghvrGUYu/0VVptXg6aW0CJHd5C+Al8FJzpfWV/db24vt60qV+5sLWh5YmEv2sOuWSiXk4x2I+meXyy931/S4Nvxrxi+tWJNMKinva922sEHW9LcHWj67/buYbvnHoH1CCMpsdNcEcBX/5YKJ2mQifFn2iJYgQvUtZjuwD8YKmfGqNjXBgEgDaTr7Y1/0SannrmEZ7wxvOCL8CAkLvVMcR/Lo3hlSHo8EZ5vo3G4byt3JVWD3NOnaaWhmtUQa3ZDjnqctiEj34IvZ+HgYAwiDBbSSWmVv2oeuRVq3ax06Jx5iyUqoa98CscLSrAeDlzSzc/4T0VXRDixbHJyOmfkqvfYkHmWaqYEkp9y/xB4DxD5tw086CPmIFCgnsr4fxnOIs6796wUeOAGqq260uhgvJLJOOrecOZPg6jglXCzTFWRodmG/uxSztS6CRcmwcxXA94E07RSQ0NspPKOWgBaLULZL9wQcSViZRLUssRAA2HUa6SgVRKxnX6TfRayDsYIFeBk1oYQQuKijT8lubTXhETZewX2c6REypFnIsAoJFONG5SxqKEmH/hcOCXj8MA5ejq7eoFI7DhYaxU74jU3WfdYhl/W86atQKup1HrjIWqXpQ50R7lTr1ij6EyWoOQN8FWMI/AZhlTwujsu7A+GVq78VxyM=
-  on:
-    tags: true
-    repo: restudToolbox/package
-
-notifications:
-  slack: policy-lab:LkWqVb15dNvdLjMQOyacTXy6
->>>>>>> 365cb825
+  email: false