pr: none

jobs:
- job:
  displayName: Linux
  pool:
    vmImage: "ubuntu-16.04"
  strategy:
    matrix:
      Python36:
        python.version: "3.6"
      Python37:
        python.version: "3.7"

  steps:
  - bash: echo "##vso[task.prependpath]$CONDA/bin"
    displayName: Add conda to PATH.

  - bash: conda update conda --yes --quiet
    displayName: Update conda.

  - bash: conda create --yes --quiet --name respy python=$PYTHON_VERSION tox-conda -c conda-forge
    displayName: Create Anaconda environment.

  - bash: |
      source activate respy
      tox

- job:
  displayName: Windows
  pool:
    vmImage: "windows-2019"
  strategy:
    matrix:
      Python36:
        python.version: "3.6"
      Python37:
        python.version: "3.7"

  steps:
  - powershell: Write-Host "##vso[task.prependpath]$env:CONDA\Scripts"
    displayName: Add conda to PATH.

<<<<<<< HEAD
  - powershell: conda update conda --yes --quiet
    displayName: Update conda.

  - powershell: conda create --yes --quiet --name respy python=$env:PYTHON_VERSION numpy mkl tox-conda -c defaults -c conda-forge
    displayName: Create Anaconda environment.
=======
  - powershell: conda create --yes --quiet --name respy python=$env:PYTHON_VERSION tox-conda numpy mkl -c defaults -c conda-forge
    displayName: Create Anaconda environment
>>>>>>> bca30a3b

  - script: |
      call activate respy
      tox -e pytest

# - job:
#   displayName: MacOS
#   pool:
#     vmImage: "macOS-10.13"
#   strategy:
#     matrix:
#       Python36:
#         python.version: "3.6"
#       Python37:
#         python.version: "3.7"

#   steps:
#   - bash: echo "##vso[task.prependpath]$CONDA/bin"
#     displayName: Add conda to PATH.

#   # On Hosted macOS, the agent user doesn't have ownership of Miniconda's installation
#   # directory. We need to take ownership if we want to update conda or install packages
#   # globally.
#   - bash: sudo chown -R $USER $CONDA
#     displayName: Take ownership of conda installation

#   - bash: conda update conda --yes --quiet
#     displayName: Update conda.

#   - bash: conda info -a

#   - bash: conda install --yes -c defaults -c numba -c janosg -c conda-forge python=$PYTHON_VERSION numpy>=1.16.4 codecov estimagic=0.0.7 numba>=0.43 pandas>=0.24 scipy>=1.2.1 pyaml pytest pytest-cov
#     displayName: Install Anaconda environment.

#   - bash: conda list

#   - bash: pytest<|MERGE_RESOLUTION|>--- conflicted
+++ resolved
@@ -41,50 +41,40 @@
   - powershell: Write-Host "##vso[task.prependpath]$env:CONDA\Scripts"
     displayName: Add conda to PATH.
 
-<<<<<<< HEAD
   - powershell: conda update conda --yes --quiet
     displayName: Update conda.
 
   - powershell: conda create --yes --quiet --name respy python=$env:PYTHON_VERSION numpy mkl tox-conda -c defaults -c conda-forge
     displayName: Create Anaconda environment.
-=======
-  - powershell: conda create --yes --quiet --name respy python=$env:PYTHON_VERSION tox-conda numpy mkl -c defaults -c conda-forge
-    displayName: Create Anaconda environment
->>>>>>> bca30a3b
 
   - script: |
       call activate respy
       tox -e pytest
 
-# - job:
-#   displayName: MacOS
-#   pool:
-#     vmImage: "macOS-10.13"
-#   strategy:
-#     matrix:
-#       Python36:
-#         python.version: "3.6"
-#       Python37:
-#         python.version: "3.7"
+- job:
+  displayName: MacOS
+  pool:
+    vmImage: "macOS-10.13"
+  strategy:
+    matrix:
+      Python36:
+        python.version: "3.6"
+      Python37:
+        python.version: "3.7"
 
-#   steps:
-#   - bash: echo "##vso[task.prependpath]$CONDA/bin"
-#     displayName: Add conda to PATH.
+  steps:
+  - bash: echo "##vso[task.prependpath]$CONDA/bin"
+    displayName: Add conda to PATH
 
-#   # On Hosted macOS, the agent user doesn't have ownership of Miniconda's installation
-#   # directory. We need to take ownership if we want to update conda or install packages
-#   # globally.
-#   - bash: sudo chown -R $USER $CONDA
-#     displayName: Take ownership of conda installation
+  # On Hosted macOS, the agent user doesn't have ownership of Miniconda's installation
+  # directory. We need to take ownership if we want to update conda or install packages
+  # globally.
+  - bash: sudo chown -R $USER $CONDA
+    displayName: Take ownership of conda installation
 
-#   - bash: conda update conda --yes --quiet
-#     displayName: Update conda.
+  - bash: conda create --yes --quiet --name respy python=$PYTHON_VERSION tox-conda -c conda-forge
+    displayName: Create Anaconda environment
 
-#   - bash: conda info -a
-
-#   - bash: conda install --yes -c defaults -c numba -c janosg -c conda-forge python=$PYTHON_VERSION numpy>=1.16.4 codecov estimagic=0.0.7 numba>=0.43 pandas>=0.24 scipy>=1.2.1 pyaml pytest pytest-cov
-#     displayName: Install Anaconda environment.
-
-#   - bash: conda list
-
-#   - bash: pytest+  - bash: |
+      source activate respy
+      tox -e pytest