name: respy
channels:
  - defaults
<<<<<<< HEAD
dependencies:
  - python=3.6
  - pandas=0.20
  - numba=0.42
  - numpy
  - scipy=0.19
  - statsmodels=0.8.0
  - pip:
    - pytest
    - pytest-cov
    - codecov
=======
  - numba
dependencies:
  - python=3.6
  - pandas=0.24
  - numba=0.43
  - numpy
  - scipy=0.19
  - statsmodels=0.9
  - pip:
    - pytest
    - pytest-cov
    - pytest-pythonpath
    - codecov
    - PyYAML
>>>>>>> b53cceb8
<|MERGE_RESOLUTION|>--- conflicted
+++ resolved
@@ -1,31 +1,16 @@
 name: respy
 channels:
   - defaults
-<<<<<<< HEAD
-dependencies:
-  - python=3.6
-  - pandas=0.20
-  - numba=0.42
-  - numpy
-  - scipy=0.19
-  - statsmodels=0.8.0
-  - pip:
-    - pytest
-    - pytest-cov
-    - codecov
-=======
   - numba
 dependencies:
   - python=3.6
   - pandas=0.24
   - numba=0.43
   - numpy
-  - scipy=0.19
+  - scipy>=0.19
   - statsmodels=0.9
   - pip:
     - pytest
     - pytest-cov
-    - pytest-pythonpath
     - codecov
-    - PyYAML
->>>>>>> b53cceb8
+    - pyaml