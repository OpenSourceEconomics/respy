name: respy
channels:
  - defaults
  - numba
dependencies:
  - python=3.6
  - pip=19.0.3
  - pandas=0.24
  - numba=0.43
  - numpy
  - scipy=1.2.1
  - statsmodels=0.9.0
  - pip:
    - codecov
    - doc8
    - pytest
    - pytest-cov
<<<<<<< HEAD
=======
    - pytest-xdist
>>>>>>> 77e0c959
    - pyaml
    - restructuredtext_lint
    - sphinx-autobuild
    - sphinx_rtd_theme
    - tox-conda<|MERGE_RESOLUTION|>--- conflicted
+++ resolved
@@ -15,10 +15,7 @@
     - doc8
     - pytest
     - pytest-cov
-<<<<<<< HEAD
-=======
     - pytest-xdist
->>>>>>> 77e0c959
     - pyaml
     - restructuredtext_lint
     - sphinx-autobuild
