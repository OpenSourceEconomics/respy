Theses
======

Here is a list of Master's theses submitted by students of economics from the University
of Bonn.

----

<<<<<<< HEAD
Mensinger, T. (2020). On the Use of Surrogate Models in Structural Microeconometrics

    The thesis applies the ideas of surrogate modeling to the human capital model by Keane and
    Wolpin (1994) to facilitate the application of uncertainty propagation and sensitivity analysis.
    The analysis demonstrates that surrogate models do not outperform a brute force approach when
    propagating the model's parametric uncertainty to selected quantities of interest to
    economists. However, surrogate models are essential to also conduct a subsequent sensitivity
    analysis and machine learning methods are useful to calibrate a surrogate to high precision.

Contact: `@timmens <https://github.com/timmens>`_
=======
Maokomatanda, L. (2020). Sensitivity Analysis for Structural Microeconomic Models using Shapley Values

    The parametric uncertainties in the analysis of structural microeconometric models are
    ubiquitous. However, sensitivity analysis is rare and particularly challenging in this
    setting due to many correlated parameters. Shapely values with their foundation in game theory
    appear particularly suited in this case. This thesis computes the Shapely values for the
    estimated model parameters in Keane and Wolpin (1994) to assess their relative quantitative
    importance for the model's counterfactual predictions.

Contact: `@lindamaok899 <https://github.com/lindamaok899>`_
>>>>>>> 6f3351c4

----

Gehlen, A. (2020). Simulation-Based Estimation of Discrete Choice Dynamic Life-Cycle
Models.

    The thesis revisits the models by Keane and Wolpin (1994, 1997) to explore Method of
    Simulated Moments (MSM) estimation as an alternative to the Simulated Maximum
    Likelihood (SML) approach used by the authors. The thesis discusses the various
    calibration choices needed to construct an appropriate MSM criterion function for
    estimation, as well as the challenges that come with optimization of the criterion.
    The analysis demonstrates that the MSM can be effectively employed for model
    estimation but simultaneously shows that results are very sensitive to calibration
    choices.

Contact: `@amageh <https://github.com/amageh>`_

----

Suchy, R. (2020). Robust Human Capital Investment.

    The thesis enriches the treatment of uncertainty in discrete choice dynamic
    programming models applied to human capital investment decisions. It extends the
    Keane and Wolpin (1997) life cycle model by a deliberate account of ambiguity.
    Individuals fear model misspecification and seek robust decision rules that work
    well over a whole range of models about their economic environment. The
    literature on robust optimization informs the implementation of a robust value
    function iteration procedure that induces robust policies. The resulting robust
    human capital model is calibrated to a sample of young men from the National
    Longitudinal Survey. The empirical validation of the model testifies its
    capability to appropriately match behavioral patterns in the data, to predict
    occupational choice decisions, and to improve the out-of-sample fit compared to
    a risk-only model. It carries novel implications for the ex-ante evaluation of
    educational policies. In case of a tuition subsidy, predictions from a
    misspecified risk-only model may embellish their efficacy. Given a particular
    tuition subsidy, a targeted intervention that reduces the level of ambiguity may
    increase the demand for education.

Contact: `@rafaelsuchy <https://github.com/rafaelsuchy>`_

----

Stenzel, T. (2020). Uncertainty Quantification for an Eckstein-Keane-Wolpin model with
correlated input parameters.

    The thesis analyzes the uncertainty of the effect of a 500 USD subsidy on annual
    tuition costs for higher education on the average years of education caused by the
    parametric uncertainty in the model of occupational choice by Keane and Wolpin
    (1994). This model output is called a quantity of interest (QoI). The uncertainty
    quantification (UQ) has two stages. The first stage is an uncertainty analysis, and
    the second stage is a quantitative global sensitivity analysis (GSA). The
    uncertainty analysis finds that the tuition subsidy has a mean effect of an increase
    of 1.5 years and a standard deviation of 0.1 years in education. For the qualitative
    GSA, I develop redesigned Elementary Effects based on Ge and Menendez (2017) for a
    model with correlated input parameters. Based on these Elementary Effects, I compute
    multiple aggregate statistics to quantify the impact of the uncertainty in one
    parameter on uncertainty in the QoI. However, the analysis does not lead to clear
    results as there is no consensus about how to interpret the aggregate statistics in
    this context - even for uncorrelated parameters.


Contact: `@tostenzel <https://github.com/tostenzel>`_

----

Massner, P. (2019). Modeling Wage Uncertainty in Dynamic Life-cycle Models.

    The thesis sheds light on the validity of the modeling assumptions of wage
    uncertainty in dynamic life-cycle models of human capital investment. Since the
    pioneering work of Keane and Wolpin (1997), a majority of studies in this field
    followed the approach of assuming serially independent productivity shocks to wages.
    In the case of Keane and Wolpin (1997), the independence assumption indeed
    simplifies the numerical solution of the model compared to more complex
    specifications, such as serial correlation. However, the assumption of i.i.d.
    productivity shocks seems to be quite narrow in light of findings of the
    reduced-form literature stream on wage dynamics.

Contact: `@PatriziaMassner <https://github.com/PatriziaMassner>`_

----

Raabe, T. (2019). A unified estimation framework for some discrete choice dynamic
programming models.

    The thesis lays the foundation for **respy** to become a general framework for the
    estimation of discrete choice dynamic programming models in labor economics. It
    showcases the ability to represent Keane and Wolpin (1994), Keane and Wolpin (1997),
    and Keane and Wolpin (2000) within a single implementation.

Contact: `@tobiasraabe <https://github.com/tobiasraabe>`_<|MERGE_RESOLUTION|>--- conflicted
+++ resolved
@@ -6,8 +6,20 @@
 
 ----
 
-<<<<<<< HEAD
-Mensinger, T. (2020). On the Use of Surrogate Models in Structural Microeconometrics
+Maokomatanda, L. (2020). Sensitivity Analysis for Structural Microeconomic Models using Shapley Values.
+
+    The parametric uncertainties in the analysis of structural microeconometric models are
+    ubiquitous. However, sensitivity analysis is rare and particularly challenging in this
+    setting due to many correlated parameters. Shapely values with their foundation in game theory
+    appear particularly suited in this case. This thesis computes the Shapely values for the
+    estimated model parameters in Keane and Wolpin (1994) to assess their relative quantitative
+    importance for the model's counterfactual predictions.
+
+Contact: `@lindamaok899 <https://github.com/lindamaok899>`_
+
+---
+
+Mensinger, T. (2020). On the Use of Surrogate Models in Structural Microeconometrics.
 
     The thesis applies the ideas of surrogate modeling to the human capital model by Keane and
     Wolpin (1994) to facilitate the application of uncertainty propagation and sensitivity analysis.
@@ -17,18 +29,6 @@
     analysis and machine learning methods are useful to calibrate a surrogate to high precision.
 
 Contact: `@timmens <https://github.com/timmens>`_
-=======
-Maokomatanda, L. (2020). Sensitivity Analysis for Structural Microeconomic Models using Shapley Values
-
-    The parametric uncertainties in the analysis of structural microeconometric models are
-    ubiquitous. However, sensitivity analysis is rare and particularly challenging in this
-    setting due to many correlated parameters. Shapely values with their foundation in game theory
-    appear particularly suited in this case. This thesis computes the Shapely values for the
-    estimated model parameters in Keane and Wolpin (1994) to assess their relative quantitative
-    importance for the model's counterfactual predictions.
-
-Contact: `@lindamaok899 <https://github.com/lindamaok899>`_
->>>>>>> 6f3351c4
 
 ----
 
