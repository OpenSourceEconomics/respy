--- conflicted
+++ resolved
@@ -1,12 +1,10 @@
 Theses
 ======
 
-Here is a list of Master's theses submitted by students of economics from the University
-of Bonn.
+Here is a list of Master's theses submitted by students of economics from the University of Bonn.
 
 ----
 
-<<<<<<< HEAD
 Maokomatanda, L. (2020). Sensitivity Analysis for Structural Microeconomic Models using Shapley Values.
 
     The parametric uncertainties in the analysis of structural microeconometric models are
@@ -28,17 +26,6 @@
     propagating the model's parametric uncertainty to selected quantities of interest to
     economists. However, surrogate models are essential to also conduct a subsequent sensitivity
     analysis and machine learning methods are useful to calibrate a surrogate to high precision.
-=======
-Mensinger, T. (2020). On the Use of Surrogate Models in Structural Microeconometrics
-
-    The thesis applies the ideas of surrogate modeling to the human capital model by
-    Keane and Wolpin (1994) to facilitate the application of uncertainty propagation
-    and sensitivity analysis. The analysis demonstrates that surrogate models do not
-    outperform a brute force approach when propagating the model's parametric
-    uncertainty to selected quantities of interest to economists. However, surrogate
-    models are essential to also conduct a subsequent sensitivity analysis and machine
-    learning methods are useful to calibrate a surrogate to high precision.
->>>>>>> 12665df6
 
 Contact: `@timmens <https://github.com/timmens>`_
 
