{
 "cells": [
  {
   "cell_type": "markdown",
   "metadata": {},
   "source": [
    "# Tutorial\n",
    "\n",
    "We now illustrate the basic capabilities of the ``respy`` package in a simple tutorial. The tutorial covers the following topics:\n",
    "\n",
    "1. [How to specify a model - parameters and options.](#How-to-specify-a-model---parameters-and-options.)\n",
    "2. [How to solve a model.](#How-to-solve-a-model.)\n",
    "3. [How to simulate a data set.](#How-to-simulate-a-data-set.)\n",
    "4. [How to estimate model parameters.](#How-to-estimate-model-parameters.)\n",
    "\n",
    "After the [installation](installation.rst), the convention is to import ``respy`` as follows to get access to all exposed functions."
   ]
  },
  {
   "cell_type": "code",
   "execution_count": 1,
   "metadata": {},
   "outputs": [],
   "source": [
    "import respy as rp"
   ]
  },
  {
   "cell_type": "markdown",
   "metadata": {},
   "source": [
    "## How to specify a model - parameters and options.\n",
    "\n",
    "In order to define a model, ``respy`` relies on two objects - parameters and options. The difference between the two is that parameters are affected by the optimization whereas options stay the same. Here, only some parameters and options are explained. For a complete overview on parameters and options, visit the section [model specification](../software/model-specification.rst).\n",
    "\n",
    "As an example, we turn to the first model of Keane and Wolpin (1994). The following function returns the parameters and options and the original dataset used by the authors. Passing ``with_data=False`` prevents the function to return a data set."
   ]
  },
  {
   "cell_type": "code",
   "execution_count": 2,
   "metadata": {},
   "outputs": [],
   "source": [
    "params, options = rp.get_example_model(\"kw_94_one\", with_data=False)"
   ]
  },
  {
   "cell_type": "markdown",
   "metadata": {},
   "source": [
    "As said before, options are everything not affected by the optimization. The value under ``options[\"n_periods\"]`` defines the number of periods in the model meaning the available time frame in which individual can make their decisions.\n",
    "\n",
<<<<<<< HEAD
    "Choices which are available to individuals within the model are specified under ``options[\"choices\"]``. An empty dictionary as a value signals that this choice relies on default values generated inside of ``respy`` or does not need information at all. Under ``\"edu\"`` we can see which options are available for each choice.\n",
    "\n",
    "- ``\"max\"`` defines the maximum amount of experience which can be accumulated by individuals using this choice.\n",
    "- ``\"start\"`` is a list and contains different initial experience levels of this choice. Here, individuals start with 10 years of experience.\n",
    "- ``\"lagged\"`` defines the share of individual with this choice and initial experience level having ``\"edu\"`` as the initial lagged choice when entering the model.\n",
    "- ``\"share\"`` influences the probability of being a particular type.\n",
    "\n",
=======
>>>>>>> f4872a1c
    "The rest of the options includes seeds, numbers of draws to simulate the flow utilities in each period and other model parameters. Furthermore, there is a lot of logic hidden from the user to offer a comprehensible starting point. For a deeper understanding of the mechanics, the user is refered to the section [model specfication](../software/model-specification.rst)."
   ]
  },
  {
   "cell_type": "code",
   "execution_count": 3,
   "metadata": {},
   "outputs": [
    {
     "data": {
      "text/plain": [
       "{'estimation_draws': 200,\n",
       " 'estimation_seed': 500,\n",
       " 'estimation_tau': 500,\n",
       " 'interpolation_points': -1,\n",
       " 'n_periods': 40,\n",
       " 'simulation_agents': 1000,\n",
       " 'simulation_seed': 132,\n",
       " 'solution_draws': 500,\n",
       " 'solution_seed': 1,\n",
       " 'core_state_space_filters': [\"period > 0 and exp_{i} == period and lagged_choice_1 != '{i}'\",\n",
       "  \"period > 0 and exp_a + exp_b + exp_edu == period and lagged_choice_1 == '{j}'\",\n",
       "  \"period > 0 and lagged_choice_1 == 'edu' and exp_edu == 0\",\n",
       "  \"lagged_choice_1 == '{k}' and exp_{k} == 0\",\n",
       "  \"period == 0 and lagged_choice_1 == '{k}'\"],\n",
       " 'covariates': {'constant': '1',\n",
       "  'exp_a_square': 'exp_a ** 2',\n",
       "  'exp_b_square': 'exp_b ** 2',\n",
       "  'at_least_twelve_exp_edu': 'exp_edu >= 12',\n",
       "  'not_edu_last_period': \"lagged_choice_1 != 'edu'\",\n",
       "  'edu_ten': 'exp_edu == 10'}}"
      ]
     },
     "execution_count": 3,
     "metadata": {},
     "output_type": "execute_result"
    }
   ],
   "source": [
    "options"
   ]
  },
  {
   "cell_type": "markdown",
   "metadata": {},
   "source": [
    "The parameter specification includes all parameters of the model which are affected by the optimization routine and some more."
   ]
  },
  {
   "cell_type": "code",
   "execution_count": 4,
   "metadata": {},
   "outputs": [
    {
     "data": {
      "text/html": [
       "<div>\n",
       "<style scoped>\n",
       "    .dataframe tbody tr th:only-of-type {\n",
       "        vertical-align: middle;\n",
       "    }\n",
       "\n",
       "    .dataframe tbody tr th {\n",
       "        vertical-align: top;\n",
       "    }\n",
       "\n",
       "    .dataframe thead th {\n",
       "        text-align: right;\n",
       "    }\n",
       "</style>\n",
       "<table border=\"1\" class=\"dataframe\">\n",
       "  <thead>\n",
       "    <tr style=\"text-align: right;\">\n",
       "      <th></th>\n",
       "      <th></th>\n",
       "      <th>value</th>\n",
       "      <th>comment</th>\n",
       "    </tr>\n",
       "    <tr>\n",
       "      <th>category</th>\n",
       "      <th>name</th>\n",
       "      <th></th>\n",
       "      <th></th>\n",
       "    </tr>\n",
       "  </thead>\n",
       "  <tbody>\n",
       "    <tr>\n",
       "      <th>delta</th>\n",
       "      <th>delta</th>\n",
       "      <td>0.9500</td>\n",
       "      <td>discount factor</td>\n",
       "    </tr>\n",
       "    <tr>\n",
       "      <th rowspan=\"6\" valign=\"top\">wage_a</th>\n",
       "      <th>constant</th>\n",
       "      <td>9.2100</td>\n",
       "      <td>log of rental price</td>\n",
       "    </tr>\n",
       "    <tr>\n",
       "      <th>exp_edu</th>\n",
       "      <td>0.0380</td>\n",
       "      <td>return to an additional year of schooling</td>\n",
       "    </tr>\n",
       "    <tr>\n",
       "      <th>exp_a</th>\n",
       "      <td>0.0330</td>\n",
       "      <td>return to same sector experience</td>\n",
       "    </tr>\n",
       "    <tr>\n",
       "      <th>exp_a_square</th>\n",
       "      <td>-0.0005</td>\n",
       "      <td>return to same sector, quadratic experience</td>\n",
       "    </tr>\n",
       "    <tr>\n",
       "      <th>exp_b</th>\n",
       "      <td>0.0000</td>\n",
       "      <td>return to other sector experience</td>\n",
       "    </tr>\n",
       "    <tr>\n",
       "      <th>exp_b_square</th>\n",
       "      <td>0.0000</td>\n",
       "      <td>return to other sector, quadratic experience</td>\n",
       "    </tr>\n",
       "    <tr>\n",
       "      <th rowspan=\"6\" valign=\"top\">wage_b</th>\n",
       "      <th>constant</th>\n",
<<<<<<< HEAD
       "      <td>9.210</td>\n",
       "      <td>NaN</td>\n",
       "      <td>NaN</td>\n",
       "      <td>log of rental price if the base skill endowmen...</td>\n",
=======
       "      <td>8.4800</td>\n",
       "      <td>log of rental price</td>\n",
>>>>>>> f4872a1c
       "    </tr>\n",
       "    <tr>\n",
       "      <th>exp_edu</th>\n",
       "      <td>0.0700</td>\n",
       "      <td>return to an additional year of schooling</td>\n",
       "    </tr>\n",
       "    <tr>\n",
       "      <th>exp_b</th>\n",
       "      <td>0.0670</td>\n",
       "      <td>return to same sector experience</td>\n",
       "    </tr>\n",
       "    <tr>\n",
       "      <th>exp_b_square</th>\n",
       "      <td>-0.0010</td>\n",
       "      <td>return to same sector, quadratic experience</td>\n",
       "    </tr>\n",
       "    <tr>\n",
       "      <th>exp_a</th>\n",
       "      <td>0.0220</td>\n",
       "      <td>return to other sector experience</td>\n",
       "    </tr>\n",
       "    <tr>\n",
       "      <th>exp_a_square</th>\n",
       "      <td>-0.0005</td>\n",
       "      <td>return to other sector, quadratic experience</td>\n",
       "    </tr>\n",
       "    <tr>\n",
       "      <th rowspan=\"3\" valign=\"top\">nonpec_edu</th>\n",
       "      <th>constant</th>\n",
       "      <td>0.0000</td>\n",
       "      <td>constant reward for choosing education</td>\n",
       "    </tr>\n",
       "    <tr>\n",
       "      <th>at_least_twelve_exp_edu</th>\n",
       "      <td>0.0000</td>\n",
       "      <td>reward for going to college (tuition, etc.)</td>\n",
       "    </tr>\n",
       "    <tr>\n",
       "      <th>not_edu_last_period</th>\n",
       "      <td>-4000.0000</td>\n",
       "      <td>reward for going back to school</td>\n",
       "    </tr>\n",
       "    <tr>\n",
       "      <th>nonpec_home</th>\n",
       "      <th>constant</th>\n",
       "      <td>17750.0000</td>\n",
       "      <td>constant reward of non-market alternative</td>\n",
       "    </tr>\n",
       "    <tr>\n",
       "      <th rowspan=\"10\" valign=\"top\">shocks_sdcorr</th>\n",
       "      <th>sd_a</th>\n",
       "      <td>0.2000</td>\n",
       "      <td>Element 1,1 of standard-deviation/correlation ...</td>\n",
       "    </tr>\n",
       "    <tr>\n",
       "      <th>sd_b</th>\n",
       "      <td>0.2500</td>\n",
       "      <td>Element 2,2 of standard-deviation/correlation ...</td>\n",
       "    </tr>\n",
       "    <tr>\n",
       "      <th>sd_edu</th>\n",
       "      <td>1500.0000</td>\n",
       "      <td>Element 3,3 of standard-deviation/correlation ...</td>\n",
       "    </tr>\n",
       "    <tr>\n",
       "      <th>sd_home</th>\n",
       "      <td>1500.0000</td>\n",
       "      <td>Element 4,4 of standard-deviation/correlation ...</td>\n",
       "    </tr>\n",
       "    <tr>\n",
       "      <th>corr_b_a</th>\n",
       "      <td>0.0000</td>\n",
       "      <td>Element 2,1 of standard-deviation/correlation ...</td>\n",
       "    </tr>\n",
       "    <tr>\n",
       "      <th>corr_edu_a</th>\n",
       "      <td>0.0000</td>\n",
       "      <td>Element 3,1 of standard-deviation/correlation ...</td>\n",
       "    </tr>\n",
       "    <tr>\n",
       "      <th>corr_edu_b</th>\n",
       "      <td>0.0000</td>\n",
       "      <td>Element 3,2 of standard-deviation/correlation ...</td>\n",
       "    </tr>\n",
       "    <tr>\n",
       "      <th>corr_home_a</th>\n",
       "      <td>0.0000</td>\n",
       "      <td>Element 4,1 of standard-deviation/correlation ...</td>\n",
       "    </tr>\n",
       "    <tr>\n",
       "      <th>corr_home_b</th>\n",
       "      <td>0.0000</td>\n",
       "      <td>Element 4,2 of standard-deviation/correlation ...</td>\n",
       "    </tr>\n",
       "    <tr>\n",
       "      <th>corr_home_edu</th>\n",
       "      <td>0.0000</td>\n",
       "      <td>Element 4,3 of standard-deviation/correlation ...</td>\n",
       "    </tr>\n",
       "    <tr>\n",
       "      <th>lagged_choice_1_edu</th>\n",
       "      <th>edu_ten</th>\n",
       "      <td>1.0000</td>\n",
       "      <td>Probability that the first lagged choice is ed...</td>\n",
       "    </tr>\n",
       "    <tr>\n",
       "      <th>initial_exp_edu</th>\n",
       "      <th>10</th>\n",
       "      <td>1.0000</td>\n",
       "      <td>Probability that the initial level of educatio...</td>\n",
       "    </tr>\n",
       "    <tr>\n",
       "      <th>maximum_exp</th>\n",
       "      <th>edu</th>\n",
       "      <td>20.0000</td>\n",
       "      <td>Maximum level of experience for education (opt...</td>\n",
       "    </tr>\n",
       "  </tbody>\n",
       "</table>\n",
       "</div>"
      ],
      "text/plain": [
       "                                                  value  \\\n",
       "category            name                                  \n",
       "delta               delta                        0.9500   \n",
       "wage_a              constant                     9.2100   \n",
       "                    exp_edu                      0.0380   \n",
       "                    exp_a                        0.0330   \n",
       "                    exp_a_square                -0.0005   \n",
       "                    exp_b                        0.0000   \n",
       "                    exp_b_square                 0.0000   \n",
       "wage_b              constant                     8.4800   \n",
       "                    exp_edu                      0.0700   \n",
       "                    exp_b                        0.0670   \n",
       "                    exp_b_square                -0.0010   \n",
       "                    exp_a                        0.0220   \n",
       "                    exp_a_square                -0.0005   \n",
       "nonpec_edu          constant                     0.0000   \n",
       "                    at_least_twelve_exp_edu      0.0000   \n",
       "                    not_edu_last_period      -4000.0000   \n",
       "nonpec_home         constant                 17750.0000   \n",
       "shocks_sdcorr       sd_a                         0.2000   \n",
       "                    sd_b                         0.2500   \n",
       "                    sd_edu                    1500.0000   \n",
       "                    sd_home                   1500.0000   \n",
       "                    corr_b_a                     0.0000   \n",
       "                    corr_edu_a                   0.0000   \n",
       "                    corr_edu_b                   0.0000   \n",
       "                    corr_home_a                  0.0000   \n",
       "                    corr_home_b                  0.0000   \n",
       "                    corr_home_edu                0.0000   \n",
       "lagged_choice_1_edu edu_ten                      1.0000   \n",
       "initial_exp_edu     10                           1.0000   \n",
       "maximum_exp         edu                         20.0000   \n",
       "\n",
<<<<<<< HEAD
       "                                                                 comment  \n",
       "category name                                                             \n",
       "delta    delta                                           discount factor  \n",
       "wage_a   constant      log of rental price if the base skill endowmen...  \n",
       "         exp_edu       linear return to an additional year of schooli...  \n",
       "         exp_a          return to experience, same sector, linear (wage)  \n",
       "         exp_a_square  return to experience, same sector, quadratic (...  "
=======
       "                                                                                       comment  \n",
       "category            name                                                                        \n",
       "delta               delta                                                      discount factor  \n",
       "wage_a              constant                                               log of rental price  \n",
       "                    exp_edu                          return to an additional year of schooling  \n",
       "                    exp_a                                     return to same sector experience  \n",
       "                    exp_a_square                   return to same sector, quadratic experience  \n",
       "                    exp_b                                    return to other sector experience  \n",
       "                    exp_b_square                  return to other sector, quadratic experience  \n",
       "wage_b              constant                                               log of rental price  \n",
       "                    exp_edu                          return to an additional year of schooling  \n",
       "                    exp_b                                     return to same sector experience  \n",
       "                    exp_b_square                   return to same sector, quadratic experience  \n",
       "                    exp_a                                    return to other sector experience  \n",
       "                    exp_a_square                  return to other sector, quadratic experience  \n",
       "nonpec_edu          constant                            constant reward for choosing education  \n",
       "                    at_least_twelve_exp_edu        reward for going to college (tuition, etc.)  \n",
       "                    not_edu_last_period                        reward for going back to school  \n",
       "nonpec_home         constant                         constant reward of non-market alternative  \n",
       "shocks_sdcorr       sd_a                     Element 1,1 of standard-deviation/correlation ...  \n",
       "                    sd_b                     Element 2,2 of standard-deviation/correlation ...  \n",
       "                    sd_edu                   Element 3,3 of standard-deviation/correlation ...  \n",
       "                    sd_home                  Element 4,4 of standard-deviation/correlation ...  \n",
       "                    corr_b_a                 Element 2,1 of standard-deviation/correlation ...  \n",
       "                    corr_edu_a               Element 3,1 of standard-deviation/correlation ...  \n",
       "                    corr_edu_b               Element 3,2 of standard-deviation/correlation ...  \n",
       "                    corr_home_a              Element 4,1 of standard-deviation/correlation ...  \n",
       "                    corr_home_b              Element 4,2 of standard-deviation/correlation ...  \n",
       "                    corr_home_edu            Element 4,3 of standard-deviation/correlation ...  \n",
       "lagged_choice_1_edu edu_ten                  Probability that the first lagged choice is ed...  \n",
       "initial_exp_edu     10                       Probability that the initial level of educatio...  \n",
       "maximum_exp         edu                      Maximum level of experience for education (opt...  "
>>>>>>> f4872a1c
      ]
     },
     "execution_count": 4,
     "metadata": {},
     "output_type": "execute_result"
    }
   ],
   "source": [
    "params"
   ]
  },
  {
   "cell_type": "markdown",
   "metadata": {},
   "source": [
    "## How to solve a model.\n",
    "\n",
    "The solution of the model is the value of each state within the model assuming optimal decision in this and future periods. In ``respy``, the solution is represented with the [StateSpace()](../_generated/respy.state_space.StateSpace.rst#respy.state_space.StateSpace), a class including the model solution. The solution combines the following steps:\n",
    "\n",
    "- Building the state space.\n",
    "- Solving the model by finding optimal decision in each state via backward induction.\n",
    "\n",
    "The ``state_space`` is normally hidden from the user and only an internal construct. For a better understanding of how modeling works and for debugging, the state space is exposed to the user by [solve()](../_generated/respy.solve.solve.rst#respy.solve.solve)."
   ]
  },
  {
   "cell_type": "code",
   "execution_count": null,
   "metadata": {},
   "outputs": [],
   "source": [
    "state_space = rp.solve(params, options)"
   ]
  },
  {
   "cell_type": "markdown",
   "metadata": {},
   "source": [
    "## How to simulate a data set.\n",
    "\n",
    "The first step for simulating data is to build the simulation function. Then, pass the parameter vector to the function and retrieve a simulated data set."
   ]
  },
  {
   "cell_type": "code",
   "execution_count": null,
   "metadata": {},
   "outputs": [],
   "source": [
    "simulate = rp.get_simulate_func(params, options)"
   ]
  },
  {
   "cell_type": "code",
   "execution_count": null,
   "metadata": {},
   "outputs": [],
   "source": [
    "df = simulate(params)"
   ]
  },
  {
   "cell_type": "markdown",
   "metadata": {},
   "source": [
    "The step of building a simulate function may seem odd at first, but it has two advantages. First, this function can be easily used for estimation with simulated method of moments. An optimizer passes a new parameter vector to the function and receives data for matching moments. Second, while building the function, auxiliary components are created and attached to ``simulate()`` via [functools.partial()](https://docs.python.org/3.7/library/functools.html#functools.partial). Thus, repetitive calls will be much faster. But, to simulate a different model where not only parameter values have changed, you need to build a new ``simulate()`` function.\n",
    "\n",
    "## How to estimate model parameters.\n",
    "\n",
<<<<<<< HEAD
    "To estimate model parameters via maximum likelihood, ``respy`` relies on [estimagic](https://github.com/OpenSourceEconomics/estimagic), an open-source tool to estimate structural models and more. First, we load the model again, because now we need the data."
=======
    "To estimate model parameters via maximum likelihood, ``respy`` relies on [``estimagic``](https://github.com/OpenSourceEconomics/estimagic), an open-source tool to estimate structural models and more. First, we load the model again, because now we need the data. Actually, the data is the same as the previously simulated data."
>>>>>>> f4872a1c
   ]
  },
  {
   "cell_type": "code",
   "execution_count": null,
   "metadata": {},
   "outputs": [],
   "source": [
    "params, options, df = rp.get_example_model(\"kw_94_one\")"
   ]
  },
  {
   "cell_type": "markdown",
   "metadata": {},
   "source": [
<<<<<<< HEAD
    "We make some small adjustments to the options. ``options[\"estimation_tau\"]`` is a smoothing parameter in case choice probabilities become zero. ``options[\"estimation_draws\"]`` defines the number draws for the Monte Carlo simulation of choice probabilities."
=======
    "Second, we need the criterion function of the model which returns the likelihood value of the data given the model."
>>>>>>> f4872a1c
   ]
  },
  {
   "cell_type": "code",
   "execution_count": null,
   "metadata": {},
   "outputs": [],
   "source": [
    "crit_func = rp.get_crit_func(params, options, df)"
   ]
  },
  {
   "cell_type": "markdown",
   "metadata": {},
   "source": [
    "The criterion function takes the parameters as an input and returns the likelihood value. Depending on your computer the evaluation of the likelihood takes 1-3 seconds. In the optimization process, this routine is repeated over and over again for some thousand different parameter vectors."
   ]
  },
  {
   "cell_type": "code",
<<<<<<< HEAD
   "execution_count": null,
   "metadata": {},
   "outputs": [],
=======
   "execution_count": 10,
   "metadata": {},
   "outputs": [
    {
     "name": "stdout",
     "output_type": "stream",
     "text": [
      "Wall time: 1.89 s\n"
     ]
    },
    {
     "data": {
      "text/plain": [
       "-381.5728797655344"
      ]
     },
     "execution_count": 10,
     "metadata": {},
     "output_type": "execute_result"
    }
   ],
>>>>>>> f4872a1c
   "source": [
    "%time crit_val = crit_func(params)\n",
    "crit_val"
   ]
  },
  {
   "cell_type": "markdown",
   "metadata": {},
   "source": [
    "To estimate the model parameters, import the :func:`~estimagic.optimization.optimize.minimize` from ``estimagic``."
   ]
  },
  {
   "cell_type": "code",
   "execution_count": 11,
   "metadata": {},
   "outputs": [],
   "source": [
    "import numpy as np\n",
    "from estimagic.optimization.optimize import maximize"
   ]
  },
  {
   "cell_type": "markdown",
   "metadata": {},
   "source": [
    "For ``estimagic``, we need to pass constraints on the parameters in a list containing dictionaries. Each dictionary is a constraint. A constraint includes two components: First, we need to tell ``estimagic`` which parameters we want to constrain. This is achieved by specifying an index location which will be passed to `df.loc` or `df.query`. Then, define the type of the constraint. First, we impose the constraint that the shock parameters have to be valid variances and correlations. The last three contraints ensures that all individuals start with ten years of schooling, being in school the last period and that they can only ten additional years in school."
   ]
  },
  {
   "cell_type": "code",
   "execution_count": null,
   "metadata": {},
<<<<<<< HEAD
   "outputs": [],
=======
   "outputs": [
    {
     "data": {
      "text/plain": [
       "[{'loc': 'shocks_sdcorr', 'type': 'sdcorr'},\n",
       " {'loc': 'lagged_choice_1_edu', 'type': 'fixed'},\n",
       " {'loc': 'initial_exp_edu', 'type': 'fixed'},\n",
       " {'loc': 'maximum_exp', 'type': 'fixed'}]"
      ]
     },
     "execution_count": 12,
     "metadata": {},
     "output_type": "execute_result"
    }
   ],
>>>>>>> f4872a1c
   "source": [
    "constr = rp.get_parameter_constraints(\"kw_94_one\")\n",
    "constr"
   ]
  },
  {
   "cell_type": "markdown",
   "metadata": {},
   "source": [
<<<<<<< HEAD
    "To estimate the model parameters, import the ``maximize()`` from ``estimagic``."
=======
    "Optionally, we can add a column ``\"group\"`` which is identical to the category column. The estimagic dashboard will then contain one parameter convergence plot per group instead of plotting all parameters in the same figure. Since respy has quite many parameters, this will make the plots much more readable."
>>>>>>> f4872a1c
   ]
  },
  {
   "cell_type": "code",
   "execution_count": null,
   "metadata": {},
   "outputs": [],
   "source": [
    "params[\"group\"] = params.index.get_level_values('category')"
   ]
  },
  {
   "cell_type": "code",
   "execution_count": null,
   "metadata": {},
   "outputs": [
    {
     "name": "stderr",
     "output_type": "stream",
     "text": [
      "C:\\Users\\tobia\\git\\respy\\respy\\state_space.py:555: RuntimeWarning: overflow encountered in exp\n",
      "  wages = np.clip(np.exp(log_wages), 0.0, HUGE_FLOAT)\n",
      "C:\\Users\\tobia\\git\\respy\\respy\\likelihood.py:296: RuntimeWarning: divide by zero encountered in simulate_log_probability_of_individuals_observed_choice\n",
      "  options[\"estimation_tau\"],\n"
     ]
    }
   ],
   "source": [
<<<<<<< HEAD
    "constr = [{\"loc\": \"shocks\", \"type\": \"sdcorr\"}, {\"loc\": \"delta\", \"type\": \"fixed\", \"value\": 0.95}]"
   ]
  },
  {
   "cell_type": "markdown",
   "metadata": {},
   "source": [
    "Optionally, we can add a column ``params[\"group\"]`` which is identical to the category column. The estimagic dashboard will then contain one parameter convergence plot per group instead of plotting all parameters in the same figure. Since respy has quite many parameters, this will make the plots much more readable."
   ]
  },
  {
   "cell_type": "code",
   "execution_count": null,
   "metadata": {},
   "outputs": [],
   "source": [
    "params[\"group\"] = params.index.get_level_values('category')\n",
    "params['lower'].fillna(-np.inf, inplace=True)\n",
    "params['upper'].fillna(np.inf, inplace=True)\n",
    "params"
   ]
  },
  {
   "cell_type": "code",
   "execution_count": null,
   "metadata": {},
   "outputs": [],
   "source": [
    "results, params = maximize(crit_func, params, \"scipy_L-BFGS-B\", db_options={\"rollover\": 200}, algo_options={\"maxfun\": 1}, constraints=constr, dashboard=True)"
=======
    "results, params = maximize(\n",
    "    crit_func,\n",
    "    params,\n",
    "    \"scipy_L-BFGS-B\",\n",
    "    db_options={\"rollover\": 200},\n",
    "    algo_options={\"maxfun\": 1},\n",
    "    constraints=constr,\n",
    "    dashboard=True\n",
    ")"
>>>>>>> f4872a1c
   ]
  },
  {
   "cell_type": "markdown",
   "metadata": {},
   "source": [
    "You do not have to worry about warnings. During the estimation, the optimizer might try parameters which are to extreme and lead to infinite values or NaNs.\n",
    "\n",
    "The estimation runs for approximately 90 evaluations and then stops because of ``\"maxfun\"``.\n",
    "\n",
    "Look at the results by choosing the parameter vector or detailed information in the ``results`` dictionary."
   ]
  },
  {
<<<<<<< HEAD
   "cell_type": "code",
   "execution_count": null,
   "metadata": {},
   "outputs": [],
   "source": [
    "results.keys()"
   ]
  },
  {
   "cell_type": "code",
   "execution_count": null,
   "metadata": {},
   "outputs": [],
   "source": [
    "results[\"fun\"]"
   ]
  },
  {
   "cell_type": "code",
   "execution_count": null,
   "metadata": {},
   "outputs": [],
   "source": [
    "params"
   ]
  },
  {
=======
>>>>>>> f4872a1c
   "cell_type": "markdown",
   "metadata": {},
   "source": [
    "## References\n",
    "\n",
    "> Keane, M. P. and  Wolpin, K. I. (1994). [The Solution and Estimation of Discrete Choice Dynamic Programming Models by Simulation and Interpolation: Monte Carlo Evidence](https://doi.org/10.2307/2109768). *The Review of Economics and Statistics*, 76(4): 648-672."
   ]
  }
 ],
 "metadata": {
  "kernelspec": {
   "display_name": "Python 3",
   "language": "python",
   "name": "python3"
  },
  "language_info": {
   "codemirror_mode": {
    "name": "ipython",
    "version": 3
   },
   "file_extension": ".py",
   "mimetype": "text/x-python",
   "name": "python",
   "nbconvert_exporter": "python",
   "pygments_lexer": "ipython3",
   "version": "3.7.3"
  }
 },
 "nbformat": 4,
 "nbformat_minor": 4
}<|MERGE_RESOLUTION|>--- conflicted
+++ resolved
@@ -51,16 +51,6 @@
    "source": [
     "As said before, options are everything not affected by the optimization. The value under ``options[\"n_periods\"]`` defines the number of periods in the model meaning the available time frame in which individual can make their decisions.\n",
     "\n",
-<<<<<<< HEAD
-    "Choices which are available to individuals within the model are specified under ``options[\"choices\"]``. An empty dictionary as a value signals that this choice relies on default values generated inside of ``respy`` or does not need information at all. Under ``\"edu\"`` we can see which options are available for each choice.\n",
-    "\n",
-    "- ``\"max\"`` defines the maximum amount of experience which can be accumulated by individuals using this choice.\n",
-    "- ``\"start\"`` is a list and contains different initial experience levels of this choice. Here, individuals start with 10 years of experience.\n",
-    "- ``\"lagged\"`` defines the share of individual with this choice and initial experience level having ``\"edu\"`` as the initial lagged choice when entering the model.\n",
-    "- ``\"share\"`` influences the probability of being a particular type.\n",
-    "\n",
-=======
->>>>>>> f4872a1c
     "The rest of the options includes seeds, numbers of draws to simulate the flow utilities in each period and other model parameters. Furthermore, there is a lot of logic hidden from the user to offer a comprehensible starting point. For a deeper understanding of the mechanics, the user is refered to the section [model specfication](../software/model-specification.rst)."
    ]
   },
@@ -188,15 +178,8 @@
        "    <tr>\n",
        "      <th rowspan=\"6\" valign=\"top\">wage_b</th>\n",
        "      <th>constant</th>\n",
-<<<<<<< HEAD
-       "      <td>9.210</td>\n",
-       "      <td>NaN</td>\n",
-       "      <td>NaN</td>\n",
-       "      <td>log of rental price if the base skill endowmen...</td>\n",
-=======
        "      <td>8.4800</td>\n",
        "      <td>log of rental price</td>\n",
->>>>>>> f4872a1c
        "    </tr>\n",
        "    <tr>\n",
        "      <th>exp_edu</th>\n",
@@ -352,15 +335,6 @@
        "initial_exp_edu     10                           1.0000   \n",
        "maximum_exp         edu                         20.0000   \n",
        "\n",
-<<<<<<< HEAD
-       "                                                                 comment  \n",
-       "category name                                                             \n",
-       "delta    delta                                           discount factor  \n",
-       "wage_a   constant      log of rental price if the base skill endowmen...  \n",
-       "         exp_edu       linear return to an additional year of schooli...  \n",
-       "         exp_a          return to experience, same sector, linear (wage)  \n",
-       "         exp_a_square  return to experience, same sector, quadratic (...  "
-=======
        "                                                                                       comment  \n",
        "category            name                                                                        \n",
        "delta               delta                                                      discount factor  \n",
@@ -393,7 +367,6 @@
        "lagged_choice_1_edu edu_ten                  Probability that the first lagged choice is ed...  \n",
        "initial_exp_edu     10                       Probability that the initial level of educatio...  \n",
        "maximum_exp         edu                      Maximum level of experience for education (opt...  "
->>>>>>> f4872a1c
       ]
      },
      "execution_count": 4,
@@ -463,11 +436,7 @@
     "\n",
     "## How to estimate model parameters.\n",
     "\n",
-<<<<<<< HEAD
-    "To estimate model parameters via maximum likelihood, ``respy`` relies on [estimagic](https://github.com/OpenSourceEconomics/estimagic), an open-source tool to estimate structural models and more. First, we load the model again, because now we need the data."
-=======
     "To estimate model parameters via maximum likelihood, ``respy`` relies on [``estimagic``](https://github.com/OpenSourceEconomics/estimagic), an open-source tool to estimate structural models and more. First, we load the model again, because now we need the data. Actually, the data is the same as the previously simulated data."
->>>>>>> f4872a1c
    ]
   },
   {
@@ -483,11 +452,7 @@
    "cell_type": "markdown",
    "metadata": {},
    "source": [
-<<<<<<< HEAD
-    "We make some small adjustments to the options. ``options[\"estimation_tau\"]`` is a smoothing parameter in case choice probabilities become zero. ``options[\"estimation_draws\"]`` defines the number draws for the Monte Carlo simulation of choice probabilities."
-=======
     "Second, we need the criterion function of the model which returns the likelihood value of the data given the model."
->>>>>>> f4872a1c
    ]
   },
   {
@@ -508,11 +473,6 @@
   },
   {
    "cell_type": "code",
-<<<<<<< HEAD
-   "execution_count": null,
-   "metadata": {},
-   "outputs": [],
-=======
    "execution_count": 10,
    "metadata": {},
    "outputs": [
@@ -534,7 +494,6 @@
      "output_type": "execute_result"
     }
    ],
->>>>>>> f4872a1c
    "source": [
     "%time crit_val = crit_func(params)\n",
     "crit_val"
@@ -568,9 +527,6 @@
    "cell_type": "code",
    "execution_count": null,
    "metadata": {},
-<<<<<<< HEAD
-   "outputs": [],
-=======
    "outputs": [
     {
      "data": {
@@ -586,7 +542,6 @@
      "output_type": "execute_result"
     }
    ],
->>>>>>> f4872a1c
    "source": [
     "constr = rp.get_parameter_constraints(\"kw_94_one\")\n",
     "constr"
@@ -596,11 +551,7 @@
    "cell_type": "markdown",
    "metadata": {},
    "source": [
-<<<<<<< HEAD
-    "To estimate the model parameters, import the ``maximize()`` from ``estimagic``."
-=======
     "Optionally, we can add a column ``\"group\"`` which is identical to the category column. The estimagic dashboard will then contain one parameter convergence plot per group instead of plotting all parameters in the same figure. Since respy has quite many parameters, this will make the plots much more readable."
->>>>>>> f4872a1c
    ]
   },
   {
@@ -629,37 +580,6 @@
     }
    ],
    "source": [
-<<<<<<< HEAD
-    "constr = [{\"loc\": \"shocks\", \"type\": \"sdcorr\"}, {\"loc\": \"delta\", \"type\": \"fixed\", \"value\": 0.95}]"
-   ]
-  },
-  {
-   "cell_type": "markdown",
-   "metadata": {},
-   "source": [
-    "Optionally, we can add a column ``params[\"group\"]`` which is identical to the category column. The estimagic dashboard will then contain one parameter convergence plot per group instead of plotting all parameters in the same figure. Since respy has quite many parameters, this will make the plots much more readable."
-   ]
-  },
-  {
-   "cell_type": "code",
-   "execution_count": null,
-   "metadata": {},
-   "outputs": [],
-   "source": [
-    "params[\"group\"] = params.index.get_level_values('category')\n",
-    "params['lower'].fillna(-np.inf, inplace=True)\n",
-    "params['upper'].fillna(np.inf, inplace=True)\n",
-    "params"
-   ]
-  },
-  {
-   "cell_type": "code",
-   "execution_count": null,
-   "metadata": {},
-   "outputs": [],
-   "source": [
-    "results, params = maximize(crit_func, params, \"scipy_L-BFGS-B\", db_options={\"rollover\": 200}, algo_options={\"maxfun\": 1}, constraints=constr, dashboard=True)"
-=======
     "results, params = maximize(\n",
     "    crit_func,\n",
     "    params,\n",
@@ -669,7 +589,6 @@
     "    constraints=constr,\n",
     "    dashboard=True\n",
     ")"
->>>>>>> f4872a1c
    ]
   },
   {
@@ -684,36 +603,6 @@
    ]
   },
   {
-<<<<<<< HEAD
-   "cell_type": "code",
-   "execution_count": null,
-   "metadata": {},
-   "outputs": [],
-   "source": [
-    "results.keys()"
-   ]
-  },
-  {
-   "cell_type": "code",
-   "execution_count": null,
-   "metadata": {},
-   "outputs": [],
-   "source": [
-    "results[\"fun\"]"
-   ]
-  },
-  {
-   "cell_type": "code",
-   "execution_count": null,
-   "metadata": {},
-   "outputs": [],
-   "source": [
-    "params"
-   ]
-  },
-  {
-=======
->>>>>>> f4872a1c
    "cell_type": "markdown",
    "metadata": {},
    "source": [
