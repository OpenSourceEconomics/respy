API
===


User
----

interface
~~~~~~~~~

.. currentmodule:: respy.interface

.. autosummary::
    :toctree: _generated/

    get_example_model
    get_parameter_constraints

solve
~~~~~

.. currentmodule:: respy.solve

.. autosummary::
    :toctree: _generated/

    solve

simulate
~~~~~~~~

.. currentmodule:: respy.simulate

.. autosummary::
    :toctree: _generated/

    get_simulate_func
    simulate

likelihood
~~~~~~~~~~

.. currentmodule:: respy.likelihood

.. autosummary::
    :toctree: _generated/

    get_crit_func
    log_like

<<<<<<< HEAD

Developer
---------

config
~~~~~~

.. currentmodule:: respy.config

.. autosummary::
    :toctree: _generated/

    INDEXER_DTYPE
    INDEXER_INVALID_INDEX

state space
~~~~~~~~~~~

.. currentmodule:: respy.state_space
=======
method_of_simulated_moments
---------------------------

.. currentmodule:: respy.method_of_simulated_moments
>>>>>>> 8f5d732b

.. autosummary::
    :toctree: _generated/

<<<<<<< HEAD
    StateSpace
    StateSpace.get_attribute_from_period
    StateSpace.get_continuation_values
    StateSpace.update_systematic_rewards
=======
    get_msm_func
    msm
>>>>>>> 8f5d732b
<|MERGE_RESOLUTION|>--- conflicted
+++ resolved
@@ -36,6 +36,17 @@
 
     get_simulate_func
     simulate
+    
+method_of_simulated_moments
+~~~~~~~~~~~~~~~~~~~~~~~~~~~
+
+.. currentmodule:: respy.method_of_simulated_moments
+
+.. autosummary::
+    :toctree: _generated/
+
+    get_msm_func
+    msm
 
 likelihood
 ~~~~~~~~~~
@@ -48,7 +59,6 @@
     get_crit_func
     log_like
 
-<<<<<<< HEAD
 
 Developer
 ---------
@@ -68,22 +78,8 @@
 ~~~~~~~~~~~
 
 .. currentmodule:: respy.state_space
-=======
-method_of_simulated_moments
----------------------------
 
-.. currentmodule:: respy.method_of_simulated_moments
->>>>>>> 8f5d732b
-
-.. autosummary::
-    :toctree: _generated/
-
-<<<<<<< HEAD
     StateSpace
     StateSpace.get_attribute_from_period
     StateSpace.get_continuation_values
-    StateSpace.update_systematic_rewards
-=======
-    get_msm_func
-    msm
->>>>>>> 8f5d732b
+    StateSpace.update_systematic_rewards