% Encoding: UTF-8

@Article{Bellman.1954,
	author  = {Bellman, Richard E.},
	title   = {The theory of dynamic programming},
	journal = {Bulletin of the American Mathematical Society},
	year    = {1954},
	volume  = {60},
	number  = {6},
	pages   = {503--515},
}

@Book{Bellman.1957,
  title     = {Dynamic Programming},
  publisher = {Princeton University Press},
  year      = {1957},
  author    = {Bellman, R.},
  address   = {Princeton, NJ},
}

@Book{Davidson.2003,
	title     = {Econometric theory and methods},
	publisher = {Oxford University Press},
	year      = {2003},
	author    = {Davidson, Russel and MacKinnon, James G.},
	address   = {New York},
}

@Book{Gilboa.2009,
	title     = {Theory of Decision under Uncertainty},
	publisher = {Cambridge University Press},
	year      = {2009},
	author    = {Gilboa, Itzhak},
	address   = {New York City, NY},
}

@Book{Gourieroux.1996,
	Title                    = {Simulation-Based Econometrics},
	Author                   = {Gourieroux, Christian and Monfort, Alain},
	Publisher                = {Oxford University Press},
	Year                     = {1996},
	
	Address                  = {Oxford, United Kingdom}
}

@Article{Keane.1997,
  author  = {Keane, Michael P and Wolpin, Kenneth I},
  title   = {The Career Decisions of Young Men},
  journal = {Journal of Political Economy},
  year    = {1997},
  volume  = {105},
  number  = {3},
  pages   = {473--522},
}

@Article{Lucas.1972,
  author    = {Lucas, Robert E},
  title     = {Expectations and the Neutrality of Money},
  journal   = {Journal of Economic Theory},
  year      = {1972},
  volume    = {4},
  number    = {2},
  pages     = {103-124},
  owner     = {peisenha},
  timestamp = {2017.03.29},
}

@Article{Mincer.1958,
  author  = {Mincer, Jacob A},
  title   = {Investment in Human Capital and Personal Income Distribution},
  journal = {Journal of Political Economy},
  year    = {1958},
  volume  = {66},
  number  = {4},
  pages   = {281--302},
}

@Article{Muth.1961,
	author  = {Muth, John F},
	title   = {Rational Expectations and the Theory of Price Movements},
	journal = {Econometrica},
	year    = {1961},
	volume  = {29},
	number  = {3},
	pages   = {315--335},
}

@Article{Judd.2011,
  author  = {Judd, Kenneth L and Skrainka, Benjamin S},
  title   = {High Performance Quadrature Rules: How Numerical Integration Affects a Popular Model of Product Differentiation},
  journal = {CEMMAP Working Paper},
  year    = {2011},
}

@Article{Keane.2000,
  author  = {Keane, Michael P and Wolpin, Kenneth I},
  title   = {Eliminating Race Differences in School Attainment and Labor Market Success},
  journal = {Journal of Labor Economics},
  year    = {2000},
  volume  = {18},
  number  = {4},
  pages   = {614--652},
}

@Article{Keane.1994,
  author  = {Keane, Micheal P and Wolpin, Kenneth I},
  title   = {The Solution and Estimation of Discrete Choice Dynamic Programming Models by Simulation and Interpolation: {M}onte {C}arlo Evidence},
  journal = {Review of Economics and Statistics},
  year    = {1994},
  volume  = {76},
  number  = {4},
  pages   = {648--672},
}

@Book{Puterman.1994,
  title     = {Markov Decision Processes: Discrete Stochastic Dynamic Programming},
  publisher = {John Wiley \& Sons, Inc.},
  year      = {1994},
  author    = {Martin L. Puterman},
  address   = {New York City, NY},
  edition   = {1st},
  owner     = {peisenha},
  timestamp = {2017.08.13},
}

@Book{White.1993,
  title     = {{M}arkov Decision Processes},
  publisher = {John Wiley \& Sons, Inc.},
  year      = {1993},
  author    = {White, D. J.},
  address   = {New York City, NY},
  edition   = {1st},
}

@Article{Samuelson.1938,
  author  = {Samuelson, Paul A.},
  title   = {A Note on the Pure Theory of Consumer's Behaviour},
  journal = {Economica},
  year    = {1938},
  volume  = {5},
  number  = {17},
  pages   = {61--71},
}

<<<<<<< HEAD
=======
@Book{Davidson.2003,
  title     = {Econometric Theory and Methods},
  publisher = {Oxford University Press},
  year      = {2003},
  author    = {Davidson, Russel and MacKinnon, James G.},
  address   = {New York, NY},
}

>>>>>>> e1db4713
@Article{Manski.1977,
  author  = {Manski, Charles F and Lerman, Steven R},
  title   = {The Estimation of Choice Probabilities from Choice Based Samples},
  journal = {Econometrica},
  year    = {1977},
  volume  = {45},
  number  = {8},
  pages   = {1977--1988},
}

@Article{Gallant.1996,
  author  = {Gallant, Ronald A and Tauchen, George},
  title   = {Which Moments to Match?},
  journal = {Econometric Theory},
  year    = {1996},
  volume  = {12},
  number  = {4},
  pages   = {657--681},
}

@Article{McFadden.1989,
  author  = {Daniel L. McFadden},
  title   = {A Method of Simulated Moments for Estimation of Discrete Response Models Without Numerical Integration},
  journal = {Econometrica},
  year    = {1989},
  volume  = {57},
  number  = {5},
  pages   = {995--1026},
}

@Article{Eisenhauer.2015,
  author  = {Eisenhauer, Philipp and Heckman, James J and Mosso, Stefano},
  title   = {Estimation of Dynamic Discrete Choice Models by Maximum Likelihood and the Simulated Method of Moments},
  journal = {International Economic Review},
  year    = {2015},
  volume  = {56},
  number  = {2},
  pages   = {331--357},
}

@Article{Spence.1973,
  author  = {Spence, Michael},
  title   = {Job Market Signalling},
  journal = {Quarterly Journal of Economics},
  year    = {1973},
  volume  = {87},
  number  = {3},
  pages   = {355--374},
}

@Article{Jaeger.1996,
  author  = {Jaeger, David A. and Page, Marianne E.},
  title   = {Degrees Matter: New Evidence on Sheepskin Effects in the Returns to Education},
  journal = {Review of Economics and Statistics},
  year    = {1996},
  volume  = {78},
  number  = {4},
  pages   = {733--740},
}

@Article{Mincer.1974,
  author  = {Mincer, Jacob A and Polachek, Solomon},
  title   = {Family Investments in Human Capital: Earnings of Women},
  journal = {Journal of Political Economy},
  year    = {1974},
  volume  = {82},
  number  = {2, Part 2},
  pages   = {S76--S108},
}

@Article{Altonji.1993,
  author  = {Altonji, Joseph G.},
  title   = {The Demand for and Return to Education when Education Outcomes are Uncertain},
  journal = {Journal of Labor Economics},
  year    = {1993},
  volume  = {11},
  number  = {1, Part 1},
  pages   = {48--83},
}

@Article{Muth.1961,
  author  = {Muth, John F.},
  title   = {Rational Expectations and the Theory of Price Movements},
  journal = {Econometrica},
  year    = {1961},
  volume  = {29},
  number  = {3},
  pages   = {315--335},
}

@Book{Gilboa.2009,
  title     = {Theory of Decision under Uncertainty},
  publisher = {Cambridge University Press},
  year      = {2009},
  author    = {Gilboa, Itzhak},
  volume    = {45},
}

@Comment{jabref-meta: databaseType:bibtex;}<|MERGE_RESOLUTION|>--- conflicted
+++ resolved
@@ -142,17 +142,6 @@
   pages   = {61--71},
 }
 
-<<<<<<< HEAD
-=======
-@Book{Davidson.2003,
-  title     = {Econometric Theory and Methods},
-  publisher = {Oxford University Press},
-  year      = {2003},
-  author    = {Davidson, Russel and MacKinnon, James G.},
-  address   = {New York, NY},
-}
-
->>>>>>> e1db4713
 @Article{Manski.1977,
   author  = {Manski, Charles F and Lerman, Steven R},
   title   = {The Estimation of Choice Probabilities from Choice Based Samples},
