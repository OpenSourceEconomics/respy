--- conflicted
+++ resolved
@@ -157,8 +157,8 @@
 
     def _update_derived_attributes(self):
         """Update derived attributes."""
-        # note: don't remove the conversion to bool. It seems unnecessary but it converts
-        # a numpy bool to python bool.
+        # note: don't remove the conversion to bool. It seems unnecessary but it
+        # converts a numpy bool to python bool.
         self.attr["is_myopic"] = bool(
             (self.attr["optim_paras"]["delta"] == 0.00)[0])
 
@@ -249,26 +249,16 @@
         # less). It allows to read in only a subset of the initial conditions.
         data_frame = process_dataset(self)
         record_estimation_sample(data_frame)
-<<<<<<< HEAD
-=======
-        data_array = data_frame.to_numpy()
->>>>>>> b53cceb8
 
         # Distribute class attributes
         version = self.get_attr("version")
 
-        data_array = data_frame.values
+        data_array = data_frame.to_numpy()
 
         # Select appropriate interface
-<<<<<<< HEAD
-        if version in ["PYTHON"]:
+        if version in ["python"]:
             respy_interface(self, "estimate", data_frame)
-        elif version in ["FORTRAN"]:
-=======
-        if version in ["python"]:
-            respy_interface(self, "estimate", data_array)
         elif version in ["fortran"]:
->>>>>>> b53cceb8
             resfort_interface(self, "estimate", data_array)
         else:
             raise NotImplementedError
@@ -295,24 +285,17 @@
                 os.unlink(fname)
 
         # Select appropriate interface
-<<<<<<< HEAD
-        if version in ["PYTHON"]:
+        if version in ["python"]:
             state_space, data_array = respy_interface(self, "simulate")
-
-        elif version in ["FORTRAN"]:
-=======
-        if version in ["python"]:
-            solution, data_array = respy_interface(self, "simulate")
         elif version in ["fortran"]:
->>>>>>> b53cceb8
             solution, data_array = resfort_interface(self, "simulate")
         else:
             raise NotImplementedError
 
         # Attach solution to class instance
-        if self.attr["version"] == "FORTRAN":
+        if version == "fortran":
             self = add_solution(self, *solution)
-        elif self.attr["version"] == "PYTHON":
+        elif version == "python":
             self.unlock()
             self.set_attr("state_space", state_space)
             self.lock()
