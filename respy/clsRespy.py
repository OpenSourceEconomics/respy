import pickle as pkl
import numpy as np
import pandas as pd
import copy
import os
import atexit

from respy.pre_processing.model_processing import write_out_model_spec
from respy.python.shared.shared_auxiliary import distribute_parameters
from respy.python.shared.shared_auxiliary import dist_class_attributes
from respy.python.shared.shared_auxiliary import remove_scratch

from respy.python.shared.shared_constants import OPT_EST_FORT
from respy.python.shared.shared_constants import OPT_EST_PYTH
from respy.pre_processing.model_checking import (
    check_model_attributes,
    check_model_solution,
)
from respy.pre_processing.model_processing import process_model_spec
from respy.custom_exceptions import UserError
from respy.python.interface import respy_interface
from respy.fortran.interface import resfort_interface
from respy.python.record.record_estimation import record_estimation_sample
from respy.python.shared.shared_auxiliary import get_est_info
from respy.pre_processing.data_processing import process_dataset
from respy.python.shared.shared_auxiliary import replace_missing_values
from respy.python.simulate.simulate_auxiliary import check_dataset_sim
from respy.python.shared.shared_constants import DATA_FORMATS_SIM
from respy.python.shared.shared_constants import DATA_LABELS_SIM
from respy.python.simulate.simulate_auxiliary import write_info
from respy.python.simulate.simulate_auxiliary import write_out
from respy.python.shared.shared_auxiliary import add_solution


class RespyCls(object):
    """Class that defines a model in respy.  """

    def __init__(self, params_spec, options_spec):
        self._set_hardcoded_attributes()
        self.attr = process_model_spec(params_spec, options_spec)
        self._update_derived_attributes()
        self._initialize_solution_attributes()
        self.attr["is_locked"] = False
        self.attr["is_solved"] = False
        self.lock()

    def _set_hardcoded_attributes(self):
        """Set attributes that can't be changed by the model specification."""
        self.derived_attributes = ["is_myopic", "num_paras"]
        self.solution_attributes = [
            "periods_rewards_systematic",
            "states_number_period",
            "mapping_state_idx",
            "periods_emax",
            "states_all",
            "state_space",
        ]

    def _initialize_solution_attributes(self):
        """Initialize solution attributes to None."""
        for attribute in self.solution_attributes:
            self.attr[attribute] = None

    def update_optim_paras(self, x_econ):
        """Update model parameters."""
        x_econ = copy.deepcopy(x_econ)

        self.reset()

        new_paras_dict = distribute_parameters(
            paras_vec=x_econ, is_debug=True, paras_type="econ"
        )
        self.attr["optim_paras"].update(new_paras_dict)

    def lock(self):
        """Lock class instance."""
        assert not self.attr[
            "is_locked"
        ], "Only unlocked instances of clsRespy can be locked."

        self._update_derived_attributes()
        self._check_model_attributes()
        # ====================================================================
        # todo: reimplement checks for python solution
        # ====================================================================
        if self.attr["version"] == "fortran":
            self._check_model_solution()
        # ====================================================================
        self.attr["is_locked"] = True

    def unlock(self):
        """Unlock class instance."""
        assert self.attr[
            "is_locked"
        ], "Only locked instances of clsRespy can be unlocked."

        self.attr["is_locked"] = False

    def get_attr(self, key):
        """Get attributes."""
        assert self.attr["is_locked"]
        self._check_key(key)

        if key in self.solution_attributes:
            assert self.get_attr("is_solved"), "invalid request"

        return self.attr[key]

    def set_attr(self, key, value):
        """Set attributes."""
        assert not self.attr["is_locked"]
        self._check_key(key)

        invalid_attr = self.derived_attributes + ["optim_paras", "init_dict"]
        if key in invalid_attr:
            raise AssertionError(
                "{} must not be modified by users!".format(key)
            )

        if key in self.solution_attributes:
            assert not self.attr[
                "is_solved"
            ], "Solution attributes can only be set if model is not solved."

        self.attr[key] = value
        self._update_derived_attributes()

    def store(self, file_name):
        """Store class instance."""
        assert self.attr["is_locked"]
        assert isinstance(file_name, str)
        pkl.dump(self, open(file_name, "wb"))

    def write_out(self, fname="model.respy"):
        """Write out the implied initialization file of the class instance."""
        write_out_model_spec(self.attr, fname)

    def reset(self):
        """Remove solution attributes from class instance."""
        for label in self.solution_attributes:
            self.attr[label] = None
        self.attr["is_solved"] = False

    def check_equal_solution(self, other):
        """Compare two class instances for equality of solution attributes."""
        assert isinstance(other, RespyCls)

        for key_ in self.solution_attributes:
            try:
                np.testing.assert_almost_equal(
                    self.attr[key_], other.attr[key_]
                )
            except AssertionError:
                return False

        return True

    def _update_derived_attributes(self):
        """Update derived attributes."""
        # note: don't remove the conversion to bool. It seems unnecessary but it converts
        # a numpy bool to python bool.
        self.attr["is_myopic"] = bool(
            (self.attr["optim_paras"]["delta"] == 0.00)[0])

    def _check_model_attributes(self):
        """Check integrity of class instance.

        This testing is done the first time the class is locked and if
        the package is running in debug mode.

        """
        check_model_attributes(self.attr)

    def _check_model_solution(self):
        """Check the integrity of the results."""
        check_model_solution(self.attr)

    def _check_key(self, key):
        """Check that key is present."""
        assert key in self.attr.keys(), "Invalid key requested: {}".format(key)

    def check_estimation(self):
        """Check model attributes that are only relevant for estimation tasks."""
        # Check that class instance is locked.
        assert self.get_attr("is_locked")

        # Check that no other estimations are currently running in this directory.
        assert not os.path.exists(".estimation.respy.scratch")

        # Distribute class attributes
        (
            optimizer_options,
            optimizer_used,
            optim_paras,
            version,
            maxfun,
            num_paras,
            file_est,
        ) = dist_class_attributes(
            self,
            "optimizer_options",
            "optimizer_used",
            "optim_paras",
            "version",
            "maxfun",
            "num_paras",
            "file_est",
        )

        # Ensure that at least one parameter is free.
        if sum(optim_paras["paras_fixed"]) == num_paras:
            raise UserError("Estimation requires at least one free parameter")

        # Make sure the estimation dataset exists
        if not os.path.exists(file_est):
            raise UserError("Estimation dataset does not exist")

        if maxfun > 0:
            assert optimizer_used in optimizer_options.keys()

            # Make sure the requested optimizer is valid
            if version == "python":
                assert optimizer_used in OPT_EST_PYTH
            elif version == "fortran":
                assert optimizer_used in OPT_EST_FORT
            else:
                raise AssertionError

        return self

    def fit(self):
        """Estimate the model."""
        # Cleanup
        for fname in ["est.respy.log", "est.respy.info"]:
            if os.path.exists(fname):
                os.unlink(fname)

        if self.get_attr("is_solved"):
            self.reset()

        self.check_estimation()

        # This locks the estimation directory for additional estimation requests.
        atexit.register(remove_scratch, ".estimation.respy.scratch")
        open(".estimation.respy.scratch", "w").close()

        # Read in estimation dataset. It only reads in the number of agents
        # requested for the estimation (or all available, depending on which is
        # less). It allows to read in only a subset of the initial conditions.
        data_frame = process_dataset(self)
        record_estimation_sample(data_frame)
<<<<<<< HEAD
=======
        data_array = data_frame.to_numpy()
>>>>>>> b53cceb8

        # Distribute class attributes
        version = self.get_attr("version")

        data_array = data_frame.values

        # Select appropriate interface
<<<<<<< HEAD
        if version in ["PYTHON"]:
            respy_interface(self, "estimate", data_frame)
        elif version in ["FORTRAN"]:
=======
        if version in ["python"]:
            respy_interface(self, "estimate", data_array)
        elif version in ["fortran"]:
>>>>>>> b53cceb8
            resfort_interface(self, "estimate", data_array)
        else:
            raise NotImplementedError

        rslt = get_est_info()
        x, val = rslt["paras_step"], rslt["value_step"]

        for fname in [".estimation.respy.scratch", ".stop.respy.scratch"]:
            remove_scratch(fname)

        return x, val

    def simulate(self):
        """Simulate dataset of synthetic agents following the model."""
        # Distribute class attributes
        is_debug, version, is_store, file_sim = dist_class_attributes(
            self, "is_debug", "version", "is_store", "file_sim"
        )

        # Cleanup
        for ext in ["sim", "sol", "dat", "info"]:
            fname = file_sim + ".respy." + ext
            if os.path.exists(fname):
                os.unlink(fname)

        # Select appropriate interface
<<<<<<< HEAD
        if version in ["PYTHON"]:
            state_space, data_array = respy_interface(self, "simulate")

        elif version in ["FORTRAN"]:
=======
        if version in ["python"]:
            solution, data_array = respy_interface(self, "simulate")
        elif version in ["fortran"]:
>>>>>>> b53cceb8
            solution, data_array = resfort_interface(self, "simulate")
        else:
            raise NotImplementedError

        # Attach solution to class instance
        if self.attr["version"] == "FORTRAN":
            self = add_solution(self, *solution)
        elif self.attr["version"] == "PYTHON":
            self.unlock()
            self.set_attr("state_space", state_space)
            self.lock()
            (
                states_all,
                mapping_state_idx,
                periods_rewards_systematic,
                periods_emax,
            ) = state_space._get_fortran_counterparts()
            self = add_solution(
                self,
                periods_rewards_systematic,
                state_space.states_per_period,
                mapping_state_idx,
                periods_emax,
                states_all,
            )
        else:
            raise NotImplementedError

        self.unlock()
        self.set_attr("is_solved", True)
        self.lock()

        # Store object to file
        if is_store:
            self.store("solution.respy.pkl")

        # ====================================================================
        # todo: harmonize python and fortran
        # ====================================================================
        if self.attr["version"] == "PYTHON":
            data_frame = data_array[DATA_LABELS_SIM]
        elif self.attr["version"] == "FORTRAN":
            data_frame = pd.DataFrame(
                data=replace_missing_values(data_array),
                columns=DATA_LABELS_SIM,
            )
        else:
            raise NotImplementedError

        data_frame = data_frame.astype(DATA_FORMATS_SIM)

        # ====================================================================
        data_frame.set_index(
            ["Identifier", "Period"], drop=False, inplace=True
        )

        # Checks
        if is_debug:
            check_dataset_sim(data_frame, self)

        write_out(self, data_frame)
        write_info(self, data_frame)

        return self, data_frame<|MERGE_RESOLUTION|>--- conflicted
+++ resolved
@@ -249,26 +249,16 @@
         # less). It allows to read in only a subset of the initial conditions.
         data_frame = process_dataset(self)
         record_estimation_sample(data_frame)
-<<<<<<< HEAD
-=======
-        data_array = data_frame.to_numpy()
->>>>>>> b53cceb8
 
         # Distribute class attributes
         version = self.get_attr("version")
 
-        data_array = data_frame.values
+        data_array = data_frame.to_numpy()
 
         # Select appropriate interface
-<<<<<<< HEAD
-        if version in ["PYTHON"]:
+        if version in ["python"]:
             respy_interface(self, "estimate", data_frame)
-        elif version in ["FORTRAN"]:
-=======
-        if version in ["python"]:
-            respy_interface(self, "estimate", data_array)
         elif version in ["fortran"]:
->>>>>>> b53cceb8
             resfort_interface(self, "estimate", data_array)
         else:
             raise NotImplementedError
@@ -295,24 +285,17 @@
                 os.unlink(fname)
 
         # Select appropriate interface
-<<<<<<< HEAD
-        if version in ["PYTHON"]:
+        if version in ["python"]:
             state_space, data_array = respy_interface(self, "simulate")
-
-        elif version in ["FORTRAN"]:
-=======
-        if version in ["python"]:
-            solution, data_array = respy_interface(self, "simulate")
         elif version in ["fortran"]:
->>>>>>> b53cceb8
             solution, data_array = resfort_interface(self, "simulate")
         else:
             raise NotImplementedError
 
         # Attach solution to class instance
-        if self.attr["version"] == "FORTRAN":
+        if self.attr["version"] == "fortran":
             self = add_solution(self, *solution)
-        elif self.attr["version"] == "PYTHON":
+        elif self.attr["version"] == "python":
             self.unlock()
             self.set_attr("state_space", state_space)
             self.lock()
@@ -344,9 +327,9 @@
         # ====================================================================
         # todo: harmonize python and fortran
         # ====================================================================
-        if self.attr["version"] == "PYTHON":
+        if self.attr["version"] == "python":
             data_frame = data_array[DATA_LABELS_SIM]
-        elif self.attr["version"] == "FORTRAN":
+        elif self.attr["version"] == "fortran":
             data_frame = pd.DataFrame(
                 data=replace_missing_values(data_array),
                 columns=DATA_LABELS_SIM,
