import pickle as pkl
import numpy as np
import pandas as pd
import copy
import os
import atexit

from respy.pre_processing.model_processing import write_out_model_spec
from respy.python.shared.shared_auxiliary import distribute_parameters
from respy.python.shared.shared_auxiliary import dist_class_attributes
from respy.python.shared.shared_auxiliary import remove_scratch

from respy.python.shared.shared_constants import OPT_EST_FORT
from respy.python.shared.shared_constants import OPT_EST_PYTH
from respy.pre_processing.model_checking import (
    check_model_attributes,
    check_model_solution,
)
from respy.pre_processing.model_processing import process_model_spec
from respy.custom_exceptions import UserError
from respy.python.interface import respy_interface
from respy.fortran.interface import resfort_interface
from respy.python.record.record_estimation import record_estimation_sample
from respy.python.shared.shared_auxiliary import get_est_info
from respy.pre_processing.data_processing import process_dataset
from respy.python.shared.shared_auxiliary import replace_missing_values
from respy.python.simulate.simulate_auxiliary import check_dataset_sim
from respy.python.shared.shared_constants import DATA_FORMATS_SIM
from respy.python.shared.shared_constants import DATA_LABELS_SIM
from respy.python.simulate.simulate_auxiliary import write_info
from respy.python.simulate.simulate_auxiliary import write_out
from respy.python.shared.shared_auxiliary import add_solution


class RespyCls(object):
    """Class that defines a model in respy.  """

    def __init__(self, params_spec, options_spec):
        self._set_hardcoded_attributes()
        self.attr = process_model_spec(params_spec, options_spec)
        self._update_derived_attributes()
        self._initialize_solution_attributes()
        self.attr["is_locked"] = False
        self.attr["is_solved"] = False
        self.lock()

    def _set_hardcoded_attributes(self):
        """Set attributes that can't be changed by the model specification."""
        self.derived_attributes = ["is_myopic", "num_paras"]
        self.solution_attributes = [
            "periods_rewards_systematic",
            "states_number_period",
            "mapping_state_idx",
            "periods_emax",
            "states_all",
            "state_space",
        ]

    def _initialize_solution_attributes(self):
        """Initialize solution attributes to None."""
        for attribute in self.solution_attributes:
            self.attr[attribute] = None

    def update_optim_paras(self, x_econ):
        """Update model parameters."""
        x_econ = copy.deepcopy(x_econ)

        self.reset()

        new_paras_dict = distribute_parameters(
            paras_vec=x_econ, is_debug=True, paras_type="econ"
        )
        self.attr["optim_paras"].update(new_paras_dict)

    def lock(self):
        """Lock class instance."""
        assert not self.attr[
            "is_locked"
        ], "Only unlocked instances of clsRespy can be locked."

        self._update_derived_attributes()
        self._check_model_attributes()
        # ====================================================================
        # todo: reimplement checks for python solution
        # ====================================================================
        if self.attr["version"] == "fortran":
            self._check_model_solution()
        # ====================================================================
        self.attr["is_locked"] = True

    def unlock(self):
        """Unlock class instance."""
        assert self.attr[
            "is_locked"
        ], "Only locked instances of clsRespy can be unlocked."

        self.attr["is_locked"] = False

    def get_attr(self, key):
        """Get attributes."""
        assert self.attr["is_locked"]
        self._check_key(key)

        if key in self.solution_attributes:
            assert self.get_attr("is_solved"), "invalid request"

        return self.attr[key]

    def set_attr(self, key, value):
        """Set attributes."""
        assert not self.attr["is_locked"]
        self._check_key(key)

        invalid_attr = self.derived_attributes + ["optim_paras", "init_dict"]
        if key in invalid_attr:
            raise AssertionError(
                "{} must not be modified by users!".format(key)
            )

        if key in self.solution_attributes:
            assert not self.attr[
                "is_solved"
            ], "Solution attributes can only be set if model is not solved."

        self.attr[key] = value
        self._update_derived_attributes()

    def store(self, file_name):
        """Store class instance."""
        assert self.attr["is_locked"]
        assert isinstance(file_name, str)
        pkl.dump(self, open(file_name, "wb"))

    def write_out(self, fname="model.respy"):
        """Write out the implied initialization file of the class instance."""
        write_out_model_spec(self.attr, fname)

    def reset(self):
        """Remove solution attributes from class instance."""
        for label in self.solution_attributes:
            self.attr[label] = None
        self.attr["is_solved"] = False

    def check_equal_solution(self, other):
        """Compare two class instances for equality of solution attributes."""
        assert isinstance(other, RespyCls)

        for key_ in self.solution_attributes:
            try:
                np.testing.assert_almost_equal(
                    self.attr[key_], other.attr[key_]
                )
            except AssertionError:
                return False

        return True

    def _update_derived_attributes(self):
        """Update derived attributes."""
        # note: don't remove the conversion to bool. It seems unnecessary but it
        # converts a numpy bool to python bool.
        self.attr["is_myopic"] = bool(
            (self.attr["optim_paras"]["delta"] == 0.00)[0])

    def _check_model_attributes(self):
        """Check integrity of class instance.

        This testing is done the first time the class is locked and if
        the package is running in debug mode.

        """
        check_model_attributes(self.attr)

    def _check_model_solution(self):
        """Check the integrity of the results."""
        check_model_solution(self.attr)

    def _check_key(self, key):
        """Check that key is present."""
        assert key in self.attr.keys(), "Invalid key requested: {}".format(key)

    def check_estimation(self):
        """Check model attributes that are only relevant for estimation tasks."""
        # Check that class instance is locked.
        assert self.get_attr("is_locked")

        # Check that no other estimations are currently running in this directory.
        assert not os.path.exists(".estimation.respy.scratch")

        # Distribute class attributes
        (
            optimizer_options,
            optimizer_used,
            optim_paras,
            version,
            maxfun,
            num_paras,
            file_est,
        ) = dist_class_attributes(
            self,
            "optimizer_options",
            "optimizer_used",
            "optim_paras",
            "version",
            "maxfun",
            "num_paras",
            "file_est",
        )

        # Ensure that at least one parameter is free.
        if sum(optim_paras["paras_fixed"]) == num_paras:
            raise UserError("Estimation requires at least one free parameter")

        # Make sure the estimation dataset exists
        if not os.path.exists(file_est):
            raise UserError("Estimation dataset does not exist")

        if maxfun > 0:
            assert optimizer_used in optimizer_options.keys()

            # Make sure the requested optimizer is valid
            if version == "python":
                assert optimizer_used in OPT_EST_PYTH
            elif version == "fortran":
                assert optimizer_used in OPT_EST_FORT
            else:
                raise AssertionError

        return self

    def fit(self):
        """Estimate the model."""
        # Cleanup
        for fname in ["est.respy.log", "est.respy.info"]:
            if os.path.exists(fname):
                os.unlink(fname)

        if self.get_attr("is_solved"):
            self.reset()

        self.check_estimation()

        # This locks the estimation directory for additional estimation requests.
        atexit.register(remove_scratch, ".estimation.respy.scratch")
        open(".estimation.respy.scratch", "w").close()

        # Read in estimation dataset. It only reads in the number of agents
        # requested for the estimation (or all available, depending on which is
        # less). It allows to read in only a subset of the initial conditions.
        data_frame = process_dataset(self)
        record_estimation_sample(data_frame)

        # Distribute class attributes
        version = self.get_attr("version")

<<<<<<< HEAD
        data_array = data_frame.values

        # Select appropriate interface
        if version in ["PYTHON"]:
            respy_interface(self, "estimate", data_frame)
        elif version in ["FORTRAN"]:
=======
        data_array = data_frame.to_numpy()

        # Select appropriate interface
        if version in ["python"]:
            respy_interface(self, "estimate", data_frame)
        elif version in ["fortran"]:
>>>>>>> 9f2d1cbd
            resfort_interface(self, "estimate", data_array)
        else:
            raise NotImplementedError

        rslt = get_est_info()
        x, val = rslt["paras_step"], rslt["value_step"]

        for fname in [".estimation.respy.scratch", ".stop.respy.scratch"]:
            remove_scratch(fname)

        return x, val

    def simulate(self):
        """Simulate dataset of synthetic agents following the model."""
        # Distribute class attributes
        is_debug, version, is_store, file_sim = dist_class_attributes(
            self, "is_debug", "version", "is_store", "file_sim"
        )

        # Cleanup
        for ext in ["sim", "sol", "dat", "info"]:
            fname = file_sim + ".respy." + ext
            if os.path.exists(fname):
                os.unlink(fname)

        # Select appropriate interface
<<<<<<< HEAD
        if version in ["PYTHON"]:
            state_space, data_array = respy_interface(self, "simulate")

        elif version in ["FORTRAN"]:
=======
        if version in ["python"]:
            state_space, data_array = respy_interface(self, "simulate")
        elif version in ["fortran"]:
>>>>>>> 9f2d1cbd
            solution, data_array = resfort_interface(self, "simulate")
        else:
            raise NotImplementedError

        # Attach solution to class instance
<<<<<<< HEAD
        if self.attr["version"] == "FORTRAN":
            self = add_solution(self, *solution)
        elif self.attr["version"] == "PYTHON":
=======
        if version == "fortran":
            self = add_solution(self, *solution)
        elif version == "python":
>>>>>>> 9f2d1cbd
            self.unlock()
            self.set_attr("state_space", state_space)
            self.lock()
            (
                states_all,
                mapping_state_idx,
                periods_rewards_systematic,
                periods_emax,
            ) = state_space._get_fortran_counterparts()
            self = add_solution(
                self,
                periods_rewards_systematic,
                state_space.states_per_period,
                mapping_state_idx,
                periods_emax,
                states_all,
            )
        else:
            raise NotImplementedError

        self.unlock()
        self.set_attr("is_solved", True)
        self.lock()

        # Store object to file
        if is_store:
            self.store("solution.respy.pkl")

        # ====================================================================
        # todo: harmonize python and fortran
        # ====================================================================
<<<<<<< HEAD
        if self.attr["version"] == "PYTHON":
            data_frame = data_array[DATA_LABELS_SIM]
        elif self.attr["version"] == "FORTRAN":
=======
        if self.attr["version"] == "python":
            data_frame = data_array[DATA_LABELS_SIM]
        elif self.attr["version"] == "fortran":
>>>>>>> 9f2d1cbd
            data_frame = pd.DataFrame(
                data=replace_missing_values(data_array),
                columns=DATA_LABELS_SIM,
            )
        else:
            raise NotImplementedError

        data_frame = data_frame.astype(DATA_FORMATS_SIM)

        # ====================================================================
        data_frame.set_index(
            ["Identifier", "Period"], drop=False, inplace=True
        )

        # Checks
        if is_debug:
            check_dataset_sim(data_frame, self)

        write_out(self, data_frame)
        write_info(self, data_frame)

        return self, data_frame<|MERGE_RESOLUTION|>--- conflicted
+++ resolved
@@ -253,21 +253,12 @@
         # Distribute class attributes
         version = self.get_attr("version")
 
-<<<<<<< HEAD
-        data_array = data_frame.values
-
-        # Select appropriate interface
-        if version in ["PYTHON"]:
-            respy_interface(self, "estimate", data_frame)
-        elif version in ["FORTRAN"]:
-=======
         data_array = data_frame.to_numpy()
 
         # Select appropriate interface
         if version in ["python"]:
             respy_interface(self, "estimate", data_frame)
         elif version in ["fortran"]:
->>>>>>> 9f2d1cbd
             resfort_interface(self, "estimate", data_array)
         else:
             raise NotImplementedError
@@ -294,30 +285,17 @@
                 os.unlink(fname)
 
         # Select appropriate interface
-<<<<<<< HEAD
-        if version in ["PYTHON"]:
-            state_space, data_array = respy_interface(self, "simulate")
-
-        elif version in ["FORTRAN"]:
-=======
         if version in ["python"]:
             state_space, data_array = respy_interface(self, "simulate")
         elif version in ["fortran"]:
->>>>>>> 9f2d1cbd
             solution, data_array = resfort_interface(self, "simulate")
         else:
             raise NotImplementedError
 
         # Attach solution to class instance
-<<<<<<< HEAD
-        if self.attr["version"] == "FORTRAN":
-            self = add_solution(self, *solution)
-        elif self.attr["version"] == "PYTHON":
-=======
         if version == "fortran":
             self = add_solution(self, *solution)
         elif version == "python":
->>>>>>> 9f2d1cbd
             self.unlock()
             self.set_attr("state_space", state_space)
             self.lock()
@@ -349,15 +327,9 @@
         # ====================================================================
         # todo: harmonize python and fortran
         # ====================================================================
-<<<<<<< HEAD
-        if self.attr["version"] == "PYTHON":
-            data_frame = data_array[DATA_LABELS_SIM]
-        elif self.attr["version"] == "FORTRAN":
-=======
         if self.attr["version"] == "python":
             data_frame = data_array[DATA_LABELS_SIM]
         elif self.attr["version"] == "fortran":
->>>>>>> 9f2d1cbd
             data_frame = pd.DataFrame(
                 data=replace_missing_values(data_array),
                 columns=DATA_LABELS_SIM,
