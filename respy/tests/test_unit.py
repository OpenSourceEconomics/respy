import numpy as np
from respy.python.shared.shared_auxiliary import dist_class_attributes
from respy.python.shared.shared_auxiliary import distribute_parameters
from respy.python.shared.shared_auxiliary import get_optim_paras
<<<<<<< HEAD
from respy.python.shared.shared_auxiliary import get_continuation_value
from respy.pre_processing.model_processing import write_init_file
from respy.python.solve.solve_auxiliary import StateSpace
from respy.tests.codes.random_init import generate_init
=======
from respy.tests.codes.random_model import generate_random_model
from respy.pre_processing.model_processing import (
    _read_options_spec,
    _read_params_spec,
)
>>>>>>> 9f2d1cbd
from respy import RespyCls
from pandas.testing import assert_series_equal
from respy.python.solve.solve_auxiliary import StateSpace
from respy.python.shared.shared_auxiliary import get_continuation_value


class TestClass(object):
    """ This class groups together some tests.
    """

    def test_1(self):
        """ Testing whether back-and-forth transformation have no effect.
        """
        for i in range(10):
            num_types = np.random.randint(1, 5)
            num_paras = 53 + (num_types - 1) * 6

            # Create random parameter vector
            base = np.random.uniform(size=num_paras)

            x = base.copy()

            # Apply numerous transformations
            for j in range(10):
                optim_paras = distribute_parameters(x, is_debug=True)
                args = (optim_paras, num_paras, "all", True)
                x = get_optim_paras(*args)

            np.testing.assert_allclose(base, x)

    def test_2(self):
        """ Testing whether the back and forth transformation works.
        """
        for _ in range(100):
            params_spec, options_spec = generate_random_model()
            # Process request and write out again.
            respy_obj = RespyCls(params_spec, options_spec)
            respy_obj.write_out("alt.respy")

            new_params_spec = _read_params_spec("alt.respy.csv")
            new_options_spec = _read_options_spec("alt.respy.json")

            assert options_spec == new_options_spec

            for col in params_spec.columns:
                assert_series_equal(params_spec[col], new_params_spec[col])

    def test_3(self):
        """ Testing some of the relationships in the simulated dataset.
        """
        is_deterministic = np.random.choice([True, False])
        is_myopic = np.random.choice([True, False])

        max_draws = np.random.randint(5, 200)
        bound_constr = {"max_draws": max_draws, "max_agents": max_draws}

        params_spec, options_spec = generate_random_model(
            bound_constr=bound_constr,
            deterministic=is_deterministic,
            myopic=is_myopic,
        )

        respy_obj = RespyCls(params_spec, options_spec)
        _, df = respy_obj.simulate()

        optim_paras, num_types, edu_spec, num_periods = dist_class_attributes(
            respy_obj, "optim_paras", "num_types", "edu_spec", "num_periods"
        )

<<<<<<< HEAD
        shocks_cholesky = optim_paras["shocks_cholesky"]

        is_deterministic = np.count_nonzero(shocks_cholesky) == 0

=======
>>>>>>> 9f2d1cbd
        # We can back out the wage information from other information provided in the
        # simulated dataset.
        for choice in [1, 2]:
            cond = df["Choice"] == choice
            label_sys = "Systematic_Reward_{}".format(choice)
            label_sho = "Shock_Reward_{}".format(choice)
            label_gen = "General_Reward_{}".format(choice)
            label_com = "Common_Reward"
            df["Ex_Post_Reward"] = (
                df[label_sys] - df[label_gen] - df[label_com]
            ) * df[label_sho]

            col_1 = df["Ex_Post_Reward"].loc[:, cond]
            col_2 = df["Wage"].loc[:, cond]
            np.testing.assert_array_almost_equal(col_1, col_2)

        # In the myopic case, the total reward should the equal to the ex post rewards.
<<<<<<< HEAD
        if respy_obj.get_attr("is_myopic"):
=======
        if is_myopic:
>>>>>>> 9f2d1cbd
            # The shock only affects the skill-function and not the other components
            # determining the overall reward.
            for choice in [1, 2]:
                cond = df["Choice"] == choice

                label = "Ex_Post_Reward_{}".format(choice)
                label_gen = "General_Reward_{}".format(choice)
                label_com = "Common_Reward"
                label_wag = "Wage"

                df[label] = df[label_wag] + df[label_gen] + df[label_com]

                col_1 = df["Total_Reward_" + str(choice)].loc[:, cond]
                col_2 = df[label].loc[:, cond]

                np.testing.assert_array_almost_equal(col_1, col_2)

            for choice in [3, 4]:
                label = "Ex_Post_Reward_{}".format(choice)
                label_sys = "Systematic_Reward_{}".format(choice)
                label_sho = "Shock_Reward_{}".format(choice)

                df[label] = df[label_sys] * df[label_sho]
                df[label] = df[label_sys] + df[label_sho]

                # The equality does not hold if a state is inadmissible.
                cond = df["Years_Schooling"] != edu_spec["max"]

                col_1 = df["Total_Reward_" + str(choice)].loc[:, cond]
                col_2 = df[label].loc[:, cond]

                np.testing.assert_array_almost_equal(col_1, col_2)

        # If the model is deterministic, all shocks should be equal to zero. Of course,
        # one after exponentiation for wages.
        if is_deterministic:
            for i in range(1, 5):
                label = "Shock_Reward_{}".format(i)
                if i in [1, 2]:
                    cond = df[label] == 1
                else:
                    cond = df[label] == 0
                assert np.all(cond)

    def test_4(self):
        """ Testing the return values for the total values in case of myopic
<<<<<<< HEAD
        individuals for one period.

        Note
        ----
        The original test was designed to use Fortran rewards and calculate the total
        values and rewards ex post in Python and see whether they match. As both
        versions diverged in their implementation, we will implement the test with the
        Python version and check the equality of Fortran and Python outputs at all
        stages.

=======
        individuals.

        Note
        ----
        The original test was designed to use Fortran rewards and calculate the total
        values and rewards ex post in Python and see whether they match. As both
        versions diverged in their implementation, we will implement the test with the
        Python version and check the equality of Fortran and Python outputs at all
        stages.

>>>>>>> 9f2d1cbd
        """

        constr = {"edu_spec": {"max": 99}}
        params_spec, options_spec = generate_random_model(
            myopic=True, point_constr=constr
        )

        # The equality below does not hold if schooling is an inadmissible state.
<<<<<<< HEAD
        init_dict["EDUCATION"]["max"] = 99
        write_init_file(init_dict)

        respy_obj = RespyCls("test.respy.ini")

=======
        respy_obj = RespyCls(params_spec, options_spec)
>>>>>>> 9f2d1cbd
        respy_obj, _ = respy_obj.simulate()

        (
            num_periods,
            num_types,
            optim_paras,
            edu_spec,
            mapping_state_idx,
            periods_emax,
            states_all,
            periods_rewards_systematic,
            states_number_period,
        ) = dist_class_attributes(
            respy_obj,
            "num_periods",
            "num_types",
            "optim_paras",
            "edu_spec",
            "mapping_state_idx",
            "periods_emax",
            "states_all",
            "periods_rewards_systematic",
            "states_number_period",
        )

        # We have to create the state space and calculate the rewards in the Python
        # version as we later need the wages which are not part of
        # ``periods_rewards_systematic``.
        state_space = StateSpace(
            num_periods,
            num_types,
            edu_spec["start"],
            edu_spec["max"],
            optim_paras,
        )
<<<<<<< HEAD

        # Check that rewards match
        _, _, pyth, _ = state_space._get_fortran_counterparts()
        np.testing.assert_almost_equal(pyth, periods_rewards_systematic, decimal=15)

=======

        # Check that rewards match
        _, _, pyth, _ = state_space._get_fortran_counterparts()
        np.testing.assert_almost_equal(
            pyth, periods_rewards_systematic, decimal=15
        )

>>>>>>> 9f2d1cbd
        period = np.random.choice(num_periods)
        draws = np.random.normal(size=4)

        # Internalize periods_emax
        state_space._create_attributes_from_fortran_counterparts(periods_emax)

        # Unpack necessary attributes
        rewards_period = state_space.get_attribute_from_period(
            "rewards", period
        )
        emaxs_period = state_space.get_attribute_from_period("emaxs", period)[
            :, :4
        ]

        total_values, rewards_ex_post = get_continuation_value(
            rewards_period[:, -2:],
            rewards_period[:, :4],
            draws.reshape(1, -1),
            emaxs_period,
            optim_paras["delta"],
        )

        np.testing.assert_equal(total_values, rewards_ex_post)<|MERGE_RESOLUTION|>--- conflicted
+++ resolved
@@ -2,18 +2,11 @@
 from respy.python.shared.shared_auxiliary import dist_class_attributes
 from respy.python.shared.shared_auxiliary import distribute_parameters
 from respy.python.shared.shared_auxiliary import get_optim_paras
-<<<<<<< HEAD
-from respy.python.shared.shared_auxiliary import get_continuation_value
-from respy.pre_processing.model_processing import write_init_file
-from respy.python.solve.solve_auxiliary import StateSpace
-from respy.tests.codes.random_init import generate_init
-=======
 from respy.tests.codes.random_model import generate_random_model
 from respy.pre_processing.model_processing import (
     _read_options_spec,
     _read_params_spec,
 )
->>>>>>> 9f2d1cbd
 from respy import RespyCls
 from pandas.testing import assert_series_equal
 from respy.python.solve.solve_auxiliary import StateSpace
@@ -83,13 +76,6 @@
             respy_obj, "optim_paras", "num_types", "edu_spec", "num_periods"
         )
 
-<<<<<<< HEAD
-        shocks_cholesky = optim_paras["shocks_cholesky"]
-
-        is_deterministic = np.count_nonzero(shocks_cholesky) == 0
-
-=======
->>>>>>> 9f2d1cbd
         # We can back out the wage information from other information provided in the
         # simulated dataset.
         for choice in [1, 2]:
@@ -107,11 +93,7 @@
             np.testing.assert_array_almost_equal(col_1, col_2)
 
         # In the myopic case, the total reward should the equal to the ex post rewards.
-<<<<<<< HEAD
-        if respy_obj.get_attr("is_myopic"):
-=======
         if is_myopic:
->>>>>>> 9f2d1cbd
             # The shock only affects the skill-function and not the other components
             # determining the overall reward.
             for choice in [1, 2]:
@@ -158,7 +140,6 @@
 
     def test_4(self):
         """ Testing the return values for the total values in case of myopic
-<<<<<<< HEAD
         individuals for one period.
 
         Note
@@ -169,18 +150,6 @@
         Python version and check the equality of Fortran and Python outputs at all
         stages.
 
-=======
-        individuals.
-
-        Note
-        ----
-        The original test was designed to use Fortran rewards and calculate the total
-        values and rewards ex post in Python and see whether they match. As both
-        versions diverged in their implementation, we will implement the test with the
-        Python version and check the equality of Fortran and Python outputs at all
-        stages.
-
->>>>>>> 9f2d1cbd
         """
 
         constr = {"edu_spec": {"max": 99}}
@@ -189,15 +158,7 @@
         )
 
         # The equality below does not hold if schooling is an inadmissible state.
-<<<<<<< HEAD
-        init_dict["EDUCATION"]["max"] = 99
-        write_init_file(init_dict)
-
-        respy_obj = RespyCls("test.respy.ini")
-
-=======
         respy_obj = RespyCls(params_spec, options_spec)
->>>>>>> 9f2d1cbd
         respy_obj, _ = respy_obj.simulate()
 
         (
@@ -233,13 +194,6 @@
             edu_spec["max"],
             optim_paras,
         )
-<<<<<<< HEAD
-
-        # Check that rewards match
-        _, _, pyth, _ = state_space._get_fortran_counterparts()
-        np.testing.assert_almost_equal(pyth, periods_rewards_systematic, decimal=15)
-
-=======
 
         # Check that rewards match
         _, _, pyth, _ = state_space._get_fortran_counterparts()
@@ -247,7 +201,6 @@
             pyth, periods_rewards_systematic, decimal=15
         )
 
->>>>>>> 9f2d1cbd
         period = np.random.choice(num_periods)
         draws = np.random.normal(size=4)
 
