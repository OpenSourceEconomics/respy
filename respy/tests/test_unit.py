--- conflicted
+++ resolved
@@ -1,18 +1,3 @@
-<<<<<<< HEAD
-import numpy as np
-
-from pandas.testing import assert_series_equal
-from respy import RespyCls
-from respy.pre_processing.model_processing import _read_options_spec
-from respy.pre_processing.model_processing import _read_params_spec
-from respy.python.shared.shared_auxiliary import dist_class_attributes
-from respy.python.shared.shared_auxiliary import distribute_parameters
-from respy.python.shared.shared_auxiliary import get_continuation_value
-from respy.python.shared.shared_auxiliary import get_optim_paras
-from respy.python.solve.solve_auxiliary import StateSpace
-from respy.tests.codes.random_model import generate_random_model
-=======
-import pytest
 import numpy as np
 from respy.python.shared.shared_auxiliary import dist_class_attributes
 from respy.python.shared.shared_auxiliary import distribute_parameters
@@ -24,7 +9,8 @@
 )
 from respy import RespyCls
 from pandas.testing import assert_series_equal
->>>>>>> ea796ba6
+from respy.python.solve.solve_auxiliary import StateSpace
+from respy.python.shared.shared_auxiliary import get_continuation_value
 
 
 class TestClass(object):
@@ -152,16 +138,9 @@
                     cond = df[label] == 0
                 assert np.all(cond)
 
-    @pytest.mark.skip(
-        "get_total_values was removed. We can rewrite the test with the similar"
-        "get_continuation_value function. For that, we need to be able to inject "
-        "Fortran outputs into the python function. As a new PR will redefine the state"
-        "space object, we will tackle the test afterwards."
-    )
     def test_4(self):
         """ Testing the return values for the total values in case of myopic
-<<<<<<< HEAD
-        individuals for one period.
+        individuals.
 
         Note
         ----
@@ -173,11 +152,6 @@
 
         """
 
-=======
-        individuals.
-
-        """
->>>>>>> ea796ba6
         constr = {"edu_spec": {"max": 99}}
         params_spec, options_spec = generate_random_model(
             myopic=True, point_constr=constr
@@ -189,10 +163,7 @@
 
         (
             num_periods,
-<<<<<<< HEAD
             num_types,
-=======
->>>>>>> ea796ba6
             optim_paras,
             edu_spec,
             mapping_state_idx,
