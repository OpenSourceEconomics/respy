--- conflicted
+++ resolved
@@ -1,15 +1,13 @@
+import pytest
 import numpy as np
 from respy.python.shared.shared_auxiliary import dist_class_attributes
 from respy.python.shared.shared_auxiliary import distribute_parameters
 from respy.python.shared.shared_auxiliary import get_optim_paras
-<<<<<<< HEAD
-from respy.pre_processing.model_processing import write_init_file
-import pytest
-=======
->>>>>>> b53cceb8
-
 from respy.tests.codes.random_model import generate_random_model
-from respy.pre_processing.model_processing import _read_options_spec, _read_params_spec
+from respy.pre_processing.model_processing import (
+    _read_options_spec,
+    _read_params_spec,
+)
 from respy import RespyCls
 from pandas.testing import assert_series_equal
 
@@ -47,8 +45,8 @@
             respy_obj = RespyCls(params_spec, options_spec)
             respy_obj.write_out("alt.respy")
 
-            new_params_spec = _read_params_spec('alt.respy.csv')
-            new_options_spec = _read_options_spec('alt.respy.json')
+            new_params_spec = _read_params_spec("alt.respy.csv")
+            new_options_spec = _read_options_spec("alt.respy.json")
 
             assert options_spec == new_options_spec
 
@@ -66,7 +64,9 @@
 
         params_spec, options_spec = generate_random_model(
             bound_constr=bound_constr,
-            deterministic=is_deterministic, myopic=is_myopic)
+            deterministic=is_deterministic,
+            myopic=is_myopic,
+        )
 
         respy_obj = RespyCls(params_spec, options_spec)
         _, df = respy_obj.simulate()
@@ -75,17 +75,8 @@
             respy_obj, "optim_paras", "num_types", "edu_spec", "num_periods"
         )
 
-<<<<<<< HEAD
-        shocks_cholesky = optim_paras["shocks_cholesky"]
-
-        is_deterministic = np.count_nonzero(shocks_cholesky) == 0
-
         # We can back out the wage information from other information provided in the
         # simulated dataset.
-=======
-        # We can back out the wage information from other information provided in the simulated
-        # dataset.
->>>>>>> b53cceb8
         for choice in [1, 2]:
             cond = df["Choice"] == choice
             label_sys = "Systematic_Reward_{}".format(choice)
@@ -101,15 +92,9 @@
             np.testing.assert_array_almost_equal(col_1, col_2)
 
         # In the myopic case, the total reward should the equal to the ex post rewards.
-<<<<<<< HEAD
-        if respy_obj.get_attr("is_myopic"):
+        if is_myopic:
             # The shock only affects the skill-function and not the other components
             # determining the overall reward.
-=======
-        if is_myopic:
-            # The shock only affects the skill-function and not the other components determining
-            # the overall reward.
->>>>>>> b53cceb8
             for choice in [1, 2]:
                 cond = df["Choice"] == choice
 
@@ -159,62 +144,18 @@
         "space object, we will tackle the test afterwards."
     )
     def test_4(self):
-<<<<<<< HEAD
         """ Testing the return values for the total values in case of myopic
         individuals.
-=======
-        """ Testing whether back and forth transformations for the wage does work.
-        """
-        # Generate random initialization file
-        params_spec, options_spec = generate_random_model()
-
-        # Perform toolbox actions
+
+        """
+        constr = {"edu_spec": {"max": 99}}
+        params_spec, options_spec = generate_random_model(
+            myopic=True, point_constr=constr
+        )
+
+        # The equality below does not hold if schooling is an inadmissible state.
+
         respy_obj = RespyCls(params_spec, options_spec)
-        respy_obj, _ = respy_obj.simulate()
-
-        periods_rewards_systematic, states_number_period, states_all, num_periods, optim_paras = dist_class_attributes(
-            respy_obj,
-            "periods_rewards_systematic",
-            "states_number_period",
-            "states_all",
-            "num_periods",
-            "optim_paras",
-        )
-
-        for _ in range(10):
-            # Construct a random state for the calculations.
-            period = np.random.choice(range(num_periods))
-            k = np.random.choice(range(states_number_period[period]))
-
-            rewards_systematic = periods_rewards_systematic[period, k, :]
-            exp_a, exp_b, edu, choice_lagged, type_ = states_all[period, k, :]
-
-            covariates = construct_covariates(
-                exp_a, exp_b, edu, choice_lagged, type_, period
-            )
-            wages = calculate_wages_systematic(covariates, optim_paras)
-
-            args = (rewards_systematic, exp_a, exp_b, edu, choice_lagged, optim_paras)
-            rslt = back_out_systematic_wages(*args)
-
-            np.testing.assert_almost_equal(rslt, wages)
-
-    def test_5(self):
-        """ Testing the return values for the total values in case of myopic individuals.
->>>>>>> b53cceb8
-        """
-
-        constr = {'edu_spec': {'max': 99}}
-        params_spec, options_spec = generate_random_model(myopic=True, point_constr=constr)
-
-        # The equality below does not hold if schooling is an inadmissible state.
-
-<<<<<<< HEAD
-        respy_obj = RespyCls("test.respy.ini")
-
-=======
-        respy_obj = RespyCls(params_spec, options_spec)
->>>>>>> b53cceb8
         respy_obj, _ = respy_obj.simulate()
 
         (
