--- conflicted
+++ resolved
@@ -326,24 +326,9 @@
         params_spec, options_spec = generate_random_model()
         respy_obj = RespyCls(params_spec, options_spec)
 
-<<<<<<< HEAD
-        # Generate random initialization file
-
-        constr = dict()
-
-        generate_init(constr)
-
-        # Perform toolbox actions
-        respy_obj = RespyCls("test.respy.ini")
-
-        # Ensure that backward induction routines use the same grid for the
-        # interpolation.
-        write_interpolation_grid("test.respy.ini")
-=======
         # Ensure that backward induction routines use the same grid for the
         # interpolation.
         write_interpolation_grid(respy_obj)
->>>>>>> 9f2d1cbd
 
         # Extract class attributes
         (
@@ -387,16 +372,13 @@
         min_idx = edu_spec["max"] + 1
 
         # Check the state space creation.
-        base_args = (
+        state_space = StateSpace(
             num_periods,
             num_types,
             edu_spec["start"],
             edu_spec["max"],
-        )
-        args = base_args + (optim_paras,)
-<<<<<<< HEAD
-
-        state_space = StateSpace(*args)
+            optim_paras,
+        )
 
         states_all, mapping_state_idx, _, _ = (
             state_space._get_fortran_counterparts()
@@ -409,24 +391,9 @@
             state_space.states_per_period.max(),
         ]
 
-=======
-
-        state_space = StateSpace(*args)
-
-        states_all, mapping_state_idx, _, _ = (
-            state_space._get_fortran_counterparts()
-        )
-
-        pyth = [
-            states_all,
-            state_space.states_per_period,
-            mapping_state_idx,
-            state_space.states_per_period.max(),
-        ]
-
->>>>>>> 9f2d1cbd
-        args = base_args + (min_idx,)
-        f2py = fort_debug.wrapper_create_state_space(*args)
+        f2py = fort_debug.wrapper_create_state_space(
+            num_periods, num_types, edu_spec["start"], edu_spec["max"], min_idx
+        )
         for i in range(4):
             # Slice Fortran output to shape of Python output.
             if isinstance(f2py[i], np.ndarray):
@@ -606,7 +573,6 @@
             optimizer_options,
             num_types,
         )
-<<<<<<< HEAD
 
         (
             states_all,
@@ -615,16 +581,6 @@
             periods_emax,
         ) = state_space._get_fortran_counterparts()
 
-=======
-
-        (
-            states_all,
-            mapping_state_idx,
-            periods_rewards_systematic,
-            periods_emax,
-        ) = state_space._get_fortran_counterparts()
-
->>>>>>> 9f2d1cbd
         py = (
             periods_rewards_systematic,
             state_space.states_per_period,
@@ -662,16 +618,6 @@
             periods_rewards_systematic,
             periods_emax,
         ) = state_space._get_fortran_counterparts()
-<<<<<<< HEAD
-
-        shared_args = (num_agents_sim, periods_draws_sims, seed_sim, file_sim)
-
-        simulated_data = pyth_simulate(
-            state_space, *shared_args, edu_spec, optim_paras, is_debug
-        )
-        py = simulated_data.copy().fillna(MISSING_FLOAT).values
-
-=======
 
         simulated_data = pyth_simulate(
             state_space,
@@ -685,7 +631,6 @@
         )
         py = simulated_data.copy().fillna(MISSING_FLOAT).values
 
->>>>>>> 9f2d1cbd
         # Is is very important to cut the data array down to the size of the estimation
         # sample for the calculation of contributions.
         data_array = py[: num_agents_est * num_periods, :]
@@ -696,14 +641,10 @@
             periods_emax,
             states_all,
             num_periods,
-<<<<<<< HEAD
-            *shared_args,
-=======
             num_agents_sim,
             periods_draws_sims,
             seed_sim,
             file_sim,
->>>>>>> 9f2d1cbd
             edu_spec["start"],
             edu_spec["max"],
             edu_spec["share"],
@@ -850,13 +791,6 @@
             "num_types",
         )
 
-<<<<<<< HEAD
-        shocks_cov = optim_paras["shocks_cholesky"].dot(
-            optim_paras["shocks_cholesky"].T
-        )
-
-=======
->>>>>>> 9f2d1cbd
         shocks_cholesky = optim_paras["shocks_cholesky"]
         shocks_cov = shocks_cholesky.dot(shocks_cholesky.T)
         coeffs_common = optim_paras["coeffs_common"]
@@ -875,26 +809,6 @@
 
         draws_emax_risk = transform_disturbances(
             draws_emax_standard, np.zeros(4), shocks_cholesky
-<<<<<<< HEAD
-        )
-
-        # Initialize Python version and solve.
-        state_space = StateSpace(
-            num_periods,
-            num_types,
-            edu_spec["start"],
-            edu_spec["max"],
-            optim_paras,
-        )
-
-        # Integrate periods_emax in state_space
-        state_space.emaxs = np.column_stack(
-            (
-                np.zeros((state_space.num_states, 4)),
-                periods_emax[periods_emax != MISSING_FLOAT],
-            )
-        )
-=======
         )
 
         # Initialize Python version and solve.
@@ -911,7 +825,6 @@
             np.zeros((state_space.num_states, 4)),
             periods_emax[periods_emax != MISSING_FLOAT],
         ]
->>>>>>> 9f2d1cbd
 
         # Fill emaxs_a - emaxs_home in the requested period
         states_period = state_space.get_attribute_from_period("states", period)
@@ -953,15 +866,9 @@
         )
 
         # Align output between Python and Fortran version.
-<<<<<<< HEAD
         exogenous_9 = np.column_stack(
             (exogenous, np.sqrt(exogenous), np.ones(exogenous.shape[0]))
         )
-=======
-        exogenous_9 = np.c_[
-            exogenous, np.sqrt(exogenous), np.ones(exogenous.shape[0])
-        ]
->>>>>>> 9f2d1cbd
         py = (exogenous_9, max_emax)
 
         f90 = fort_debug.wrapper_get_exogenous_variables(
@@ -1017,11 +924,6 @@
         )
         assert_almost_equal(endogenous, replace_missing_values(f90))
 
-<<<<<<< HEAD
-=======
-        assert_almost_equal(endogenous, replace_missing_values(f90))
-
->>>>>>> 9f2d1cbd
         py = get_predictions(
             endogenous, exogenous, max_emax, is_simulated, file_sim, False
         )
@@ -1171,15 +1073,8 @@
         f90 = fort_debug.wrapper_sorted(input_array, num_elements)
         assert_equal(py, f90)
 
-<<<<<<< HEAD
-        # We now turn to the more complicated testing of hand-crafted functions for this
-        # purpose.
-        generate_init()
-        respy_obj = RespyCls("test.respy.ini")
-=======
         params_spec, options_spec = generate_random_model()
         respy_obj = RespyCls(params_spec, options_spec)
->>>>>>> 9f2d1cbd
 
         edu_spec, optim_paras, num_types = dist_class_attributes(
             respy_obj, "edu_spec", "optim_paras", "num_types"
