--- conflicted
+++ resolved
@@ -8,12 +8,6 @@
 import scipy
 
 from respy.python.shared.shared_auxiliary import get_conditional_probabilities
-<<<<<<< HEAD
-=======
-from respy.python.solve.solve_auxiliary import (
-    pyth_calculate_rewards_systematic,
-)
->>>>>>> ea796ba6
 from respy.python.record.record_estimation import _spectral_condition_number
 from respy.python.shared.shared_auxiliary import replace_missing_values
 from respy.python.shared.shared_auxiliary import transform_disturbances
@@ -128,7 +122,6 @@
         rewards_systematic = periods_rewards_systematic[period, k, :]
 
         # Evaluation of simulated expected future values
-<<<<<<< HEAD
         rewards_period = state_space.get_attribute_from_period(
             "rewards", period
         )
@@ -142,12 +135,6 @@
             emaxs_period,
             draws_emax_risk,
             optim_paras["delta"],
-=======
-        py = construct_emax_risk(
-            state_space.states.loc[state_space.states.period.eq(period)],
-            draws_emax_risk,
-            optim_paras,
->>>>>>> ea796ba6
         )
 
         f90 = fort_debug.wrapper_construct_emax_risk(
@@ -200,11 +187,6 @@
                 *base_args, edu_spec["start"], edu_spec["max"]
             )
 
-<<<<<<< HEAD
-=======
-            assert not state_space.states.duplicated().any()
-
->>>>>>> ea796ba6
             py_a, py_c, _, _ = state_space._get_fortran_counterparts()
             py_b = state_space.states_per_period
             py_d = py_b.max()
@@ -390,7 +372,6 @@
         min_idx = edu_spec["max"] + 1
 
         # Check the state space creation.
-<<<<<<< HEAD
         base_args = (
             num_periods,
             num_types,
@@ -400,23 +381,6 @@
         args = base_args + (optim_paras,)
 
         state_space = StateSpace(*args)
-=======
-        base_args = (num_periods, num_types)
-        args = base_args + (edu_spec["start"], edu_spec["max"])
-
-        state_space = StateSpace(*args)
-
-        states_all, mapping_state_idx, _, _ = (
-            state_space._get_fortran_counterparts()
-        )
-
-        pyth = [
-            states_all,
-            state_space.states_per_period,
-            mapping_state_idx,
-            state_space.states_per_period.max(),
-        ]
->>>>>>> ea796ba6
 
         states_all, mapping_state_idx, _, _ = (
             state_space._get_fortran_counterparts()
@@ -440,13 +404,6 @@
 
             assert_allclose(pyth[i], f2py_reduced)
 
-<<<<<<< HEAD
-=======
-        # Check calculation of systematic components of rewards.
-        state_space.states = pyth_calculate_rewards_systematic(
-            state_space.states, optim_paras
-        )
->>>>>>> ea796ba6
         _, _, pyth, _ = state_space._get_fortran_counterparts()
 
         args = (
@@ -477,7 +434,6 @@
 
         # Check backward induction procedure.
         state_space = pyth_backward_induction(
-<<<<<<< HEAD
             False,
             periods_draws_emax,
             state_space,
@@ -497,29 +453,6 @@
             state_space.states_per_period.max(),
             periods_draws_emax,
             num_draws_emax,
-=======
-            num_periods,
-            False,
-            periods_draws_emax,
-            num_draws_emax,
-            state_space,
-            is_debug,
-            is_interpolated,
-            num_points_interp,
-            edu_spec,
-            optim_paras,
-            file_sim,
-            False,
-        )
-        _, _, _, pyth = state_space._get_fortran_counterparts()
-
-        args = (
-            num_periods,
-            False,
-            state_space.states_per_period.max(),
-            periods_draws_emax,
-            num_draws_emax,
->>>>>>> ea796ba6
             state_space.states_per_period,
             periods_rewards_systematic,
             mapping_state_idx,
@@ -641,7 +574,6 @@
             optimizer_options,
             num_types,
         )
-<<<<<<< HEAD
 
         (
             states_all,
@@ -658,24 +590,6 @@
             states_all,
         )
 
-=======
-
-        (
-            states_all,
-            mapping_state_idx,
-            periods_rewards_systematic,
-            periods_emax,
-        ) = state_space._get_fortran_counterparts()
-
-        py = (
-            periods_rewards_systematic,
-            state_space.states_per_period,
-            mapping_state_idx,
-            periods_emax,
-            states_all,
-        )
-
->>>>>>> ea796ba6
         f2py = fort_debug.wrapper_solve(
             *base_args,
             min_idx,
@@ -701,48 +615,19 @@
 
         (
             states_all,
-<<<<<<< HEAD
             mapping_state_idx,
             periods_rewards_systematic,
             periods_emax,
         ) = state_space._get_fortran_counterparts()
 
-        shared_args = (num_agents_sim, periods_draws_sims, seed_sim, file_sim)
-
         simulated_data = pyth_simulate(
-            state_space, *shared_args, edu_spec, optim_paras, is_debug
-        )
-        py = simulated_data.copy().fillna(MISSING_FLOAT).values
-
-        # Is is very important to cut the data array down to the size of the estimation
-        # sample for the calculation of contributions.
-        data_array = py[: num_agents_est * num_periods, :]
-
-        f2py = fort_debug.wrapper_simulate(
-            periods_rewards_systematic,
-=======
->>>>>>> ea796ba6
-            mapping_state_idx,
-            periods_rewards_systematic,
-            periods_emax,
-        ) = state_space._get_fortran_counterparts()
-
-        shared_args = (
-            num_periods,
-<<<<<<< HEAD
-=======
+            state_space,
             num_agents_sim,
             periods_draws_sims,
             seed_sim,
             file_sim,
-        )
-
-        simulated_data = pyth_simulate(
-            state_space,
-            *shared_args,
             edu_spec,
             optim_paras,
-            num_types,
             is_debug,
         )
         py = simulated_data.copy().fillna(MISSING_FLOAT).values
@@ -756,8 +641,11 @@
             mapping_state_idx,
             periods_emax,
             states_all,
->>>>>>> ea796ba6
-            *shared_args,
+            num_periods,
+            num_agents_sim,
+            periods_draws_sims,
+            seed_sim,
+            file_sim,
             edu_spec["start"],
             edu_spec["max"],
             edu_spec["share"],
@@ -774,7 +662,6 @@
         )
         assert_allclose(py, f2py)
 
-<<<<<<< HEAD
         py = pyth_contributions(
             state_space,
             simulated_data,
@@ -793,9 +680,6 @@
             periods_emax,
             states_all,
             data_array,
-=======
-        shared_args = (
->>>>>>> ea796ba6
             periods_draws_prob,
             tau,
             num_periods,
@@ -811,28 +695,6 @@
             type_spec_shifts,
         )
 
-<<<<<<< HEAD
-=======
-        py = pyth_contributions(
-            state_space, simulated_data, *shared_args, edu_spec, optim_paras
-        )
-
-        f2py = fort_debug.wrapper_contributions(
-            periods_rewards_systematic,
-            mapping_state_idx,
-            periods_emax,
-            states_all,
-            data_array,
-            *shared_args,
-            edu_spec["start"],
-            edu_spec["max"],
-            shocks_cholesky,
-            delta,
-            type_spec_shares,
-            type_spec_shifts,
-        )
-
->>>>>>> ea796ba6
         assert_allclose(py, f2py)
 
         # Evaluation of criterion function
@@ -885,12 +747,6 @@
 
         assert_allclose(py, f2py)
 
-    @pytest.mark.skip(
-        "As the structure of the Python version has changed by #139, it is difficult "
-        "to implement a step-by-step version of the backward induction and it will "
-        "probably break again with the next change. Also the interpolation is part of "
-        "some regression tests so that the case is still covered. Reimplement later."
-    )
     def test_6(self):
         """ Further tests for the interpolation routines.
         """
@@ -909,13 +765,9 @@
             num_points_interp,
             edu_spec,
             num_draws_emax,
-<<<<<<< HEAD
             is_myopic,
             is_debug,
             is_interpolated,
-=======
-            is_debug,
->>>>>>> ea796ba6
             optim_paras,
             optimizer_options,
             file_sim,
@@ -941,6 +793,7 @@
         )
 
         shocks_cholesky = optim_paras["shocks_cholesky"]
+        shocks_cov = shocks_cholesky.dot(shocks_cholesky.T)
         coeffs_common = optim_paras["coeffs_common"]
         coeffs_a = optim_paras["coeffs_a"]
         coeffs_b = optim_paras["coeffs_b"]
@@ -959,7 +812,6 @@
             draws_emax_standard, np.zeros(4), shocks_cholesky
         )
 
-<<<<<<< HEAD
         # Initialize Python version and solve.
         state_space = StateSpace(
             num_periods,
@@ -986,15 +838,6 @@
                 state_space.emaxs,
                 edu_spec["max"],
             )
-=======
-        # Initialize Python version
-        state_space = StateSpace(
-            num_periods, num_types, edu_spec["start"], edu_spec["max"]
-        )
-        state_space.states = pyth_calculate_rewards_systematic(
-            state_space.states, optim_paras
-        )
->>>>>>> ea796ba6
 
         num_states = state_space.states_per_period[period]
 
@@ -1019,7 +862,6 @@
         ]
 
         # Construct the exogenous variables for all points of the state space.
-<<<<<<< HEAD
         exogenous, max_emax = get_exogenous_variables(
             rewards_period, emaxs_period, shifts, optim_paras["delta"]
         )
@@ -1031,28 +873,6 @@
         py = (exogenous_9, max_emax)
 
         f90 = fort_debug.wrapper_get_exogenous_variables(
-=======
-        args = (period, state_space.states, shifts, edu_spec, optim_paras)
-        state_space.states = get_exogenous_variables(*args)
-
-        # Align output between Python and Fortran version.
-        num_states_in_period = state_space.states.period.eq(period).sum()
-        exogenous = state_space.states.loc[
-            state_space.states.period.eq(period),
-            ["exogenous_a", "exogenous_b", "exogenous_edu", "exogenous_home"],
-        ].values
-        exogenous = np.hstack(
-            (exogenous, np.sqrt(exogenous), np.ones(num_states_in_period))
-        )
-        py = (
-            exogenous,
-            state_space.states.loc[
-                state_space.states.period.eq(period), "max_emax"
-            ].values,
-        )
-
-        args = (
->>>>>>> ea796ba6
             period,
             num_periods,
             num_states,
@@ -1069,7 +889,6 @@
             coeffs_b,
             num_types,
         )
-<<<<<<< HEAD
 
         assert_almost_equal(py[0], f90[0], decimal=15)
         assert_almost_equal(py[1], f90[1], decimal=15)
@@ -1085,31 +904,6 @@
         )
 
         f90 = fort_debug.wrapper_get_endogenous_variable(
-=======
-        f90 = fort_debug.wrapper_get_exogenous_variables(*args)
-
-        assert_equal(py, f90)
-
-        # Distribute validated results for further functions.
-        exogenous, maxe = py
-
-        # Construct endogenous variable so that the prediction model can be fitted.
-        args = (
-            period,
-            state_space.states,
-            is_simulated,
-            num_draws_emax,
-            draws_emax_risk,
-            edu_spec,
-            optim_paras,
-        )
-        state_space.states = get_endogenous_variable(*args)
-        endog_variable = state_space.states.loc[
-            state_space.states.period.eq(period), "endog_variable"
-        ].values
-
-        args = (
->>>>>>> ea796ba6
             period,
             num_periods,
             num_states,
@@ -1121,10 +915,15 @@
             num_draws_emax,
             max_emax,
             draws_emax_risk,
-            edu_spec,
-            optim_paras,
-        )
-<<<<<<< HEAD
+            edu_spec["start"],
+            edu_spec["max"],
+            shocks_cov,
+            delta,
+            coeffs_common,
+            coeffs_a,
+            coeffs_b,
+        )
+
         assert_almost_equal(endogenous, replace_missing_values(f90))
 
         py = get_predictions(
@@ -1135,28 +934,12 @@
             endogenous,
             exogenous_9,
             max_emax,
-=======
-        f90 = fort_debug.wrapper_get_endogenous_variable(*args)
-        assert_almost_equal(endog_variable, replace_missing_values(f90))
-
-        args = (period, state_space.states, is_simulated, file_sim, False)
-        py = get_predictions(*args)
-
-        args = (
-            endog_variable,
-            exogenous,
-            maxe,
->>>>>>> ea796ba6
             is_simulated,
             num_points_interp,
             num_states,
             file_sim,
             False,
         )
-<<<<<<< HEAD
-=======
-        f90 = fort_debug.wrapper_get_predictions(*args)
->>>>>>> ea796ba6
 
         # This assertion fails if a column is all zeros.
         if not exogenous.any(axis=0).any():
@@ -1168,7 +951,9 @@
         # Impose constraints
         point_constr = {"num_periods": np.random.randint(2, 5)}
 
-        params_spec, options_spec = generate_random_model(point_constr=point_constr)
+        params_spec, options_spec = generate_random_model(
+            point_constr=point_constr
+        )
         respy_obj = RespyCls(params_spec, options_spec)
 
         # Extract class attributes
