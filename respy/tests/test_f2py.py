import sys
import os

import statsmodels.api as sm
from scipy.stats import norm
import numpy as np
import pytest
import scipy

from respy.python.shared.shared_auxiliary import get_conditional_probabilities
from respy.python.record.record_estimation import _spectral_condition_number
from respy.python.shared.shared_auxiliary import replace_missing_values
from respy.python.shared.shared_auxiliary import transform_disturbances
from respy.python.solve.solve_auxiliary import StateSpace
from respy.python.solve.solve_auxiliary import pyth_backward_induction
from respy.python.solve.solve_auxiliary import get_simulated_indicator
from respy.python.solve.solve_auxiliary import get_exogenous_variables
from respy.python.shared.shared_auxiliary import dist_class_attributes
from respy.python.solve.solve_auxiliary import get_endogenous_variable
from respy.python.shared.shared_auxiliary import get_emaxs_of_subsequent_period
from respy.python.shared.shared_constants import TEST_RESOURCES_BUILD
from respy.python.evaluate.evaluate_python import pyth_contributions
from respy.python.simulate.simulate_auxiliary import sort_type_info
from respy.python.simulate.simulate_auxiliary import sort_edu_spec
from respy.python.shared.shared_auxiliary import get_num_obs_agent
from respy.python.shared.shared_auxiliary import extract_cholesky
from respy.python.shared.shared_auxiliary import get_optim_paras
from respy.python.estimate.estimate_python import pyth_criterion
from respy.python.simulate.simulate_python import pyth_simulate
from respy.python.solve.solve_auxiliary import get_predictions
from respy.python.solve.solve_risk import construct_emax_risk
from respy.python.shared.shared_auxiliary import create_draws
from respy.python.shared.shared_auxiliary import read_draws
from respy.python.shared.shared_constants import IS_F2PY
from respy.python.interface import get_scales_magnitudes
from respy.pre_processing.data_processing import process_dataset
from respy.python.solve.solve_python import pyth_solve
from respy.fortran.interface import resfort_interface
from respy.tests.codes.auxiliary import write_interpolation_grid
from respy.tests.codes.auxiliary import write_lagged_start
from respy.tests.codes.auxiliary import simulate_observed
from respy.tests.codes.random_init import generate_init
from respy.tests.codes.auxiliary import write_edu_start
from respy.tests.codes.auxiliary import write_draws
from respy.tests.codes.auxiliary import write_types
from functools import partial
from numpy.testing import (
    assert_equal,
    assert_array_equal,
    assert_array_almost_equal,
)
from respy import RespyCls

from respy.python.shared.shared_constants import DECIMALS, TOL, MISSING_FLOAT

assert_allclose = partial(np.testing.assert_allclose, rtol=TOL, atol=TOL)
assert_almost_equal = partial(np.testing.assert_almost_equal, decimal=DECIMALS)

if IS_F2PY:
    sys.path.insert(0, str(TEST_RESOURCES_BUILD))
    import f2py_interface as fort_debug


@pytest.mark.skipif(not IS_F2PY, reason="No F2PY available")
class TestClass(object):
    """ This class groups together some tests.
    """

    def test_1(self):
        """ Compare the evaluation of the criterion function for the ambiguity
        optimization and the simulated expected future value between the FORTRAN and
        PYTHON implementations. These tests are set up a separate test case due to the
        large setup cost to construct the ingredients for the interface.
        """
        # Generate constraint periods
        constr = dict()
        constr["version"] = "PYTHON"

        # Generate random initialization file
        generate_init(constr)

        # Perform toolbox actions
        respy_obj = RespyCls("test.respy.ini")

        respy_obj = simulate_observed(respy_obj)

        # Extract class attributes
        (
            state_space,
            states_all,
            mapping_state_idx,
            periods_rewards_systematic,
            periods_emax,
            num_periods,
            num_draws_emax,
            edu_spec,
            optim_paras,
            num_types,
        ) = dist_class_attributes(
            respy_obj,
            "state_space",
            "states_all",
            "mapping_state_idx",
            "periods_rewards_systematic",
            "periods_emax",
            "num_periods",
            "num_draws_emax",
            "edu_spec",
            "optim_paras",
            "num_types",
        )

        # Sample draws
        draws_emax_standard = np.random.multivariate_normal(
            np.zeros(4), np.identity(4), num_draws_emax
        )
        draws_emax_risk = transform_disturbances(
            draws_emax_standard, np.zeros(4), optim_paras["shocks_cholesky"]
        )

        # Sampling of random period and admissible state index
        period = np.random.choice(range(num_periods))
        k = np.random.choice(range(state_space.states_per_period[period]))

        # Select systematic rewards
        rewards_systematic = periods_rewards_systematic[period, k, :]

        # Evaluation of simulated expected future values
        rewards_period = state_space.get_attribute_from_period(
            "rewards", period
        )
        emaxs_period = state_space.get_attribute_from_period("emaxs", period)[
            :, :4
        ]

        py = construct_emax_risk(
            rewards_period[:, -2:],
            rewards_period[:, :4],
<<<<<<< HEAD
            emaxs_period[:, :4],
=======
            emaxs_period,
>>>>>>> 09ed9e22
            draws_emax_risk,
            optim_paras["delta"],
        )

        f90 = fort_debug.wrapper_construct_emax_risk(
            num_periods,
            num_draws_emax,
            period,
            k,
            draws_emax_risk,
            rewards_systematic,
            periods_emax,
            states_all,
            mapping_state_idx,
            edu_spec["start"],
            edu_spec["max"],
            optim_paras["delta"],
            optim_paras["coeffs_common"],
            optim_paras["coeffs_a"],
            optim_paras["coeffs_b"],
            num_types,
        )

        # The old FORTRAN version of ``construct_emax_risk`` calculates the emax for one
        # state whereas the new Python implementation calculates the emax for all states
        # in a given period. Thus, index the Python output with ``k``.
        assert_allclose(py[k], f90)

    def test_2(self):
        """ Compare results between FORTRAN and PYTHON of selected hand-crafted
        functions. In test_97() we test FORTRAN implementations against PYTHON intrinsic
        routines.
        """
        for _ in range(33):

            # Create grid of admissible state space values.
            num_edu_start = np.random.choice(range(1, 3))
            num_periods = np.random.randint(1, 15)
            num_types = np.random.randint(1, 3)

            edu_spec = dict()
            edu_spec["start"] = np.random.choice(
                range(1, 10), size=num_edu_start, replace=False
            ).tolist()
            edu_spec["max"] = max(edu_spec["start"]) + np.random.randint(1, 5)
            min_idx = edu_spec["max"] + 1

            # FORTRAN
            base_args = (num_periods, num_types)

            state_space = StateSpace(
                *base_args, edu_spec["start"], edu_spec["max"]
            )

            py_a, py_c, _, _ = state_space._get_fortran_counterparts()
            py_b = state_space.states_per_period
            py_d = py_b.max()

            fort_a, fort_b, fort_c, fort_d = fort_debug.wrapper_create_state_space(
                *base_args, edu_spec["start"], edu_spec["max"], min_idx
            )

            # Ensure equivalence
            rslts = [
                [fort_a, py_a],
                [fort_b, py_b],
                [fort_c, py_c],
                [fort_d, py_d],
            ]
            for obj in rslts:
                # Slice Fortran output to shape of Python output.
                if isinstance(obj[0], np.ndarray):
                    obj[0] = obj[0][tuple(map(slice, obj[1].shape))]

                assert_allclose(obj[0], obj[1])

        for _ in range(100):

            # Draw random request for testing purposes
            num_covars = np.random.randint(2, 10)
            num_agents = np.random.randint(100, 1000)
            tiny = np.random.normal(size=num_agents)
            beta = np.random.normal(size=num_covars)

            # Generate sample
            exog = np.random.sample((num_agents, num_covars))
            exog[:, 0] = 1
            endog = np.dot(exog, beta) + tiny

            # Run statsmodels
            results = sm.OLS(endog, exog).fit()

            # Check parameters
            py = results.params
            f90 = fort_debug.wrapper_get_coefficients(
                endog, exog, num_covars, num_agents
            )
            assert_almost_equal(py, f90)

            # Check prediction
            py = results.predict(exog)
            f90 = fort_debug.wrapper_point_predictions(exog, f90, num_agents)
            assert_almost_equal(py, f90)

            # Check coefficient of determination and the standard errors.
            py = [results.rsquared, results.bse]
            f90 = fort_debug.wrapper_get_pred_info(
                endog, f90, exog, num_agents, num_covars
            )

            for i in range(2):
                assert_almost_equal(py[i], f90[i])

    def test_3(self):
        """ Compare results between FORTRAN and PYTHON of selected functions.
        """
        for _ in range(10):

            # Draw random requests for testing purposes.
            num_draws_emax = np.random.randint(2, 1000)
            dim = np.random.randint(1, 6)

            matrix = np.random.uniform(size=dim ** 2).reshape(dim, dim)
            cov = np.dot(matrix, matrix.T)

            # PDF of normal distribution
            args = np.random.normal(size=3)
            args[-1] **= 2

            f90 = fort_debug.wrapper_normal_pdf(*args)
            py = norm.pdf(*args)

            assert_almost_equal(py, f90)

            # Singular Value Decomposition
            py = scipy.linalg.svd(matrix)
            f90 = fort_debug.wrapper_svd(matrix, dim)

            for i in range(3):
                assert_allclose(py[i], f90[i])

            # Pseudo-Inverse
            py = np.linalg.pinv(matrix)
            f90 = fort_debug.wrapper_pinv(matrix, dim)

            assert_allclose(py, f90)

            # Inverse
            py = np.linalg.inv(cov)
            f90 = fort_debug.wrapper_inverse(cov, dim)
            assert_allclose(py, f90)

            # Determinant
            py = np.linalg.det(cov)
            f90 = fort_debug.wrapper_determinant(cov)

            assert_allclose(py, f90)

            # Trace
            py = np.trace(cov)
            f90 = fort_debug.wrapper_trace(cov)

            assert_allclose(py, f90)

            # Random normal deviates. This only tests the interface, requires
            # visual inspection in IPYTHON notebook as well.
            fort_debug.wrapper_standard_normal(num_draws_emax)

            # Clipping values below and above bounds.
            num_values = np.random.randint(1, 10000)
            lower_bound = np.random.randn()
            upper_bound = lower_bound + np.random.ranf()
            values = np.random.normal(size=num_values)

            f90 = fort_debug.wrapper_clip_value(
                values, lower_bound, upper_bound, num_values
            )
            py = np.clip(values, lower_bound, upper_bound)

            assert_almost_equal(py, f90)

            # Spectral condition number
            py = _spectral_condition_number(cov)
            fort = fort_debug.wrapper_spectral_condition_number(cov)
            assert_almost_equal(py, fort)

    def test_4(self):
        """ Testing the core functions of the solution step for the equality of results
        between the PYTHON and FORTRAN implementations.
        """

        # Generate random initialization file

        constr = dict()

        generate_init(constr)

        # Perform toolbox actions
        respy_obj = RespyCls("test.respy.ini")

        # Ensure that backward induction routines use the same grid for the
        # interpolation.
        write_interpolation_grid("test.respy.ini")

        # Extract class attributes
        (
            num_periods,
            edu_spec,
            optim_paras,
            num_draws_emax,
            seed_emax,
            is_debug,
            is_interpolated,
            num_points_interp,
            optimizer_options,
            file_sim,
            num_types,
        ) = dist_class_attributes(
            respy_obj,
            "num_periods",
            "edu_spec",
            "optim_paras",
            "num_draws_emax",
            "seed_emax",
            "is_debug",
            "is_interpolated",
            "num_points_interp",
            "optimizer_options",
            "file_sim",
            "num_types",
        )

        shocks_cholesky = optim_paras["shocks_cholesky"]
        coeffs_common = optim_paras["coeffs_common"]
        coeffs_home = optim_paras["coeffs_home"]
        coeffs_edu = optim_paras["coeffs_edu"]
        coeffs_a = optim_paras["coeffs_a"]
        coeffs_b = optim_paras["coeffs_b"]
        delta = optim_paras["delta"]

        type_spec_shifts = optim_paras["type_shifts"]
        type_spec_shares = optim_paras["type_shares"]

        min_idx = edu_spec["max"] + 1

        # Check the state space creation.
        base_args = (
            num_periods,
            num_types,
            edu_spec["start"],
            edu_spec["max"],
        )
        args = base_args + (optim_paras,)

        state_space = StateSpace(*args)

        states_all, mapping_state_idx, _, _ = (
            state_space._get_fortran_counterparts()
        )

        pyth = [
            states_all,
            state_space.states_per_period,
            mapping_state_idx,
            state_space.states_per_period.max(),
        ]

        args = base_args + (min_idx,)
        f2py = fort_debug.wrapper_create_state_space(*args)
        for i in range(4):
            # Slice Fortran output to shape of Python output.
            if isinstance(f2py[i], np.ndarray):
                f2py_reduced = f2py[i][tuple(map(slice, pyth[i].shape))]
            else:
                f2py_reduced = f2py[i]

            assert_allclose(pyth[i], f2py_reduced)

        _, _, pyth, _ = state_space._get_fortran_counterparts()

        args = (
            num_periods,
            state_space.states_per_period,
            states_all,
            state_space.states_per_period.max(),
            coeffs_common,
            coeffs_a,
            coeffs_b,
            coeffs_edu,
            coeffs_home,
            type_spec_shares,
            type_spec_shifts,
        )
        f2py = fort_debug.wrapper_calculate_rewards_systematic(*args)

        assert_allclose(pyth, f2py)

        # Carry some results from the systematic rewards calculation for future use and
        # create the required set of disturbances.
        periods_draws_emax = create_draws(
            num_periods, num_draws_emax, seed_emax, is_debug
        )

        # Save result for next test.
        periods_rewards_systematic = pyth.copy()

        # Check backward induction procedure.
        state_space = pyth_backward_induction(
            False,
            periods_draws_emax,
            num_draws_emax,
            state_space,
            is_debug,
            is_interpolated,
            num_points_interp,
            edu_spec,
            optim_paras,
            file_sim,
            False,
        )
        _, _, _, pyth = state_space._get_fortran_counterparts()

        args = (
            num_periods,
            False,
            state_space.states_per_period.max(),
            periods_draws_emax,
            num_draws_emax,
            state_space.states_per_period,
            periods_rewards_systematic,
            mapping_state_idx,
            states_all,
            is_debug,
            is_interpolated,
            num_points_interp,
            edu_spec["start"],
            edu_spec["max"],
            shocks_cholesky,
            delta,
            coeffs_common,
            coeffs_a,
            coeffs_b,
            file_sim,
            False,
        )
        f2py = fort_debug.wrapper_backward_induction(*args)

        assert_allclose(pyth, f2py)

    def test_5(self):
        """ This methods ensures that the core functions yield the same results across
        implementations.
        """
        # Generate random initialization file

        constr = dict()
        generate_init(constr)

        # Perform toolbox actions
        respy_obj = RespyCls("test.respy.ini")
        respy_obj = simulate_observed(respy_obj)

        # Ensure that backward induction routines use the same grid for the
        # interpolation.
        max_states_period = write_interpolation_grid("test.respy.ini")

        # Extract class attributes
        (
            num_periods,
            edu_spec,
            optim_paras,
            num_draws_emax,
            is_debug,
            is_interpolated,
            num_points_interp,
            is_myopic,
            num_agents_sim,
            num_draws_prob,
            tau,
            seed_sim,
            num_agents_est,
            optimizer_options,
            file_sim,
            num_types,
            num_paras,
        ) = dist_class_attributes(
            respy_obj,
            "num_periods",
            "edu_spec",
            "optim_paras",
            "num_draws_emax",
            "is_debug",
            "is_interpolated",
            "num_points_interp",
            "is_myopic",
            "num_agents_sim",
            "num_draws_prob",
            "tau",
            "seed_sim",
            "num_agents_est",
            "optimizer_options",
            "file_sim",
            "num_types",
            "num_paras",
        )

        data_array = process_dataset(respy_obj).values
        num_obs_agent = get_num_obs_agent(data_array, num_agents_est)
        min_idx = edu_spec["max"] + 1

        shocks_cholesky = optim_paras["shocks_cholesky"]
        coeffs_common = optim_paras["coeffs_common"]
        coeffs_home = optim_paras["coeffs_home"]
        coeffs_edu = optim_paras["coeffs_edu"]
        coeffs_a = optim_paras["coeffs_a"]
        coeffs_b = optim_paras["coeffs_b"]
        delta = optim_paras["delta"]

        type_spec_shares = optim_paras["type_shares"]
        type_spec_shifts = optim_paras["type_shifts"]

        # Write out random components and interpolation grid to align the three
        # implementations.
        max_draws = max(num_agents_sim, num_draws_emax, num_draws_prob)
        write_types(type_spec_shares, num_agents_sim)
        write_edu_start(edu_spec, num_agents_sim)
        write_draws(num_periods, max_draws)
        write_lagged_start(num_agents_sim)

        periods_draws_emax = read_draws(num_periods, num_draws_emax)
        periods_draws_prob = read_draws(num_periods, num_draws_prob)
        periods_draws_sims = read_draws(num_periods, num_agents_sim)

        # Check the full solution procedure
        base_args = (
            is_interpolated,
            num_points_interp,
            num_draws_emax,
            num_periods,
            is_myopic,
            is_debug,
            periods_draws_emax,
        )

        fort, _ = resfort_interface(respy_obj, "simulate")

        state_space = pyth_solve(
            *base_args,
            edu_spec,
            optim_paras,
            file_sim,
            optimizer_options,
            num_types,
        )

        (
            states_all,
            mapping_state_idx,
            periods_rewards_systematic,
            periods_emax,
        ) = state_space._get_fortran_counterparts()

        py = (
            periods_rewards_systematic,
            state_space.states_per_period,
            mapping_state_idx,
            periods_emax,
            states_all,
        )

        f2py = fort_debug.wrapper_solve(
            *base_args,
            min_idx,
            edu_spec["start"],
            edu_spec["max"],
            coeffs_common,
            coeffs_a,
            coeffs_b,
            coeffs_edu,
            coeffs_home,
            shocks_cholesky,
            delta,
            file_sim,
            max_states_period,
            num_types,
            type_spec_shares,
            type_spec_shifts,
        )

        for alt in [fort, f2py]:
            for i in range(5):
                assert_allclose(py[i], alt[i])

        (
            states_all,
            mapping_state_idx,
            periods_rewards_systematic,
            periods_emax,
        ) = state_space._get_fortran_counterparts()

        shared_args = (num_agents_sim, periods_draws_sims, seed_sim, file_sim)

        simulated_data = pyth_simulate(
            state_space, *shared_args, edu_spec, optim_paras, is_debug
        )
        py = simulated_data.copy().fillna(MISSING_FLOAT).values

        # Is is very important to cut the data array down to the size of the estimation
        # sample for the calculation of contributions.
        data_array = py[: num_agents_est * num_periods, :]

        f2py = fort_debug.wrapper_simulate(
            periods_rewards_systematic,
            mapping_state_idx,
            periods_emax,
            states_all,
            num_periods,
            *shared_args,
            edu_spec["start"],
            edu_spec["max"],
            edu_spec["share"],
            edu_spec["lagged"],
            optim_paras["coeffs_common"],
            optim_paras["coeffs_a"],
            optim_paras["coeffs_b"],
            shocks_cholesky,
            delta,
            num_types,
            type_spec_shares,
            type_spec_shifts,
            is_debug,
        )
        assert_allclose(py, f2py)

        py = pyth_contributions(
            state_space,
            simulated_data,
            periods_draws_prob,
            tau,
            num_draws_prob,
            num_agents_est,
            num_obs_agent,
            edu_spec,
            optim_paras,
        )

        f2py = fort_debug.wrapper_contributions(
            periods_rewards_systematic,
            mapping_state_idx,
            periods_emax,
            states_all,
            data_array,
            periods_draws_prob,
            tau,
            num_periods,
            num_draws_prob,
            num_agents_est,
            num_obs_agent,
            num_types,
            edu_spec["start"],
            edu_spec["max"],
            shocks_cholesky,
            delta,
            type_spec_shares,
            type_spec_shifts,
        )

        assert_allclose(py, f2py)

        # Evaluation of criterion function
        x0 = get_optim_paras(optim_paras, num_paras, "all", is_debug)

        base_args_1 = (
            is_interpolated,
            num_draws_emax,
            num_periods,
            num_points_interp,
            is_myopic,
            is_debug,
        )

        base_args_2 = (
            num_draws_prob,
            tau,
            periods_draws_emax,
            periods_draws_prob,
        )
        base_args_3 = (num_agents_est, num_obs_agent, num_types)

        py = pyth_criterion(
            x0,
            *base_args_1,
            simulated_data,
            *base_args_2,
            state_space,
            *base_args_3,
            edu_spec,
        )

        f2py = fort_debug.wrapper_criterion(
            x0,
            *base_args_1,
            data_array,
            *base_args_2,
            states_all,
            state_space.states_per_period,
            mapping_state_idx,
            max_states_period,
            *base_args_3,
            edu_spec["start"],
            edu_spec["max"],
            edu_spec["share"],
            type_spec_shares,
            type_spec_shifts,
            num_paras,
        )

        assert_allclose(py, f2py)

    def test_6(self):
        """ Further tests for the interpolation routines.
        """
        # Generate random initialization file
        constr = dict()
        generate_init(constr)

        # Perform toolbox actions
        respy_obj = RespyCls("test.respy.ini")
        respy_obj = simulate_observed(respy_obj)

        # Extract class attributes
        (
            periods_rewards_systematic,
            mapping_state_idx,
            seed_prob,
            periods_emax,
            num_periods,
            states_all,
            num_points_interp,
            edu_spec,
            num_draws_emax,
            is_myopic,
            is_debug,
            is_interpolated,
            optim_paras,
            optimizer_options,
            file_sim,
            num_types,
        ) = dist_class_attributes(
            respy_obj,
            "periods_rewards_systematic",
            "mapping_state_idx",
            "seed_prob",
            "periods_emax",
            "num_periods",
            "states_all",
            "num_points_interp",
            "edu_spec",
            "num_draws_emax",
            "is_myopic",
            "is_debug",
            "is_interpolated",
            "optim_paras",
            "optimizer_options",
            "file_sim",
            "num_types",
        )

        shocks_cov = optim_paras["shocks_cholesky"].dot(
            optim_paras["shocks_cholesky"].T
        )

        shocks_cholesky = optim_paras["shocks_cholesky"]
        coeffs_common = optim_paras["coeffs_common"]
        coeffs_a = optim_paras["coeffs_a"]
        coeffs_b = optim_paras["coeffs_b"]
        delta = optim_paras["delta"]

        # Add some additional objects required for the interfaces to the functions.
        period = np.random.choice(num_periods)

        periods_draws_emax = create_draws(
            num_periods, num_draws_emax, seed_prob, is_debug
        )

        draws_emax_standard = periods_draws_emax[period, :, :]

        draws_emax_risk = transform_disturbances(
            draws_emax_standard, np.zeros(4), shocks_cholesky
        )

        # Initialize Python version and solve.
        state_space = StateSpace(
            num_periods,
            num_types,
            edu_spec["start"],
            edu_spec["max"],
            optim_paras,
        )

        # Integrate periods_emax in state_space
        state_space.emaxs = np.c_[
            np.zeros((state_space.num_states, 4)),
            periods_emax[periods_emax != MISSING_FLOAT],
        ]

        # Fill emaxs_a - emaxs_home in the requested period
        states_period = state_space.get_attribute_from_period("states", period)

        # Do not get the emaxs from the previous period if we are in the last one.
        if period != state_space.num_periods - 1:
            state_space.emaxs = get_emaxs_of_subsequent_period(
                states_period,
                state_space.indexer,
                state_space.emaxs,
                edu_spec["max"],
            )

        num_states = state_space.states_per_period[period]

        shifts = np.random.randn(4)

        # Slight modification of request which assures that the interpolation code is
        # working.
        num_points_interp = min(num_points_interp, num_states)

        # Get the IS_SIMULATED indicator for the subset of points which are used for the
        # predication model.
        is_simulated = get_simulated_indicator(
            num_points_interp, num_states, period, is_debug
        )

        # Unpack necessary attributes
        rewards_period = state_space.get_attribute_from_period(
            "rewards", period
        )
        emaxs_period = state_space.get_attribute_from_period("emaxs", period)[
            :, :4
        ]

        # Construct the exogenous variables for all points of the state space.
        exogenous, max_emax = get_exogenous_variables(
            rewards_period, emaxs_period, shifts, edu_spec, optim_paras
        )

        # Align output between Python and Fortran version.
        exogenous_9 = np.c_[
            exogenous, np.sqrt(exogenous), np.ones(exogenous.shape[0])
        ]
        py = (exogenous_9, max_emax)

        f90 = fort_debug.wrapper_get_exogenous_variables(
            period,
            num_periods,
            num_states,
            periods_rewards_systematic,
            shifts,
            mapping_state_idx,
            periods_emax,
            states_all,
            edu_spec["start"],
            edu_spec["max"],
            delta,
            coeffs_common,
            coeffs_a,
            coeffs_b,
            num_types,
        )

        assert_almost_equal(py[0], f90[0], decimal=15)
        assert_almost_equal(py[1], f90[1], decimal=15)

        # Construct endogenous variable so that the prediction model can be fitted.
        endogenous = get_endogenous_variable(
            rewards_period,
            emaxs_period,
            max_emax,
            is_simulated,
            num_draws_emax,
            draws_emax_risk,
            edu_spec,
            optim_paras,
        )

        f90 = fort_debug.wrapper_get_endogenous_variable(
            period,
            num_periods,
            num_states,
            periods_rewards_systematic,
            mapping_state_idx,
            periods_emax,
            states_all,
            is_simulated,
            num_draws_emax,
            max_emax,
            draws_emax_risk,
            edu_spec["start"],
            edu_spec["max"],
            shocks_cov,
            delta,
            coeffs_common,
            coeffs_a,
            coeffs_b,
        )
        assert_almost_equal(endogenous, replace_missing_values(f90))

        py = get_predictions(
            endogenous, exogenous, max_emax, is_simulated, file_sim, False
        )

        f90 = fort_debug.wrapper_get_predictions(
            endogenous,
            exogenous_9,
            max_emax,
            is_simulated,
            num_points_interp,
            num_states,
            file_sim,
            False,
        )

        # This assertion fails if a column is all zeros.
        if not exogenous.any(axis=0).any():
            assert_array_almost_equal(py, f90)

    def test_7(self):
        """ This is a special test for shared functions related to the interpolation setup.
        """
        # Impose constraints
        constr = dict()
        constr["periods"] = np.random.randint(2, 5)

        # Construct a random initialization file
        generate_init(constr)

        # Extract required information
        respy_obj = RespyCls("test.respy.ini")

        # Extract class attributes
        is_debug, num_periods = dist_class_attributes(
            respy_obj, "is_debug", "num_periods"
        )

        # Write out a grid for the interpolation
        max_states_period = write_interpolation_grid("test.respy.ini")

        # Draw random request for testing
        num_states = np.random.randint(1, max_states_period)
        candidates = list(range(num_states))

        period = np.random.randint(1, num_periods)
        num_points_interp = np.random.randint(1, num_states + 1)

        # Check function for random choice and make sure that there are no duplicates.
        args = (candidates, num_states, num_points_interp)
        f90 = fort_debug.wrapper_random_choice(*args)
        assert_equal(len(set(f90)), len(f90))
        assert_equal(len(f90), num_points_interp)

        # Check the standard cases of the function.
        args = (num_points_interp, num_states, period, is_debug, num_periods)
        f90 = fort_debug.wrapper_get_simulated_indicator(*args)

        assert_equal(len(f90), num_states)
        assert_equal(np.all(f90) in [0, 1], True)

        # Test the standardization across PYTHON, F2PY, and FORTRAN implementations.
        # This is possible as we write out an interpolation grid to disk which is used
        # for both functions.
        base_args = (num_points_interp, num_states, period, is_debug)
        args = base_args
        py = get_simulated_indicator(*args)
        args = base_args + (num_periods,)
        f90 = fort_debug.wrapper_get_simulated_indicator(*args)
        assert_array_equal(f90, 1 * py)
        os.unlink(".interpolation.respy.test")

        # Special case where number of interpolation points are same as the number of
        # candidates. In that case the returned indicator should be all TRUE.
        args = (num_states, num_states, period, True, num_periods)
        f90 = fort_debug.wrapper_get_simulated_indicator(*args)
        assert_equal(sum(f90), num_states)

    def test_8(self):
        """ We test the construction of the Cholesky decomposition against each other.
        """
        # Draw a random vector of parameters
        x = np.random.uniform(size=54)

        # Construct the Cholesky decompositions
        py = extract_cholesky(x, info=0)
        fort = fort_debug.wrapper_extract_cholesky(x)

        # Compare the results based on the two methods
        np.testing.assert_equal(fort, py)

    def test_9(self):
        """ Functions related to the scaling procedure.
        """
        for _ in range(1000):
            num_free = np.random.randint(1, 100)
            values = np.random.uniform(-1000.0, 1000.0, size=num_free)
            py = get_scales_magnitudes(values)
            f90 = fort_debug.wrapper_get_scales_magnitude(values, num_free)
            assert_almost_equal(py, f90)

    def test_10(self):
        """ Function that calculates the number of observations by individual.
        """
        for _ in range(2):

            generate_init()

            respy_obj = RespyCls("test.respy.ini")

            simulate_observed(respy_obj)

            num_agents_est = respy_obj.get_attr("num_agents_est")

            data_array = process_dataset(respy_obj).values

            py = get_num_obs_agent(data_array, num_agents_est)
            f90 = fort_debug.wrapper_get_num_obs_agent(
                data_array, num_agents_est
            )

            assert_almost_equal(py, f90)

    def test_11(self):
        """ Function that calculates the conditional type probabilites.
        """
        for _ in range(1000):

            num_types = np.random.randint(1, 10)
            edu_start = np.random.randint(10, 100)
            type_shares = np.random.normal(0, 1, size=num_types * 2)

            args = [type_shares, edu_start]

            py = get_conditional_probabilities(*args)
            fort = fort_debug.wrapper_get_conditional_probabilities(
                *args + [num_types]
            )

            assert_almost_equal(np.sum(py), 1.0)
            assert_almost_equal(py, fort)

    def test_12(self):
        """ Testing the functionality introduced to ensure that the simulation is
        independent of the order of initial conditions and types in the initialization
        file.

        """
        num_elements = np.random.randint(1, 11)

        input_array = np.random.normal(size=num_elements)

        # We first check the sorting implementation.
        py = sorted(input_array)
        f90 = fort_debug.wrapper_sorted(input_array, num_elements)
        assert_equal(py, f90)

        # We now turn to the more complicated testing of hand-crafted functions for this
        # purpose.
        generate_init()
        respy_obj = RespyCls("test.respy.ini")

        edu_spec, optim_paras, num_types = dist_class_attributes(
            respy_obj, "edu_spec", "optim_paras", "num_types"
        )

        args = (edu_spec["start"], edu_spec["share"], edu_spec["max"])
        f90 = fort_debug.wrapper_sort_edu_spec(*args)
        py = sort_edu_spec(edu_spec)
        for i, label in enumerate(["start", "share", "max"]):
            assert_equal(py[label], f90[i])

        py = sort_type_info(optim_paras, num_types)
        f90 = fort_debug.wrapper_sort_type_info(
            optim_paras["type_shares"], num_types
        )
        for i, label in enumerate(["order", "shares"]):
            assert_equal(py[label], f90[i])<|MERGE_RESOLUTION|>--- conflicted
+++ resolved
@@ -136,11 +136,7 @@
         py = construct_emax_risk(
             rewards_period[:, -2:],
             rewards_period[:, :4],
-<<<<<<< HEAD
-            emaxs_period[:, :4],
-=======
             emaxs_period,
->>>>>>> 09ed9e22
             draws_emax_risk,
             optim_paras["delta"],
         )
