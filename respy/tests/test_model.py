--- conflicted
+++ resolved
@@ -37,54 +37,6 @@
 
 
 @pytest.mark.parametrize("model_or_seed", EXAMPLE_MODELS + list(range(10)))
-<<<<<<< HEAD
-def test_invariance_to_order_of_initial_schooling_levels(model_or_seed):
-    bound_constr = {"max_edu_start": 10}
-
-    if isinstance(model_or_seed, str):
-        params, options = get_example_model(model_or_seed, with_data=False)
-    else:
-        np.random.seed(model_or_seed)
-        params, options = generate_random_model(bound_constr=bound_constr)
-
-    shuffled_options = options.copy()
-    n_init_levels = len(options["choices"]["edu"]["start"])
-
-    shuffled_order = np.random.choice(n_init_levels, size=n_init_levels, replace=False)
-
-    for label in ["start", "lagged", "share"]:
-        shuffled_options["choices"]["edu"][label] = np.array(
-            shuffled_options["choices"]["edu"].pop(label)
-        )[shuffled_order]
-
-    _, _, options = process_params_and_options(params, options)
-    _, _, shuffled_options = process_params_and_options(params, options)
-
-    assert not DeepDiff(options, shuffled_options)
-
-
-@pytest.mark.parametrize("model_or_seed", EXAMPLE_MODELS + list(range(10)))
-def test_invariance_to_order_of_choices(model_or_seed):
-    params, options = process_model_or_seed(model_or_seed)
-
-    shuffled_choices = list(options["choices"].keys())
-    np.random.shuffle(shuffled_choices)
-
-    shuffled_options = options.copy()
-    shuffled_options["choices"] = {
-        choice: shuffled_options["choices"].get(choice, {})
-        for choice in shuffled_choices
-    }
-
-    _, _, options = process_params_and_options(params, options)
-    _, _, shuffled_options = process_params_and_options(params, shuffled_options)
-
-    assert list(options["choices"]) == list(shuffled_options["choices"])
-
-
-@pytest.mark.parametrize("model_or_seed", EXAMPLE_MODELS + list(range(10)))
-=======
->>>>>>> 19057d16
 def test_sorting_of_type_probability_parameters(model_or_seed):
     # Set configuration for random models.
     n_types = np.random.randint(2, 5)
