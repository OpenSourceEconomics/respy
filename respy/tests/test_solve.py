--- conflicted
+++ resolved
@@ -41,19 +41,11 @@
 
     """
     params, options = process_model_or_seed(model_or_seed)
-<<<<<<< HEAD
-    params, optim_paras, options = process_params_and_options(params, options)
-
-    state_space = rp.solve(params, options)
-
-    indices = np.full((state_space.states.shape[0], len(options["choices"])), -1)
-=======
     optim_paras, options = process_params_and_options(params, options)
 
     state_space = rp.solve(params, options)
 
     indices = np.full((state_space.states.shape[0], len(optim_paras["choices"])), -1)
->>>>>>> 19057d16
 
     for period in range(options["n_periods"] - 1):
 
@@ -72,13 +64,8 @@
             state_space.indexer[period],
             state_space.indexer[period + 1],
             state_space.is_inadmissible,
-<<<<<<< HEAD
-            len(options["choices_w_exp"]),
-            options["n_lagged_choices"],
-=======
             len(optim_paras["choices_w_exp"]),
             optim_paras["n_lagged_choices"],
->>>>>>> 19057d16
         )
 
     # Take all valid indices and add the indices of the first period.
@@ -132,19 +119,11 @@
         n_periods, n_types, edu_starts, edu_max
     )
 
-<<<<<<< HEAD
-    states_new, indexer_new = _create_state_space(options)
-
-    for i in range(1, options["n_lagged_choices"] + 1):
-        states_new[f"lagged_choice_{i}"] = states_new[f"lagged_choice_{i}"].replace(
-            {choice: i for i, choice in enumerate(options["choices"])}
-=======
     states_new, indexer_new = _create_state_space(optim_paras, options)
 
     for i in range(1, optim_paras["n_lagged_choices"] + 1):
         states_new[f"lagged_choice_{i}"] = states_new[f"lagged_choice_{i}"].replace(
             {choice: i for i, choice in enumerate(optim_paras["choices"])}
->>>>>>> 19057d16
         )
 
     # Compare the state spaces via sets as ordering changed in some cases.
@@ -184,19 +163,11 @@
             n_periods, n_types, edu_starts, edu_max
         )
 
-<<<<<<< HEAD
-    states_new, indexer_new = _create_state_space(options)
-
-    for i in range(1, options["n_lagged_choices"] + 1):
-        states_new[f"lagged_choice_{i}"] = states_new[f"lagged_choice_{i}"].replace(
-            {choice: i for i, choice in enumerate(options["choices"])}
-=======
     states_new, indexer_new = _create_state_space(optim_paras, options)
 
     for i in range(1, optim_paras["n_lagged_choices"] + 1):
         states_new[f"lagged_choice_{i}"] = states_new[f"lagged_choice_{i}"].replace(
             {choice: i for i, choice in enumerate(optim_paras["choices"])}
->>>>>>> 19057d16
         )
 
     # Compare the state spaces via sets as ordering changed in some cases.
