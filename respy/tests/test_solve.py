--- conflicted
+++ resolved
@@ -7,10 +7,6 @@
 from respy.config import KEANE_WOLPIN_1997_MODELS
 from respy.pre_processing.model_checking import check_model_solution
 from respy.pre_processing.model_processing import process_params_and_options
-<<<<<<< HEAD
-=======
-from respy.shared import calculate_value_functions_and_flow_utilities
->>>>>>> 55034606
 from respy.state_space import _create_state_space
 from respy.state_space import _insert_indices_of_child_states
 from respy.tests._former_code import _create_state_space_kw94
@@ -181,43 +177,4 @@
     for period in range(n_periods):
         mask_old = indexer_old[period] != -1
         mask_new = indexer_new[period] != -1
-<<<<<<< HEAD
-        assert np.array_equal(mask_old, mask_new)
-=======
-        assert np.array_equal(mask_old, mask_new)
-
-
-@pytest.mark.parametrize("seed", range(10))
-def test_equality_of_total_values_and_rewexpost_for_myopic_individuals(seed):
-    """Test equality of ex-post rewards and total values for myopic individuals."""
-    np.random.seed(seed)
-
-    # We need to simulate the model to get the emaxs and model attributes.
-    params, options = generate_random_model(myopic=True)
-    optim_paras, options = process_params_and_options(params, options)
-
-    draws = np.random.randn(4)
-
-    state_space = rp.solve(params, options)
-
-    for period in range(options["n_periods"]):
-        wages = state_space.get_attribute_from_period("wages", period)
-        nonpec = state_space.get_attribute_from_period("nonpec", period)
-        continuation_values = state_space.get_continuation_values(period)
-        is_inadmissible = state_space.get_attribute_from_period(
-            "is_inadmissible", period
-        )
-
-        value_functions, flow_utilities = calculate_value_functions_and_flow_utilities(
-            wages,
-            nonpec,
-            continuation_values,
-            draws,
-            optim_paras["delta"],
-            is_inadmissible,
-        )
-
-        np.testing.assert_equal(
-            value_functions[~is_inadmissible], flow_utilities[~is_inadmissible]
-        )
->>>>>>> 55034606
+        assert np.array_equal(mask_old, mask_new)