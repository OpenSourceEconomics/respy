--- conflicted
+++ resolved
@@ -298,15 +298,9 @@
     pos = np.random.choice(range(len(state_space.dense)))
 
     # Get indices
-<<<<<<< HEAD
     dense_combination = list(state_space.dense.keys())[pos]
     dense_index = state_space.dense_covariates_to_index[dense_combination]
     ix = (state_space.core_to_index[core_ix[0], dense_index], core_ix[1])
-=======
-    dense_combination = list(sp.dense.keys())[pos]
-    dense_index = sp.dense_covariates_to_dense_index[dense_combination]
-    ix = (sp.joint_to_dense_key[core_ix[0], dense_index], core_ix[1])
->>>>>>> bb2b6612
 
     unrestricted_cont = state_space.get_continuation_values(3)[ix[0]][ix[1]]
 
@@ -319,15 +313,9 @@
     core_ix = state_space.indexer[state]
 
     # Get indices
-<<<<<<< HEAD
     dense_combination = list(state_space.dense.keys())[pos]
     dense_index = state_space.dense_covariates_to_index[dense_combination]
     ix = (state_space.core_to_index[core_ix[0], dense_index], core_ix[1])
-=======
-    dense_combination = list(sp.dense.keys())[pos]
-    dense_index = sp.dense_covariates_to_dense_index[dense_combination]
-    ix = (sp.joint_to_dense_key[core_ix[0], dense_index], core_ix[1])
->>>>>>> bb2b6612
 
     # Check some features of the state_space
     restricted_cont = state_space.get_continuation_values(3)[ix[0]][ix[1]]
@@ -351,17 +339,10 @@
     solve = get_solve_func(params, options)
     state_space = solve(params)
 
-<<<<<<< HEAD
     pos = np.random.choice(range(len(state_space.dense)))
     dense_combination = list(state_space.dense.keys())[pos]
     dense_index = state_space.dense_covariates_to_index[dense_combination]
     idx = state_space.core_to_index[(1, dense_index)]
-=======
-    pos = np.random.choice(range(len(sp.dense)))
-    dense_combination = list(sp.dense.keys())[pos]
-    dense_index = sp.dense_covariates_to_dense_index[dense_combination]
-    idx = sp.joint_to_dense_key[(1, dense_index)]
->>>>>>> bb2b6612
 
     # Solve relevant wages
     wages_b = state_space.wages[idx][:, 1]
