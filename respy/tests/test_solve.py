import numpy as np
import pandas as pd
import pytest

from respy.config import EXAMPLE_MODELS
from respy.config import INDEXER_INVALID_INDEX
from respy.config import KEANE_WOLPIN_1994_MODELS
from respy.config import KEANE_WOLPIN_1997_MODELS
from respy.pre_processing.model_checking import check_model_solution
from respy.pre_processing.model_processing import process_params_and_options
from respy.shared import create_core_state_space_columns
from respy.solve import get_solve_func
<<<<<<< HEAD
from respy.state_space import _create_state_space
=======
from respy.state_space import _create_core_and_indexer
>>>>>>> bc555d0a
from respy.state_space import _insert_indices_of_child_states
from respy.tests._former_code import _create_state_space_kw94
from respy.tests._former_code import _create_state_space_kw97_base
from respy.tests._former_code import _create_state_space_kw97_extended
<<<<<<< HEAD
from respy.tests.utils import compare_state_space_attributes
=======
from respy.tests.utils import apply_to_attributes_of_two_state_spaces
>>>>>>> bc555d0a
from respy.tests.utils import process_model_or_seed


@pytest.mark.parametrize("model_or_seed", EXAMPLE_MODELS)
def test_check_solution(model_or_seed):
    params, options = process_model_or_seed(model_or_seed)

    solve = get_solve_func(params, options)
    state_space = solve(params)

    optim_paras, options = process_params_and_options(params, options)

    check_model_solution(optim_paras, options, state_space)


@pytest.mark.parametrize("model", EXAMPLE_MODELS)
def test_state_space_restrictions_by_traversing_forward(model):
    """Test for inadmissible states in the state space.

    The test is motivated by the addition of another restriction in
    https://github.com/OpenSourceEconomics/respy/pull/145. To ensure that similar errors
    do not happen again, this test takes all states of the first period and finds all
    their child states. Taking only the child states their children are found and so on.
    At last, the set of visited states is compared against the total set of states.

    The test can only applied to some models. Most models would need custom
    ``options["core_state_space_filters"]`` to remove inaccessible states from the state
    space.

    """
    params, options = process_model_or_seed(model)
    optim_paras, options = process_params_and_options(params, options)

    solve = get_solve_func(params, options)
    state_space = solve(params)

    indices = np.full(
        (state_space.core.shape[0], len(optim_paras["choices"])), INDEXER_INVALID_INDEX
    )
    core_columns = create_core_state_space_columns(optim_paras)

    for period in range(options["n_periods"] - 1):

        if period == 0:
            states = state_space.core.query("period == 0")[core_columns].to_numpy(
                np.int
            )
        else:
            indices_period = state_space.indices_of_child_states[
                state_space.slices_by_periods[period - 1]
            ]
            indices_period = indices_period[indices_period >= 0]
            states = state_space.core[core_columns].to_numpy(np.int)[indices_period]

        indices = _insert_indices_of_child_states(
            indices,
            states,
            state_space.indexer[period],
            state_space.indexer[period + 1],
            state_space.is_inadmissible,
            len(optim_paras["choices_w_exp"]),
            optim_paras["n_lagged_choices"],
        )

    # Take all valid indices and add the indices of the first period.
    set_valid_indices = set(indices[indices != INDEXER_INVALID_INDEX]) | set(
        range(state_space.core.query("period == 0").shape[0])
    )

    assert set_valid_indices == set(range(state_space.core.shape[0]))


@pytest.mark.parametrize("model_or_seed", EXAMPLE_MODELS)
def test_invariance_of_solution(model_or_seed):
    """Test for the invariance of the solution.

    We run solve two times and check whether all attributes of the state space match.

    """
    params, options = process_model_or_seed(model_or_seed)

    optim_paras, options = process_params_and_options(params, options)

    solve = get_solve_func(params, options)
    state_space = solve(params)
    state_space_ = solve(params)

<<<<<<< HEAD
    compare_state_space_attributes(
        state_space.core, state_space_.core, np.testing.assert_array_equal
    )
    compare_state_space_attributes(
=======
    apply_to_attributes_of_two_state_spaces(
        state_space.core, state_space_.core, np.testing.assert_array_equal
    )
    apply_to_attributes_of_two_state_spaces(
>>>>>>> bc555d0a
        state_space.get_attribute("wages"),
        state_space_.get_attribute("wages"),
        np.testing.assert_array_equal,
    )
<<<<<<< HEAD
    compare_state_space_attributes(
=======
    apply_to_attributes_of_two_state_spaces(
>>>>>>> bc555d0a
        state_space.get_attribute("nonpecs"),
        state_space_.get_attribute("nonpecs"),
        np.testing.assert_array_equal,
    )
<<<<<<< HEAD
    compare_state_space_attributes(
=======
    apply_to_attributes_of_two_state_spaces(
>>>>>>> bc555d0a
        state_space.get_attribute("expected_value_functions"),
        state_space_.get_attribute("expected_value_functions"),
        np.testing.assert_array_equal,
    )
<<<<<<< HEAD
    compare_state_space_attributes(
=======
    apply_to_attributes_of_two_state_spaces(
>>>>>>> bc555d0a
        state_space.get_attribute("base_draws_sol"),
        state_space_.get_attribute("base_draws_sol"),
        np.testing.assert_array_equal,
    )


@pytest.mark.parametrize("model", KEANE_WOLPIN_1994_MODELS)
def test_create_state_space_vs_specialized_kw94(model):
    point_constr = {"n_lagged_choices": 1, "observables": False}
    params, options = process_model_or_seed(model, point_constr=point_constr)

    optim_paras, options = process_params_and_options(params, options)

    # Create old state space arguments.
    n_periods = options["n_periods"]
    n_types = optim_paras["n_types"]
    edu_max = optim_paras["choices"]["edu"]["max"]
    edu_starts = np.array(list(optim_paras["choices"]["edu"]["start"]))

    # Get states and indexer from old state space.
    states_old, indexer_old = _create_state_space_kw94(
        n_periods, n_types, edu_starts, edu_max
    )
    if n_types == 1:
        states_old = states_old[:, :-1]
        for i, idx in enumerate(indexer_old):
            shape = idx.shape
            indexer_old[i] = idx.reshape(shape[:-2] + (-1,))

<<<<<<< HEAD
    states_new, indexer_new, _ = _create_state_space(optim_paras, options)
=======
    states_new, indexer_new = _create_core_and_indexer(optim_paras, options)
>>>>>>> bc555d0a

    # Compare the state spaces via sets as ordering changed in some cases.
    states_old_set = set(map(tuple, states_old))
    states_new_set = set(map(tuple, states_new.to_numpy()))
    assert states_old_set == states_new_set

    # Compare indexers via masks for valid indices.
    for period in range(n_periods):
        mask_old = indexer_old[period] != INDEXER_INVALID_INDEX
        mask_new = indexer_new[period] != INDEXER_INVALID_INDEX
        assert np.array_equal(mask_old, mask_new)


@pytest.mark.parametrize("model", KEANE_WOLPIN_1997_MODELS)
def test_create_state_space_vs_specialized_kw97(model):
    params, options = process_model_or_seed(model)

    # Reduce runtime
    options["n_periods"] = 10 if options["n_periods"] > 10 else options["n_periods"]

    optim_paras, options = process_params_and_options(params, options)

    # Create old state space arguments.
    n_periods = options["n_periods"]
    n_types = optim_paras["n_types"]
    edu_max = optim_paras["choices"]["school"]["max"]
    edu_starts = np.array(list(optim_paras["choices"]["school"]["start"]))

    # Get states and indexer from old state space.
    if model == "kw_97_basic":
        states_old, indexer_old = _create_state_space_kw97_base(
            n_periods, n_types, edu_starts, edu_max
        )
    else:
        states_old, indexer_old = _create_state_space_kw97_extended(
            n_periods, n_types, edu_starts, edu_max
        )
    if n_types == 1:
        states_old = states_old[:, :-1]
        for i, idx in enumerate(indexer_old):
            shape = idx.shape
            indexer_old[i] = idx.reshape(shape[:-2] + (-1,))

<<<<<<< HEAD
    states_new, indexer_new, dense_grid = _create_state_space(optim_paras, options)
=======
    states_new, indexer_new = _create_core_and_indexer(optim_paras, options)
>>>>>>> bc555d0a
    states_new = pd.concat([states_new.copy().assign(type=i) for i in range(4)])

    # Compare the state spaces via sets as ordering changed in some cases.
    states_old_set = set(map(tuple, states_old))
    states_new_set = set(map(tuple, states_new.to_numpy()))
    assert states_old_set == states_new_set

    # Compare indexers via masks for valid indices.
    for period in range(n_periods):
        mask_old = indexer_old[period] != INDEXER_INVALID_INDEX
        mask_new = indexer_new[period] != INDEXER_INVALID_INDEX
        adj_mask_new = np.repeat(mask_new, 4).reshape(mask_old.shape)
        assert np.array_equal(mask_old, adj_mask_new)<|MERGE_RESOLUTION|>--- conflicted
+++ resolved
@@ -10,20 +10,12 @@
 from respy.pre_processing.model_processing import process_params_and_options
 from respy.shared import create_core_state_space_columns
 from respy.solve import get_solve_func
-<<<<<<< HEAD
-from respy.state_space import _create_state_space
-=======
 from respy.state_space import _create_core_and_indexer
->>>>>>> bc555d0a
 from respy.state_space import _insert_indices_of_child_states
 from respy.tests._former_code import _create_state_space_kw94
 from respy.tests._former_code import _create_state_space_kw97_base
 from respy.tests._former_code import _create_state_space_kw97_extended
-<<<<<<< HEAD
-from respy.tests.utils import compare_state_space_attributes
-=======
 from respy.tests.utils import apply_to_attributes_of_two_state_spaces
->>>>>>> bc555d0a
 from respy.tests.utils import process_model_or_seed
 
 
@@ -111,44 +103,25 @@
     state_space = solve(params)
     state_space_ = solve(params)
 
-<<<<<<< HEAD
-    compare_state_space_attributes(
+    apply_to_attributes_of_two_state_spaces(
         state_space.core, state_space_.core, np.testing.assert_array_equal
     )
-    compare_state_space_attributes(
-=======
-    apply_to_attributes_of_two_state_spaces(
-        state_space.core, state_space_.core, np.testing.assert_array_equal
-    )
-    apply_to_attributes_of_two_state_spaces(
->>>>>>> bc555d0a
+    apply_to_attributes_of_two_state_spaces(
         state_space.get_attribute("wages"),
         state_space_.get_attribute("wages"),
         np.testing.assert_array_equal,
     )
-<<<<<<< HEAD
-    compare_state_space_attributes(
-=======
-    apply_to_attributes_of_two_state_spaces(
->>>>>>> bc555d0a
+    apply_to_attributes_of_two_state_spaces(
         state_space.get_attribute("nonpecs"),
         state_space_.get_attribute("nonpecs"),
         np.testing.assert_array_equal,
     )
-<<<<<<< HEAD
-    compare_state_space_attributes(
-=======
-    apply_to_attributes_of_two_state_spaces(
->>>>>>> bc555d0a
+    apply_to_attributes_of_two_state_spaces(
         state_space.get_attribute("expected_value_functions"),
         state_space_.get_attribute("expected_value_functions"),
         np.testing.assert_array_equal,
     )
-<<<<<<< HEAD
-    compare_state_space_attributes(
-=======
-    apply_to_attributes_of_two_state_spaces(
->>>>>>> bc555d0a
+    apply_to_attributes_of_two_state_spaces(
         state_space.get_attribute("base_draws_sol"),
         state_space_.get_attribute("base_draws_sol"),
         np.testing.assert_array_equal,
@@ -178,11 +151,7 @@
             shape = idx.shape
             indexer_old[i] = idx.reshape(shape[:-2] + (-1,))
 
-<<<<<<< HEAD
-    states_new, indexer_new, _ = _create_state_space(optim_paras, options)
-=======
     states_new, indexer_new = _create_core_and_indexer(optim_paras, options)
->>>>>>> bc555d0a
 
     # Compare the state spaces via sets as ordering changed in some cases.
     states_old_set = set(map(tuple, states_old))
@@ -226,11 +195,7 @@
             shape = idx.shape
             indexer_old[i] = idx.reshape(shape[:-2] + (-1,))
 
-<<<<<<< HEAD
-    states_new, indexer_new, dense_grid = _create_state_space(optim_paras, options)
-=======
     states_new, indexer_new = _create_core_and_indexer(optim_paras, options)
->>>>>>> bc555d0a
     states_new = pd.concat([states_new.copy().assign(type=i) for i in range(4)])
 
     # Compare the state spaces via sets as ordering changed in some cases.
