estimation_draws: 200
estimation_seed: 500
estimation_tau: 500
interpolation_points: -1
n_periods: 50
simulation_agents: 1000
simulation_seed: 132
solution_draws: 500
solution_seed: 456
covariates:
<<<<<<< HEAD
  "hs_graduate": "exp_edu >= 12"
  "co_graduate": "exp_edu >= 16"
  "constant": "1"
  "exp_a_square": "exp_a ** 2 / 100"
  "exp_b_square": "exp_b ** 2 / 100"
  "exp_mil_square": "exp_mil ** 2 / 100"
  "up_to_nine_years_edu": "exp_edu <= 9"
  "at_least_ten_years_edu": "10 <= exp_edu"
inadmissible_states:
  edu: "exp_edu == @max_exp_edu"
=======
  hs_graduate: exp_school >= 12
  co_graduate: exp_school >= 16
  constant: "1"
  exp_white_collar_square: exp_white_collar ** 2 / 100
  exp_blue_collar_square: exp_blue_collar ** 2 / 100
  exp_military_square: exp_military ** 2 / 100
  up_to_nine_years_school: exp_school <= 9
  at_least_ten_years_school: 10 <= exp_school
>>>>>>> 19057d16
<|MERGE_RESOLUTION|>--- conflicted
+++ resolved
@@ -8,18 +8,6 @@
 solution_draws: 500
 solution_seed: 456
 covariates:
-<<<<<<< HEAD
-  "hs_graduate": "exp_edu >= 12"
-  "co_graduate": "exp_edu >= 16"
-  "constant": "1"
-  "exp_a_square": "exp_a ** 2 / 100"
-  "exp_b_square": "exp_b ** 2 / 100"
-  "exp_mil_square": "exp_mil ** 2 / 100"
-  "up_to_nine_years_edu": "exp_edu <= 9"
-  "at_least_ten_years_edu": "10 <= exp_edu"
-inadmissible_states:
-  edu: "exp_edu == @max_exp_edu"
-=======
   hs_graduate: exp_school >= 12
   co_graduate: exp_school >= 16
   constant: "1"
@@ -27,5 +15,4 @@
   exp_blue_collar_square: exp_blue_collar ** 2 / 100
   exp_military_square: exp_military ** 2 / 100
   up_to_nine_years_school: exp_school <= 9
-  at_least_ten_years_school: 10 <= exp_school
->>>>>>> 19057d16
+  at_least_ten_years_school: 10 <= exp_school