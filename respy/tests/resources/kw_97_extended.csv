--- conflicted
+++ resolved
@@ -12,15 +12,9 @@
 wage_white_collar,is_minor,-0.15,effect of being a minor (wage)
 wage_white_collar,any_exp_white_collar,0.1885,gain of having worked in the same occupation at least once before (wage)
 wage_white_collar,work_white_collar_lagged,0.3054,gain of remaining in the same occupation as previous period (wage)
-<<<<<<< HEAD
-wage_white_collar,type_2,-0.0872,deviation for type 2 from type 1 in a
-wage_white_collar,type_3,-0.6091,deviation for type 3 from type 1 in a
-wage_white_collar,type_4,-0.52,deviation for type 4 from type 1 in a
-=======
 wage_white_collar,type_1,-0.0872,deviation for type 1 from type 0 in a
 wage_white_collar,type_2,-0.6091,deviation for type 2 from type 0 in a
 wage_white_collar,type_3,-0.52,deviation for type 3 from type 0 in a
->>>>>>> 3de71f1f
 nonpec_white_collar,constant,-2543,constant (non pecuniary)
 nonpec_white_collar,not_exp_white_collar_lagged,-1182,reward of switching to a from other occupation (non pecuniary)
 nonpec_white_collar,not_any_exp_white_collar,-2759,reward of working in a for the first time (non pecuniary)
@@ -39,15 +33,9 @@
 wage_blue_collar,is_minor,0.1433,effect of being a minor (wage)
 wage_blue_collar,any_exp_blue_collar,0.202,gain of having worked in the same occupation at least once before (wage)
 wage_blue_collar,work_blue_collar_lagged,0.0964,gain of remaining in the same occupation as previous period (wage)
-<<<<<<< HEAD
-wage_blue_collar,type_2,0.305,deviation for type 2 from type 1 in b
-wage_blue_collar,type_3,-0.2118,deviation for type 3 from type 1 in b
-wage_blue_collar,type_4,-0.0547,deviation for type 4 from type 1 in b
-=======
 wage_blue_collar,type_1,0.305,deviation for type 1 from type 0 in b
 wage_blue_collar,type_2,-0.2118,deviation for type 2 from type 0 in b
 wage_blue_collar,type_3,-0.0547,deviation for type 3 from type 0 in b
->>>>>>> 3de71f1f
 nonpec_blue_collar,constant,-3157,constant (non pecuniary)
 nonpec_blue_collar,not_exp_blue_collar_lagged,-1647,reward of switching to a from other occupation (non pecuniary)
 nonpec_blue_collar,not_any_exp_blue_collar,-494,reward of working in a for the first time (non pecuniary)
@@ -74,31 +62,18 @@
 nonpec_school,hs_graduate,-4168,net tuition costs college (non pecuniary)
 nonpec_school,co_graduate,-7030,additional tuition costs graduate school (non pecuniary)
 nonpec_school,military_dropout,-1525,effect of leaving the military early (after one year)
-<<<<<<< HEAD
-nonpec_school,type_2,-5346,deviation for type 2 from type 1 in edu
-nonpec_school,type_3,-8900,deviation for type 3 from type 1 in edu
-nonpec_school,type_4,-1469,deviation for type 4 from type 1 in edu
-nonpec_home,constant,20242,mean value of non-market alternative for type 1
-=======
 nonpec_school,type_1,-5346,deviation for type 1 from type 0 in edu
 nonpec_school,type_2,-8900,deviation for type 2 from type 0 in edu
 nonpec_school,type_3,-1469,deviation for type 3 from type 0 in edu
 nonpec_home,constant,20242,mean value of non-market alternative for type 0
->>>>>>> 3de71f1f
 nonpec_home,is_young_adult,-1027,additional value of staying home if aged 18-20
 nonpec_home,is_adult,-1805,additional value of staying home if 21 or older
 nonpec_home,common_hs_graduate,804,common return to high school degree (non pecuniary)
 nonpec_home,common_co_graduate,2005,common return to college degree (non pecuniary)
 nonpec_home,military_dropout,-1525,effect of leaving the military early (after one year)
-<<<<<<< HEAD
-nonpec_home,type_2,-2135,deviation for type 2 from type 1 in home
-nonpec_home,type_3,-14678,deviation for type 3 from type 1 in home
-nonpec_home,type_4,-2912,deviation for type 4 from type 1 in home
-=======
 nonpec_home,type_1,-2135,deviation for type 1 from type 0 in home
 nonpec_home,type_2,-14678,deviation for type 2 from type 0 in home
 nonpec_home,type_3,-2912,deviation for type 3 from type 0 in home
->>>>>>> 3de71f1f
 shocks_sdcorr,sd_white_collar,0.3864,standard deviation of the shock in occupation a
 shocks_sdcorr,sd_blue_collar,0.3823,standard deviation of the shock in occupation b
 shocks_sdcorr,sd_military,0.2426,standard deviation of the shock in the military sector
@@ -117,21 +92,12 @@
 meas_error,sd_white_collar,0.2415,SD of the measurement error in wages in occupation a
 meas_error,sd_blue_collar,0.1942,SD of the measurement error in wages occupation b
 meas_error,sd_military,0.2063,SD of the measurement error in wages in military sector
-<<<<<<< HEAD
-type_2,up_to_nine_years_school,1.3979,effect of up to nine years of schooling on probability of being type 2
-type_2,at_least_ten_years_school,-0.0034,effect of at least ten years of schooling on probability of being type 2
-type_3,up_to_nine_years_school,2.114,effect of up to nine years of schooling on probability of being type 3
-type_3,at_least_ten_years_school,0.466,effect of at least ten years of schooling on probability of being type 3
-type_4,up_to_nine_years_school,1.9514,effect of up to nine years of schooling on probability of being type 4
-type_4,at_least_ten_years_school,-0.389,effect of at least ten years of schooling on probability of being type 4
-=======
 type_1,up_to_nine_years_school,1.3979,effect of up to nine years of schooling on probability of being type 1
 type_1,at_least_ten_years_school,-0.0034,effect of at least ten years of schooling on probability of being type 1
 type_2,up_to_nine_years_school,2.114,effect of up to nine years of schooling on probability of being type 2
 type_2,at_least_ten_years_school,0.466,effect of at least ten years of schooling on probability of being type 2
 type_3,up_to_nine_years_school,1.9514,effect of up to nine years of schooling on probability of being type 3
 type_3,at_least_ten_years_school,-0.389,effect of at least ten years of schooling on probability of being type 3
->>>>>>> 3de71f1f
 initial_exp_school_7,probability,0.0095,Probability that the initial level of education is 7
 initial_exp_school_8,probability,0.0422,Probability that the initial level of education is 8
 initial_exp_school_9,probability,0.2018,Probability that the initial level of education is 9
