--- conflicted
+++ resolved
@@ -121,14 +121,9 @@
             fmt = " {0:10.6f} {1:10.6f} {2:10.6f} {3:10.6f} {4:10.6f} {5:10.6f}\n"
             file_.write(fmt.format(*coeffs))
 
-<<<<<<< HEAD
         # Write out coefficients for education and home rewards as well as the discount
         # factor. The intercept is scaled. This is later undone again in the original
         # FORTRAN code.
-=======
-        # Write out coefficients for education and home rewards as well as the discount factor.
-        # The intercept is scaled. This is later undone again in the original FORTRAN code.
->>>>>>> b53cceb8
         coeffs_edu, coeffs_home = (
             optim_paras["coeffs_edu"],
             optim_paras["coeffs_home"],
@@ -247,17 +242,6 @@
 
 
 def generate_constraints_dict():
-<<<<<<< HEAD
-    """ This function generates the constraints that are required to compare the RESPY
-    and RESTUD package."""
-    constr = dict()
-    constr["flag_deterministic"] = True
-    constr["version"] = "FORTRAN"
-    constr["edu"] = (10, 20)
-    constr["maxfun"] = 0
-    constr["types"] = 1
-    constr["periods"] = int(np.random.choice(range(2, 10)))
-=======
     """Generate the arguments for generate_random_model."""
     point_constr = {
         "program": {"version": "fortran"},
@@ -267,7 +251,6 @@
     }
 
     bound_constr = {"max_draws": np.random.randint(10, 100)}
->>>>>>> b53cceb8
 
     args = {
         "point_constr": point_constr,
@@ -279,23 +262,14 @@
     return args
 
 
-<<<<<<< HEAD
-def adjust_initialization_dict(init_dict):
+def adjust_model_spec(params_spec, options_spec):
     """ This function adjusts the random initialization dictionary further so we can
     campare RESPY against RESTUD."""
-    init_dict["EDUCATION"]["coeffs"][-1] = init_dict["EDUCATION"]["coeffs"][-2]
-    init_dict["OCCUPATION A"]["coeffs"][-9:] = [0.0] * 9
-    init_dict["OCCUPATION B"]["coeffs"][-9:] = [0.0] * 9
-=======
-def adjust_model_spec(params_spec, options_spec):
-    """ This function adjusts the random initialization dictionary further so we can campare
-    RESPY against RESTUD."""
     attr = _create_attribute_dictionary(params_spec, options_spec)
     op = attr["optim_paras"]
     op["coeffs_a"][-9:] = [0.0] * 9
     op["coeffs_b"][-9:] = [0.0] * 9
     op["coeffs_edu"][-1] = op["coeffs_edu"][-2]
->>>>>>> b53cceb8
 
     op["coeffs_edu"][2] = 0.0
     op["coeffs_edu"][3] = op["coeffs_edu"][4]
@@ -362,13 +336,8 @@
         )
 
         # Solve model using RESTUD code.
-<<<<<<< HEAD
-        cmd = TEST_RESOURCES_BUILD / "kw_dp3asim"
-        subprocess.check_call(str(cmd), shell=True)
-=======
         cmd = str(TEST_RESOURCES_BUILD / "kw_dp3asim")
         subprocess.check_call(cmd, shell=True)
->>>>>>> b53cceb8
 
         # We need to ensure for RESPY that the lagged activity variable indicates that
         # the individuals were in school the period before entering the model.
@@ -398,7 +367,8 @@
             columns=column_labels,
         ).astype(np.float)
 
-        # The simulated dataset from FORTRAN includes an indicator for the lagged activities.
+        # The simulated dataset from FORTRAN includes an indicator for the lagged
+        # activities.
         py["Lagged_Choice"] = py["Lagged_Choice"].map(
             {1: 0.0, 2: 0.0, 3: 1.0, 4: 0.0}
         )
@@ -416,19 +386,8 @@
 
         max_draws = args["bound_constr"]["max_draws"]
 
-<<<<<<< HEAD
         # At this point, the random initialization file does only provide diagonal
         # covariances.
-        cov_sampled = wishart.rvs(4, 0.01 * np.identity(4))
-        cov_sampled[np.diag_indices(4)] = np.sqrt(
-            cov_sampled[np.diag_indices(4)]
-        )
-        coeffs = cov_sampled[np.triu_indices(4)]
-        init_dict["SHOCKS"]["coeffs"] = coeffs
-
-        write_init_file(init_dict)
-=======
-        # At this point, the random initialization file does only provide diagonal covariances.
         cov_sampled = np.random.uniform(0, 0.01, size=(4, 4)) + np.diag(
             np.random.uniform(1.0, 1.5, size=4)
         )
@@ -439,7 +398,6 @@
         params_spec.loc["shocks", "para"] = coeffs
         params_spec.loc["shocks", "upper"] = np.nan
         params_spec.loc["shocks", "lower"] = np.nan
->>>>>>> b53cceb8
 
         respy_obj = RespyCls(params_spec, options_spec)
 
@@ -481,13 +439,8 @@
         )
 
         open(".restud.testing.scratch", "a").close()
-<<<<<<< HEAD
-        cmd = TEST_RESOURCES_BUILD / "kw_dp3asim"
-        subprocess.check_call(str(cmd), shell=True)
-=======
         cmd = str(TEST_RESOURCES_BUILD / "kw_dp3asim")
         subprocess.check_call(cmd, shell=True)
->>>>>>> b53cceb8
 
         transform_respy_to_restud_est(
             optim_paras,
@@ -518,17 +471,10 @@
                     file_.write(line)
 
         # We always need the seed.txt
-<<<<<<< HEAD
-        shutil.copy(TEST_RESOURCES_DIR / "seed.txt", "seed.txt")
-        cmd = TEST_RESOURCES_BUILD / "kw_dpml4a"
-        subprocess.check_call(str(cmd), shell=True)
-        os.remove("seed.txt")
-=======
         shutil.copy(str(TEST_RESOURCES_DIR / "seed.txt"), "seed.txt")
         cmd = str(TEST_RESOURCES_BUILD / "kw_dpml4a")
         subprocess.check_call(cmd, shell=True)
         Path("seed.txt").unlink()
->>>>>>> b53cceb8
 
         with open("output1.txt", "r") as searchfile:
             # Search file for strings, trim lines and save as variables
