""" This module contains auxiliary functions for the PYTEST suite.
"""
import pandas as pd
import numpy as np
import shlex

from respy.python.shared.shared_auxiliary import get_conditional_probabilities
from respy.python.shared.shared_auxiliary import dist_class_attributes
from respy.python.solve.solve_auxiliary import StateSpace
from respy.python.shared.shared_constants import DATA_FORMATS_SIM
from respy.python.shared.shared_constants import DATA_LABELS_EST
from respy.python.shared.shared_constants import DATA_LABELS_SIM
from respy.python.simulate.simulate_auxiliary import write_out
from respy.python.shared.shared_constants import OPT_EST_FORT
from respy.python.shared.shared_constants import OPT_EST_PYTH
from respy.python.shared.shared_constants import HUGE_FLOAT
from pandas.testing import assert_frame_equal

from respy import RespyCls

# module-wide variables
OPTIMIZERS_EST = OPT_EST_FORT + OPT_EST_PYTH


def simulate_observed(respy_obj, is_missings=True):
    """ This function adds two important features of observed datasests: (1) missing
    observations and missing wage information.
    """

    def drop_agents_obs(agent):
        """ We now determine the exact period from which onward the history is truncated and
        cut the simulated dataset down to size.
        """
        start_truncation = np.random.choice(range(1, agent["Period"].max() + 2))
        agent = agent[agent["Period"] < start_truncation]
        return agent

    seed_sim = dist_class_attributes(respy_obj, "seed_sim")

    respy_obj.simulate()

    # It is important to set the seed after the simulation call. Otherwise, the value of
    # the seed differs due to the different implementations of the PYTHON and FORTRAN
    # programs.
    np.random.seed(seed_sim)

    # We read in the baseline simulated dataset.
    data_frame = pd.read_csv(
        "data.respy.dat",
        delim_whitespace=True,
        header=0,
        na_values=".",
        dtype=DATA_FORMATS_SIM,
        names=DATA_LABELS_SIM,
    )

    if is_missings:
        # We truncate the histories of agents. This mimics the frequent empirical fact
        # that we loose track of more and more agents over time.
        data_subset = data_frame.groupby("Identifier").apply(drop_agents_obs)

        # We also want to drop the some wage observations. Note that we might be dealing
        # with a dataset where nobody is working anyway.
        is_working = data_subset["Choice"].isin([1, 2])
        num_drop_wages = int(np.sum(is_working) * np.random.uniform(high=0.5, size=1))
        if num_drop_wages > 0:
            indices = data_subset["Wage"][is_working].index
            index_missing = np.random.choice(indices, num_drop_wages, False)
            data_subset.loc[index_missing, "Wage"] = None
        else:
            pass
    else:
        data_subset = data_frame

    # We can restrict the information to observed entities only.
    data_subset = data_subset[DATA_LABELS_EST]
    write_out(respy_obj, data_subset)

    return respy_obj


<<<<<<< HEAD
def compare_init(fname_base, fname_alt):
    """ This function compares the content of each line of a file without any regards
    for spaces.
    """
    base_lines = [line.rstrip("\n") for line in open(fname_base, "r")]
    alt_lines = [line.rstrip("\n") for line in open(fname_alt, "r")]

    for i, base_line in enumerate(base_lines):
        if alt_lines[i].replace(" ", "") != base_line.replace(" ", ""):
            return False
    return True


=======
>>>>>>> b53cceb8
def compare_est_log(base_est_log):
    """ This function is required as the log files can be slightly different for good
    reasons.
    """
    with open("est.respy.log") as in_file:
        alt_est_log = in_file.readlines()

    for j, _ in enumerate(alt_est_log):
        alt_line, base_line = alt_est_log[j], base_est_log[j]
        list_ = shlex.split(alt_line)

        # We can skip empty lines.
        if not list_:
            continue

        if list_[0] in ["Criterion"]:
            alt_val = float(shlex.split(alt_line)[1])
            base_val = float(shlex.split(base_line)[1])
            np.testing.assert_almost_equal(alt_val, base_val)
        elif list_[0] in ["Time", "Duration", "Identifier"]:
            pass
        else:

            is_floats = False
<<<<<<< HEAD
            try:
                int(shlex.split(alt_line)[0])
                is_floats = True
            except ValueError:
                pass
            # We need to cut the floats some slack. It might very well happen that in
            # the very last digits they are in fact different across the versions.
=======
            entries = shlex.split(alt_line)
            if len(entries) >= 2:
                try:
                    int(entries[1])
                except ValueError:
                    is_floats = True

            else:
                try:
                    int(entries[0])
                except ValueError:
                    is_floats = True

>>>>>>> b53cceb8
            if not is_floats:
                assert alt_line == base_line

            else:
                base_floats = get_floats(base_line)
                alt_floats = get_floats(alt_line)
                np.testing.assert_almost_equal(alt_floats, base_floats)


def get_floats(line):
    """ This extracts the floats from the line."""
    line_entries = shlex.split(line)
    return [float(val) for val in line_entries if not isinstance(val, str)]


def write_interpolation_grid(respy_obj):
    """ Write out an interpolation grid that can be used across
    implementations.
    """

    # Distribute class attribute
    num_periods, num_points_interp, edu_spec, num_types = dist_class_attributes(
        respy_obj, "num_periods", "num_points_interp", "edu_spec", "num_types"
    )

    # Determine maximum number of states
    state_space = StateSpace(num_periods, num_types, edu_spec["start"], edu_spec["max"])

    states_number_period = state_space.states_per_period
    max_states_period = max(states_number_period)

    # Initialize container
    booleans = np.tile(True, (max_states_period, num_periods))

    # Iterate over all periods
    for period in range(num_periods):

        # Construct auxiliary objects
        num_states = states_number_period[period]
        any_interpolation = (num_states - num_points_interp) > 0

        # Check applicability
        if not any_interpolation:
            continue

        # Draw points for interpolation
        indicators = np.random.choice(
            range(num_states), size=(num_states - num_points_interp), replace=False
        )

        # Replace indicators
        for i in range(num_states):
            if i in indicators:
                booleans[i, period] = False

    # Write out to file
    np.savetxt(".interpolation.respy.test", booleans, fmt="%s")

    # Some information that is useful elsewhere.
    return max_states_period


def write_draws(num_periods, max_draws):
    """ Write out draws to potentially align the different implementations of
    the model. Note that num draws has to be less or equal to the largest
    number of requested random deviates.
    """
    # Draw standard deviates
    draws_standard = np.random.multivariate_normal(
        np.zeros(4), np.identity(4), (num_periods, max_draws)
    )

    # Write to file to they can be read in by the different implementations.
    with open(".draws.respy.test", "w") as file_:
        for period in range(num_periods):
            for i in range(max_draws):
                fmt = " {0:15.10f} {1:15.10f} {2:15.10f} {3:15.10f}\n"
                line = fmt.format(*draws_standard[period, i, :])
                file_.write(line)


def write_types(type_shares, num_agents_sim):
    """ We also need to fully control the random types to ensure the comparability between PYTHON
    and FORTRAN simulations.
    """
    # Note that the we simply set the relevant initial condition to a random value. This seems to
    # be sufficient for the testing purposes.
    type_probs = get_conditional_probabilities(
        type_shares, np.random.choice([10, 12, 15])
    )
    types = np.random.choice(len(type_probs), p=type_probs, size=num_agents_sim)
    np.savetxt(".types.respy.test", types, fmt="%i")


def write_edu_start(edu_spec, num_agents_sim):
    """ We also need to fully control the random initial schooling to ensure the comparability
    between PYTHON and FORTRAN simulations.
    """
    types = np.random.choice(
        edu_spec["start"], p=edu_spec["share"], size=num_agents_sim
    )
    np.savetxt(".initial_schooling.respy.test", types, fmt="%i")


def write_lagged_start(num_agents_sim):
    """ We also need to fully control the random initial lagged activity to ensure the
    comparability between PYTHON and FORTRAN simulations.
    """
    types = np.random.choice([3, 4], size=num_agents_sim)
    np.savetxt(".initial_lagged.respy.test", types, fmt="%i")


def get_valid_shares(num_groups):
    """ We simply need a valid request for the shares of types summing to one.
    """
    shares = np.random.uniform(size=num_groups)
    shares = shares / np.sum(shares)
    shares = shares.tolist()
    return shares


def transform_to_logit(shares):
    """ This function transform
    """
    denominator = 1.0 / shares[0]
    coeffs = []
    for i in range(len(shares)):
        coeffs += [np.log(shares[i] * denominator)]
        coeffs += [0.0]

    return coeffs<|MERGE_RESOLUTION|>--- conflicted
+++ resolved
@@ -13,10 +13,6 @@
 from respy.python.simulate.simulate_auxiliary import write_out
 from respy.python.shared.shared_constants import OPT_EST_FORT
 from respy.python.shared.shared_constants import OPT_EST_PYTH
-from respy.python.shared.shared_constants import HUGE_FLOAT
-from pandas.testing import assert_frame_equal
-
-from respy import RespyCls
 
 # module-wide variables
 OPTIMIZERS_EST = OPT_EST_FORT + OPT_EST_PYTH
@@ -28,8 +24,8 @@
     """
 
     def drop_agents_obs(agent):
-        """ We now determine the exact period from which onward the history is truncated and
-        cut the simulated dataset down to size.
+        """ We now determine the exact period from which onward the history is truncated
+        and cut the simulated dataset down to size.
         """
         start_truncation = np.random.choice(range(1, agent["Period"].max() + 2))
         agent = agent[agent["Period"] < start_truncation]
@@ -79,22 +75,6 @@
     return respy_obj
 
 
-<<<<<<< HEAD
-def compare_init(fname_base, fname_alt):
-    """ This function compares the content of each line of a file without any regards
-    for spaces.
-    """
-    base_lines = [line.rstrip("\n") for line in open(fname_base, "r")]
-    alt_lines = [line.rstrip("\n") for line in open(fname_alt, "r")]
-
-    for i, base_line in enumerate(base_lines):
-        if alt_lines[i].replace(" ", "") != base_line.replace(" ", ""):
-            return False
-    return True
-
-
-=======
->>>>>>> b53cceb8
 def compare_est_log(base_est_log):
     """ This function is required as the log files can be slightly different for good
     reasons.
@@ -119,15 +99,6 @@
         else:
 
             is_floats = False
-<<<<<<< HEAD
-            try:
-                int(shlex.split(alt_line)[0])
-                is_floats = True
-            except ValueError:
-                pass
-            # We need to cut the floats some slack. It might very well happen that in
-            # the very last digits they are in fact different across the versions.
-=======
             entries = shlex.split(alt_line)
             if len(entries) >= 2:
                 try:
@@ -141,7 +112,6 @@
                 except ValueError:
                     is_floats = True
 
->>>>>>> b53cceb8
             if not is_floats:
                 assert alt_line == base_line
 
@@ -224,11 +194,11 @@
 
 
 def write_types(type_shares, num_agents_sim):
-    """ We also need to fully control the random types to ensure the comparability between PYTHON
-    and FORTRAN simulations.
-    """
-    # Note that the we simply set the relevant initial condition to a random value. This seems to
-    # be sufficient for the testing purposes.
+    """ We also need to fully control the random types to ensure the comparability
+    between PYTHON and FORTRAN simulations.
+    """
+    # Note that the we simply set the relevant initial condition to a random value. This
+    # seems to be sufficient for the testing purposes.
     type_probs = get_conditional_probabilities(
         type_shares, np.random.choice([10, 12, 15])
     )
@@ -237,8 +207,8 @@
 
 
 def write_edu_start(edu_spec, num_agents_sim):
-    """ We also need to fully control the random initial schooling to ensure the comparability
-    between PYTHON and FORTRAN simulations.
+    """ We also need to fully control the random initial schooling to ensure the
+    comparability between PYTHON and FORTRAN simulations.
     """
     types = np.random.choice(
         edu_spec["start"], p=edu_spec["share"], size=num_agents_sim
