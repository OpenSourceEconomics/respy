--- conflicted
+++ resolved
@@ -74,22 +74,6 @@
     return respy_obj
 
 
-<<<<<<< HEAD
-def compare_init(fname_base, fname_alt):
-    """ This function compares the content of each line of a file without any regards
-    for spaces.
-    """
-    base_lines = [line.rstrip("\n") for line in open(fname_base, "r")]
-    alt_lines = [line.rstrip("\n") for line in open(fname_alt, "r")]
-
-    for i, base_line in enumerate(base_lines):
-        if alt_lines[i].replace(" ", "") != base_line.replace(" ", ""):
-            return False
-    return True
-
-
-=======
->>>>>>> c209bf39
 def compare_est_log(base_est_log):
     """ This function is required as the log files can be slightly different for good
     reasons.
@@ -114,15 +98,6 @@
         else:
 
             is_floats = False
-<<<<<<< HEAD
-            try:
-                int(shlex.split(alt_line)[0])
-                is_floats = True
-            except ValueError:
-                pass
-            # We need to cut the floats some slack. It might very well happen that in
-            # the very last digits they are in fact different across the versions.
-=======
             entries = shlex.split(alt_line)
             if len(entries) >= 2:
                 try:
@@ -136,7 +111,6 @@
                 except ValueError:
                     is_floats = True
 
->>>>>>> c209bf39
             if not is_floats:
                 assert alt_line == base_line
 
