--- conflicted
+++ resolved
@@ -46,8 +46,6 @@
 """
 
 
-<<<<<<< HEAD
-=======
 _BASE_COVARIATES = {
     "not_any_exp_a": "exp_a == 0",
     "not_any_exp_b": "exp_b == 0",
@@ -74,7 +72,6 @@
 """
 
 
->>>>>>> 19057d16
 def generate_random_model(
     point_constr=None,
     bound_constr=None,
@@ -178,12 +175,8 @@
     options = {
         **DEFAULT_OPTIONS,
         **options,
-<<<<<<< HEAD
-        "core_state_space_filters": _BASE_CORE_STATE_SPACE_FILTERS,
-=======
         "core_state_space_filters": filters,
         "covariates": {**_BASE_COVARIATES, **lc_covariates},
->>>>>>> 19057d16
     }
 
     options = _update_nested_dictionary(options, point_constr)
