from pandas.util.testing import assert_frame_equal
import pandas as pd
import numpy as np
import pytest
import copy

from respy.python.shared.shared_auxiliary import dist_class_attributes
from respy.python.solve.solve_auxiliary import StateSpace
<<<<<<< HEAD
from respy.pre_processing.model_processing import write_init_file
=======
>>>>>>> c209bf39
from respy.python.shared.shared_constants import IS_FORTRAN
from respy.tests.codes.auxiliary import write_interpolation_grid
from respy.tests.codes.random_model import generate_random_model
from respy.tests.codes.auxiliary import write_lagged_start
from respy.tests.codes.auxiliary import simulate_observed
from respy.tests.codes.auxiliary import compare_est_log
from respy.tests.codes.auxiliary import write_edu_start
from respy.tests.codes.auxiliary import write_draws
from respy.tests.codes.auxiliary import write_types
from respy import RespyCls
from functools import partial
from respy.python.shared.shared_constants import DECIMALS

assert_almost_equal = partial(np.testing.assert_almost_equal, decimal=DECIMALS)


@pytest.mark.skipif(not IS_FORTRAN, reason="No FORTRAN available")
class TestClass(object):
    """ This class groups together some tests.
    """

    def test_1(self):
        """ Testing the equality of an evaluation of the criterion function for a random
        request.
        """
        # Run evaluation for multiple random requests.
        is_deterministic = np.random.choice([True, False], p=[0.10, 0.9])
        is_interpolated = bool(np.random.choice([True, False], p=[0.10, 0.9]))
        is_myopic = np.random.choice([True, False], p=[0.10, 0.9])
        max_draws = np.random.randint(10, 100)
        num_agents = np.random.randint(10, max_draws)

        bound_constr = {'max_draws': max_draws}
        point_constr = {
            'interpolation': {'flag': is_interpolated},
            'program': {'procs': 1, 'threads': 1, 'version': 'python'},
            'estimation': {'maxfun': 0, 'agents': num_agents},
            'simulation': {'agents': num_agents},
            'num_periods': np.random.randint(1, 5)
        }

        num_types = np.random.randint(2, 5)

<<<<<<< HEAD
        # Generate random initialization file
        constr = dict()
        constr["flag_deterministic"] = flag_deterministic
        constr["flag_myopic"] = flag_myopic
        constr["flag_parallelism"] = False
        constr["max_draws"] = max_draws
        constr["version"] = "PYTHON"
        constr["maxfun"] = 0

        init_dict = generate_random_dict(constr)

        edu_spec = dict()
        edu_spec["start"] = init_dict["EDUCATION"]["start"]
        edu_spec["share"] = init_dict["EDUCATION"]["share"]
        edu_spec["max"] = init_dict["EDUCATION"]["max"]

        # The use of the interpolation routines is a another special case. Constructing
        # a request that actually involves the use of the interpolation routine is a
        # little involved as the number of interpolation points needs to be lower than
        # the actual number of states. And to know the number of states each period, I
        # need to construct the whole state space.
        if is_interpolated:
            # Extract from future initialization file the information required to
            # construct the state space. The number of periods needs to be at least
            # three in order to provide enough state points.
            num_periods = np.random.randint(3, 6)
            num_types = int(len(init_dict["TYPE SHARES"]["coeffs"]) / 2) + 1

            state_space = StateSpace(
                num_periods, num_types, edu_spec["start"], edu_spec["max"]
            )

            max_states_period = state_space.states_per_period.max()

            # Updates to initialization dictionary that trigger a use of the
            # interpolation code.
            init_dict["BASICS"]["periods"] = num_periods
            init_dict["INTERPOLATION"]["flag"] = True
            init_dict["INTERPOLATION"]["points"] = np.random.randint(
                10, max_states_period
=======
        if is_interpolated:
            point_constr['num_periods'] = np.random.randint(3, 5)

        params_spec, options_spec = generate_random_model(
            bound_constr=bound_constr, point_constr=point_constr,
            deterministic=is_deterministic, myopic=is_myopic, num_types=num_types)

        edu_spec = options_spec['edu_spec']
        num_periods = point_constr['num_periods']

        # The use of the interpolation routines is a another special case. Constructing
        #  a request that actually involves the use of the interpolation routine is a
        #  little involved as the number of interpolation points needs to be lower than
        #  the actual number of states. And to know the number of states each period, I
        #  need to construct the whole state space.
        if is_interpolated:
            state_space = StateSpace(
                num_periods, num_types, edu_spec["start"], edu_spec["max"]
>>>>>>> c209bf39
            )

            max_states_period = state_space.states_per_period.max()

            options_spec['interpolation']['points'] = np.random.randint(
                10, max_states_period
            )

        # Write out random components and interpolation grid to align the three
        # implementations.
<<<<<<< HEAD
        num_agents_sim = init_dict["SIMULATION"]["agents"]
        num_periods = init_dict["BASICS"]["periods"]
=======
>>>>>>> c209bf39
        write_draws(num_periods, max_draws)
        respy_obj = RespyCls(params_spec, options_spec)
        write_interpolation_grid(respy_obj)

        type_shares = respy_obj.attr['optim_paras']['type_shares']

        write_types(type_shares, num_agents)
        write_edu_start(edu_spec, num_agents)
        write_lagged_start(num_agents)

        # Clean evaluations based on interpolation grid,
        base_val, base_data = None, None

        for version in ["python", "fortran"]:
            respy_obj = RespyCls(params_spec, options_spec)

            # Modify the version of the program for the different requests.
            respy_obj.unlock()
            respy_obj.set_attr("version", version)
            respy_obj.lock()

            # Solve the model
            respy_obj = simulate_observed(respy_obj)

            # This parts checks the equality of simulated dataset for the different
            # versions of the code.
            data_frame = pd.read_csv("data.respy.dat", delim_whitespace=True)

            if base_data is None:
                base_data = data_frame.copy()

            assert_frame_equal(base_data, data_frame)

            # This part checks the equality of an evaluation of the criterion function.
            _, crit_val = respy_obj.fit()

            if base_val is None:
                base_val = crit_val

            np.testing.assert_allclose(
                base_val, crit_val, rtol=1e-05, atol=1e-06
            )

            # We know even more for the deterministic case.
            if is_deterministic:
                assert crit_val in [-1.0, 0.0]

    def test_2(self):
<<<<<<< HEAD
        """ This test ensures that the evaluation of the criterion function at the
        starting value is identical between the different versions.
        """

=======
        """Ensure that the evaluation of the criterion is equal across versions."""
>>>>>>> c209bf39
        max_draws = np.random.randint(10, 100)

        # It seems to be important that max_draws and max_agents is the same
        # number because otherwise some functions that read draws from a file
        # to ensure compatibility of fortran and python versions won't work.
        bound_constr = {'max_draws': max_draws, 'max_agents': max_draws}

        point_constr = {
            'interpolation': {'flag': False},
            'program': {'procs': 1, 'threads': 1, 'version': 'python'},
            'estimation': {'maxfun': 0}
        }

        params_spec, options_spec = generate_random_model(
            point_constr=point_constr, bound_constr=bound_constr)
        respy_obj = RespyCls(params_spec, options_spec)

        num_agents_sim, optim_paras = dist_class_attributes(
            respy_obj, "num_agents_sim", "optim_paras")

        type_shares = optim_paras['type_shares']

        # Simulate a dataset
        simulate_observed(respy_obj)

        # Iterate over alternative implementations
        base_x, base_val = None, None

        num_periods = options_spec['num_periods']

        write_draws(num_periods, max_draws)
        write_types(type_shares, num_agents_sim)

        for version in ["python", "fortran"]:

            respy_obj.unlock()

            respy_obj.set_attr("version", version)

            respy_obj.lock()

            x, val = respy_obj.fit()

            # Check for the returned parameters.
            if base_x is None:
                base_x = x
            np.testing.assert_allclose(base_x, x)

            # Check for the value of the criterion function.
            if base_val is None:
                base_val = val
            np.testing.assert_allclose(base_val, val)

    def test_3(self):
        """Ensure that the log looks exactly the same for different versions."""
        max_draws = np.random.randint(10, 100)

        bound_constr = {'max_draws': max_draws, 'max_agents': max_draws}

        point_constr = {
            'interpolation': {'flag': False},
            'program': {'procs': 1, 'threads': 1, 'version': 'python'},
            'estimation': {'maxfun': 0}
        }

        params_spec, options_spec = generate_random_model(
            point_constr=point_constr, bound_constr=bound_constr)
        respy_obj = RespyCls(params_spec, options_spec)

        num_agents_sim, optim_paras, file_sim = dist_class_attributes(
            respy_obj, "num_agents_sim", "optim_paras", "file_sim"
        )

        # Iterate over alternative implementations
<<<<<<< HEAD
        base_sol_log, base_est_info, base_est_log, base_sim_log = (
            None,
            None,
            None,
            None,
        )
=======
        base_sol_log, base_est_info, base_est_log = None, None, None
        base_sim_log = None
>>>>>>> c209bf39

        type_shares = respy_obj.attr['optim_paras']['type_shares']
        num_periods = options_spec['num_periods']

<<<<<<< HEAD
        edu_spec = {
            "start": init_dict["EDUCATION"]["start"],
            "share": init_dict["EDUCATION"]["share"],
        }
=======
        edu_spec = options_spec['edu_spec']
>>>>>>> c209bf39

        write_draws(num_periods, max_draws)
        write_types(type_shares, num_agents_sim)
        write_edu_start(edu_spec, num_agents_sim)
        write_lagged_start(num_agents_sim)

        for version in ["fortran", "python"]:

            respy_obj.unlock()

            respy_obj.set_attr("version", version)

            respy_obj.lock()

            simulate_observed(respy_obj)

            # Check for identical logging
            fname = file_sim + ".respy.sol"
            if base_sol_log is None:
                base_sol_log = open(fname, "r").read()
            assert open(fname, "r").read() == base_sol_log

            # Check for identical logging
            fname = file_sim + ".respy.sim"
            if base_sim_log is None:
                base_sim_log = open(fname, "r").read()
            assert open(fname, "r").read() == base_sim_log

            respy_obj.fit()

            if base_est_info is None:
                base_est_info = open("est.respy.info", "r").read()
                assert open("est.respy.info", "r").read() == base_est_info

            if base_est_log is None:
                base_est_log = open("est.respy.log", "r").readlines()
            compare_est_log(base_est_log)

    def test_4(self):
        """ This test ensures that the scaling matrix is identical between the
        alternative versions.
        """
        max_draws = np.random.randint(10, 300)

        bound_constr = {'max_draws': max_draws, 'max_agents': max_draws}
        num_agents = np.random.randint(10, max_draws)

        point_constr = {
            'program': {'version': 'python'},
            'estimation': {'maxfun': np.random.randint(1, 6), 'agents': num_agents},
            'simulation': {'agents': num_agents}
        }

        params_spec, options_spec = generate_random_model(
            point_constr=point_constr, bound_constr=bound_constr)
        respy_base = RespyCls(params_spec, options_spec)

        num_agents_sim, optim_paras = dist_class_attributes(
            respy_base, "num_agents_sim", "optim_paras")

        type_shares = optim_paras['type_shares']
        num_periods = options_spec['num_periods']

        write_draws(num_periods, max_draws)
        write_interpolation_grid(respy_base)
        write_types(type_shares, num_agents_sim)

        simulate_observed(respy_base)

        base_scaling_matrix = None
        for version in ["fortran", "python"]:
            respy_obj = copy.deepcopy(respy_base)

            # The actual optimizer does not matter for the scaling matrix. We also need
            # to make sure that PYTHON is only called with a single processor.
<<<<<<< HEAD
            if version in ["PYTHON"]:
=======
            if version in ["python"]:
>>>>>>> c209bf39
                optimizer_used = "SCIPY-LBFGSB"
                num_procs = 1
            else:
                num_procs = respy_obj.get_attr("num_procs")
                optimizer_used = "FORT-BOBYQA"

            # Create output to process a baseline.
            respy_obj.unlock()
            respy_obj.set_attr("optimizer_used", optimizer_used)
            respy_obj.set_attr("num_procs", num_procs)
            respy_obj.set_attr("version", version)
            respy_obj.set_attr("maxfun", 1)
            respy_obj.lock()

            respy_obj.fit()

            if base_scaling_matrix is None:
                base_scaling_matrix = np.genfromtxt("scaling.respy.out")

            scaling_matrix = np.genfromtxt("scaling.respy.out")
            assert_almost_equal(base_scaling_matrix, scaling_matrix)<|MERGE_RESOLUTION|>--- conflicted
+++ resolved
@@ -6,10 +6,6 @@
 
 from respy.python.shared.shared_auxiliary import dist_class_attributes
 from respy.python.solve.solve_auxiliary import StateSpace
-<<<<<<< HEAD
-from respy.pre_processing.model_processing import write_init_file
-=======
->>>>>>> c209bf39
 from respy.python.shared.shared_constants import IS_FORTRAN
 from respy.tests.codes.auxiliary import write_interpolation_grid
 from respy.tests.codes.random_model import generate_random_model
@@ -53,48 +49,6 @@
 
         num_types = np.random.randint(2, 5)
 
-<<<<<<< HEAD
-        # Generate random initialization file
-        constr = dict()
-        constr["flag_deterministic"] = flag_deterministic
-        constr["flag_myopic"] = flag_myopic
-        constr["flag_parallelism"] = False
-        constr["max_draws"] = max_draws
-        constr["version"] = "PYTHON"
-        constr["maxfun"] = 0
-
-        init_dict = generate_random_dict(constr)
-
-        edu_spec = dict()
-        edu_spec["start"] = init_dict["EDUCATION"]["start"]
-        edu_spec["share"] = init_dict["EDUCATION"]["share"]
-        edu_spec["max"] = init_dict["EDUCATION"]["max"]
-
-        # The use of the interpolation routines is a another special case. Constructing
-        # a request that actually involves the use of the interpolation routine is a
-        # little involved as the number of interpolation points needs to be lower than
-        # the actual number of states. And to know the number of states each period, I
-        # need to construct the whole state space.
-        if is_interpolated:
-            # Extract from future initialization file the information required to
-            # construct the state space. The number of periods needs to be at least
-            # three in order to provide enough state points.
-            num_periods = np.random.randint(3, 6)
-            num_types = int(len(init_dict["TYPE SHARES"]["coeffs"]) / 2) + 1
-
-            state_space = StateSpace(
-                num_periods, num_types, edu_spec["start"], edu_spec["max"]
-            )
-
-            max_states_period = state_space.states_per_period.max()
-
-            # Updates to initialization dictionary that trigger a use of the
-            # interpolation code.
-            init_dict["BASICS"]["periods"] = num_periods
-            init_dict["INTERPOLATION"]["flag"] = True
-            init_dict["INTERPOLATION"]["points"] = np.random.randint(
-                10, max_states_period
-=======
         if is_interpolated:
             point_constr['num_periods'] = np.random.randint(3, 5)
 
@@ -113,7 +67,6 @@
         if is_interpolated:
             state_space = StateSpace(
                 num_periods, num_types, edu_spec["start"], edu_spec["max"]
->>>>>>> c209bf39
             )
 
             max_states_period = state_space.states_per_period.max()
@@ -124,11 +77,6 @@
 
         # Write out random components and interpolation grid to align the three
         # implementations.
-<<<<<<< HEAD
-        num_agents_sim = init_dict["SIMULATION"]["agents"]
-        num_periods = init_dict["BASICS"]["periods"]
-=======
->>>>>>> c209bf39
         write_draws(num_periods, max_draws)
         respy_obj = RespyCls(params_spec, options_spec)
         write_interpolation_grid(respy_obj)
@@ -177,14 +125,7 @@
                 assert crit_val in [-1.0, 0.0]
 
     def test_2(self):
-<<<<<<< HEAD
-        """ This test ensures that the evaluation of the criterion function at the
-        starting value is identical between the different versions.
-        """
-
-=======
         """Ensure that the evaluation of the criterion is equal across versions."""
->>>>>>> c209bf39
         max_draws = np.random.randint(10, 100)
 
         # It seems to be important that max_draws and max_agents is the same
@@ -259,29 +200,13 @@
         )
 
         # Iterate over alternative implementations
-<<<<<<< HEAD
-        base_sol_log, base_est_info, base_est_log, base_sim_log = (
-            None,
-            None,
-            None,
-            None,
-        )
-=======
         base_sol_log, base_est_info, base_est_log = None, None, None
         base_sim_log = None
->>>>>>> c209bf39
 
         type_shares = respy_obj.attr['optim_paras']['type_shares']
         num_periods = options_spec['num_periods']
 
-<<<<<<< HEAD
-        edu_spec = {
-            "start": init_dict["EDUCATION"]["start"],
-            "share": init_dict["EDUCATION"]["share"],
-        }
-=======
         edu_spec = options_spec['edu_spec']
->>>>>>> c209bf39
 
         write_draws(num_periods, max_draws)
         write_types(type_shares, num_agents_sim)
@@ -357,11 +282,7 @@
 
             # The actual optimizer does not matter for the scaling matrix. We also need
             # to make sure that PYTHON is only called with a single processor.
-<<<<<<< HEAD
-            if version in ["PYTHON"]:
-=======
             if version in ["python"]:
->>>>>>> c209bf39
                 optimizer_used = "SCIPY-LBFGSB"
                 num_procs = 1
             else:
