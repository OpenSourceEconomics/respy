--- conflicted
+++ resolved
@@ -6,10 +6,6 @@
 
 from respy.python.shared.shared_auxiliary import dist_class_attributes
 from respy.python.solve.solve_auxiliary import StateSpace
-<<<<<<< HEAD
-from respy.pre_processing.model_processing import write_init_file
-=======
->>>>>>> ea796ba6
 from respy.python.shared.shared_constants import IS_FORTRAN
 from respy.tests.codes.auxiliary import write_interpolation_grid
 from respy.tests.codes.random_model import generate_random_model
@@ -69,21 +65,10 @@
         #  the actual number of states. And to know the number of states each period, I
         #  need to construct the whole state space.
         if is_interpolated:
-<<<<<<< HEAD
-            # Extract from future initialization file the information required to
-            # construct the state space. The number of periods needs to be at least
-            # three in order to provide enough state points.
-
             state_space = StateSpace(
                 num_periods, num_types, edu_spec["start"], edu_spec["max"]
             )
 
-=======
-            state_space = StateSpace(
-                num_periods, num_types, edu_spec["start"], edu_spec["max"]
-            )
-
->>>>>>> ea796ba6
             max_states_period = state_space.states_per_period.max()
 
             options_spec['interpolation']['points'] = np.random.randint(
