from pandas.util.testing import assert_frame_equal
import pandas as pd
import numpy as np
import pytest
import copy

from respy.python.shared.shared_auxiliary import dist_class_attributes
<<<<<<< HEAD
from respy.python.solve.solve_auxiliary import StateSpace
from respy.pre_processing.model_processing import write_init_file
=======
from respy.python.solve.solve_auxiliary import pyth_create_state_space
>>>>>>> b53cceb8
from respy.python.shared.shared_constants import IS_FORTRAN
from respy.tests.codes.auxiliary import write_interpolation_grid
from respy.tests.codes.random_model import generate_random_model
from respy.tests.codes.auxiliary import write_lagged_start
from respy.tests.codes.auxiliary import simulate_observed
from respy.tests.codes.auxiliary import compare_est_log
from respy.tests.codes.auxiliary import write_edu_start
from respy.tests.codes.auxiliary import write_draws
from respy.tests.codes.auxiliary import write_types
from respy import RespyCls
from functools import partial
from respy.python.shared.shared_constants import DECIMALS

assert_almost_equal = partial(np.testing.assert_almost_equal, decimal=DECIMALS)


@pytest.mark.skipif(not IS_FORTRAN, reason="No FORTRAN available")
class TestClass(object):
    """ This class groups together some tests.
    """

    def test_1(self):
        """ Testing the equality of an evaluation of the criterion function for a random
        request.
        """
        # Run evaluation for multiple random requests.
        is_deterministic = np.random.choice([True, False], p=[0.10, 0.9])
        is_interpolated = bool(np.random.choice([True, False], p=[0.10, 0.9]))
        is_myopic = np.random.choice([True, False], p=[0.10, 0.9])
        max_draws = np.random.randint(10, 100)
        num_agents = np.random.randint(10, max_draws)

        bound_constr = {'max_draws': max_draws}
        point_constr = {
            'interpolation': {'flag': is_interpolated},
            'program': {'procs': 1, 'threads': 1, 'version': 'python'},
            'estimation': {'maxfun': 0, 'agents': num_agents},
            'simulation': {'agents': num_agents},
            'num_periods': np.random.randint(1, 5)
        }

        num_types = np.random.randint(2, 5)

        if is_interpolated:
            point_constr['num_periods'] = np.random.randint(3, 5)

        params_spec, options_spec = generate_random_model(
            bound_constr=bound_constr, point_constr=point_constr,
            deterministic=is_deterministic, myopic=is_myopic, num_types=num_types)

        edu_spec = options_spec['edu_spec']
        num_periods = point_constr['num_periods']

        # The use of the interpolation routines is a another special case. Constructing
        #  a request that actually involves the use of the interpolation routine is a
        #  little involved as the number of interpolation points needs to be lower than
        #  the actual number of states. And to know the number of states each period, I
        #  need to construct the whole state space.
        if is_interpolated:
<<<<<<< HEAD
            # Extract from future initialization file the information required to
            # construct the state space. The number of periods needs to be at least
            # three in order to provide enough state points.
            num_periods = np.random.randint(3, 6)
            num_types = int(len(init_dict["TYPE SHARES"]["coeffs"]) / 2) + 1

            state_space = StateSpace(
                num_periods, num_types, edu_spec["start"], edu_spec["max"]
            )

            max_states_period = state_space.states_per_period.max()

            # Updates to initialization dictionary that trigger a use of the
            # interpolation code.
            init_dict["BASICS"]["periods"] = num_periods
            init_dict["INTERPOLATION"]["flag"] = True
            init_dict["INTERPOLATION"]["points"] = np.random.randint(
                10, max_states_period
            )

        # Print out the relevant initialization file.
        write_init_file(init_dict)

        # Write out random components and interpolation grid to align the three
        # implementations.
        num_agents_sim = init_dict["SIMULATION"]["agents"]
        num_periods = init_dict["BASICS"]["periods"]
=======
            # Extract from future initialization file the information required to construct the
            # state space. The number of periods needs to be at least three in order to provide
            # enough state points.

            max_states_period = pyth_create_state_space(
                num_periods, num_types, edu_spec
            )[3]

            options_spec['interpolation']['points'] = np.random.randint(
                10, max_states_period
            )

        # Write out random components and interpolation grid to align the three implementations.
>>>>>>> b53cceb8
        write_draws(num_periods, max_draws)
        respy_obj = RespyCls(params_spec, options_spec)
        write_interpolation_grid(respy_obj)

        type_shares = respy_obj.attr['optim_paras']['type_shares']

        write_types(type_shares, num_agents)
        write_edu_start(edu_spec, num_agents)
        write_lagged_start(num_agents)

        # Clean evaluations based on interpolation grid,
        base_val, base_data = None, None

        for version in ["python", "fortran"]:
            respy_obj = RespyCls(params_spec, options_spec)

            # Modify the version of the program for the different requests.
            respy_obj.unlock()
            respy_obj.set_attr("version", version)
            respy_obj.lock()

            # Solve the model
            respy_obj = simulate_observed(respy_obj)

            # This parts checks the equality of simulated dataset for the different
            # versions of the code.
            data_frame = pd.read_csv("data.respy.dat", delim_whitespace=True)

            if base_data is None:
                base_data = data_frame.copy()

            assert_frame_equal(base_data, data_frame)

            # This part checks the equality of an evaluation of the criterion function.
            _, crit_val = respy_obj.fit()

            if base_val is None:
                base_val = crit_val

            np.testing.assert_allclose(
                base_val, crit_val, rtol=1e-05, atol=1e-06
            )

            # We know even more for the deterministic case.
            if is_deterministic:
                assert crit_val in [-1.0, 0.0]

    def test_2(self):
<<<<<<< HEAD
        """ This test ensures that the evaluation of the criterion function at the
        starting value is identical between the different versions.
        """

=======
        """Ensure that the evaluation of the criterion is equal across versions."""
>>>>>>> b53cceb8
        max_draws = np.random.randint(10, 100)

        # It seems to be important that max_draws and max_agents is the same
        # number because otherwise some functions that read draws from a file
        # to ensure compatibility of fortran and python versions won't work.
        bound_constr = {'max_draws': max_draws, 'max_agents': max_draws}

        point_constr = {
            'interpolation': {'flag': False},
            'program': {'procs': 1, 'threads': 1, 'version': 'python'},
            'estimation': {'maxfun': 0}
        }

        params_spec, options_spec = generate_random_model(
            point_constr=point_constr, bound_constr=bound_constr)
        respy_obj = RespyCls(params_spec, options_spec)

        num_agents_sim, optim_paras = dist_class_attributes(
            respy_obj, "num_agents_sim", "optim_paras")

        type_shares = optim_paras['type_shares']

        # Simulate a dataset
        simulate_observed(respy_obj)

        # Iterate over alternative implementations
        base_x, base_val = None, None

        num_periods = options_spec['num_periods']

        write_draws(num_periods, max_draws)
        write_types(type_shares, num_agents_sim)

        for version in ["python", "fortran"]:

            respy_obj.unlock()

            respy_obj.set_attr("version", version)

            respy_obj.lock()

            x, val = respy_obj.fit()

            # Check for the returned parameters.
            if base_x is None:
                base_x = x
            np.testing.assert_allclose(base_x, x)

            # Check for the value of the criterion function.
            if base_val is None:
                base_val = val
            np.testing.assert_allclose(base_val, val)

    def test_3(self):
        """Ensure that the log looks exactly the same for different versions."""
        max_draws = np.random.randint(10, 100)

        bound_constr = {'max_draws': max_draws, 'max_agents': max_draws}

        point_constr = {
            'interpolation': {'flag': False},
            'program': {'procs': 1, 'threads': 1, 'version': 'python'},
            'estimation': {'maxfun': 0}
        }

        params_spec, options_spec = generate_random_model(
            point_constr=point_constr, bound_constr=bound_constr)
        respy_obj = RespyCls(params_spec, options_spec)

        num_agents_sim, optim_paras, file_sim = dist_class_attributes(
            respy_obj, "num_agents_sim", "optim_paras", "file_sim"
        )

        # Iterate over alternative implementations
<<<<<<< HEAD
        base_sol_log, base_est_info, base_est_log, base_sim_log = (
            None,
            None,
            None,
            None,
        )
=======
        base_sol_log, base_est_info, base_est_log = None, None, None
        base_sim_log = None
>>>>>>> b53cceb8

        type_shares = respy_obj.attr['optim_paras']['type_shares']
        num_periods = options_spec['num_periods']

<<<<<<< HEAD
        edu_spec = {
            "start": init_dict["EDUCATION"]["start"],
            "share": init_dict["EDUCATION"]["share"],
        }
=======
        edu_spec = options_spec['edu_spec']
>>>>>>> b53cceb8

        write_draws(num_periods, max_draws)
        write_types(type_shares, num_agents_sim)
        write_edu_start(edu_spec, num_agents_sim)
        write_lagged_start(num_agents_sim)

        for version in ["fortran", "python"]:

            respy_obj.unlock()

            respy_obj.set_attr("version", version)

            respy_obj.lock()

            simulate_observed(respy_obj)

            # Check for identical logging
            fname = file_sim + ".respy.sol"
            if base_sol_log is None:
                base_sol_log = open(fname, "r").read()
            assert open(fname, "r").read() == base_sol_log

            # Check for identical logging
            fname = file_sim + ".respy.sim"
            if base_sim_log is None:
                base_sim_log = open(fname, "r").read()
            assert open(fname, "r").read() == base_sim_log

            respy_obj.fit()

            if base_est_info is None:
                base_est_info = open("est.respy.info", "r").read()
                assert open("est.respy.info", "r").read() == base_est_info

            if base_est_log is None:
                base_est_log = open("est.respy.log", "r").readlines()
            compare_est_log(base_est_log)

    def test_4(self):
        """ This test ensures that the scaling matrix is identical between the
        alternative versions.
        """
        max_draws = np.random.randint(10, 300)

        bound_constr = {'max_draws': max_draws, 'max_agents': max_draws}
        num_agents = np.random.randint(10, max_draws)

        point_constr = {
            'program': {'version': 'python'},
            'estimation': {'maxfun': np.random.randint(1, 6), 'agents': num_agents},
            'simulation': {'agents': num_agents}
        }

        params_spec, options_spec = generate_random_model(
            point_constr=point_constr, bound_constr=bound_constr)
        respy_base = RespyCls(params_spec, options_spec)

        num_agents_sim, optim_paras = dist_class_attributes(
            respy_base, "num_agents_sim", "optim_paras")

        type_shares = optim_paras['type_shares']
        num_periods = options_spec['num_periods']

        write_draws(num_periods, max_draws)
        write_interpolation_grid(respy_base)
        write_types(type_shares, num_agents_sim)

        simulate_observed(respy_base)

        base_scaling_matrix = None
        for version in ["fortran", "python"]:
            respy_obj = copy.deepcopy(respy_base)

<<<<<<< HEAD
            # The actual optimizer does not matter for the scaling matrix. We also need
            # to make sure that PYTHON is only called with a single processor.
            if version in ["PYTHON"]:
=======
            # The actual optimizer does not matter for the scaling matrix. We also need to make
            # sure that PYTHON is only called with a single processor.
            if version in ["python"]:
>>>>>>> b53cceb8
                optimizer_used = "SCIPY-LBFGSB"
                num_procs = 1
            else:
                num_procs = respy_obj.get_attr("num_procs")
                optimizer_used = "FORT-BOBYQA"

            # Create output to process a baseline.
            respy_obj.unlock()
            respy_obj.set_attr("optimizer_used", optimizer_used)
            respy_obj.set_attr("num_procs", num_procs)
            respy_obj.set_attr("version", version)
            respy_obj.set_attr("maxfun", 1)
            respy_obj.lock()

            respy_obj.fit()

            if base_scaling_matrix is None:
                base_scaling_matrix = np.genfromtxt("scaling.respy.out")

            scaling_matrix = np.genfromtxt("scaling.respy.out")
            assert_almost_equal(base_scaling_matrix, scaling_matrix)<|MERGE_RESOLUTION|>--- conflicted
+++ resolved
@@ -5,12 +5,7 @@
 import copy
 
 from respy.python.shared.shared_auxiliary import dist_class_attributes
-<<<<<<< HEAD
 from respy.python.solve.solve_auxiliary import StateSpace
-from respy.pre_processing.model_processing import write_init_file
-=======
-from respy.python.solve.solve_auxiliary import pyth_create_state_space
->>>>>>> b53cceb8
 from respy.python.shared.shared_constants import IS_FORTRAN
 from respy.tests.codes.auxiliary import write_interpolation_grid
 from respy.tests.codes.random_model import generate_random_model
@@ -70,49 +65,18 @@
         #  the actual number of states. And to know the number of states each period, I
         #  need to construct the whole state space.
         if is_interpolated:
-<<<<<<< HEAD
-            # Extract from future initialization file the information required to
-            # construct the state space. The number of periods needs to be at least
-            # three in order to provide enough state points.
-            num_periods = np.random.randint(3, 6)
-            num_types = int(len(init_dict["TYPE SHARES"]["coeffs"]) / 2) + 1
-
             state_space = StateSpace(
                 num_periods, num_types, edu_spec["start"], edu_spec["max"]
             )
 
             max_states_period = state_space.states_per_period.max()
 
-            # Updates to initialization dictionary that trigger a use of the
-            # interpolation code.
-            init_dict["BASICS"]["periods"] = num_periods
-            init_dict["INTERPOLATION"]["flag"] = True
-            init_dict["INTERPOLATION"]["points"] = np.random.randint(
-                10, max_states_period
-            )
-
-        # Print out the relevant initialization file.
-        write_init_file(init_dict)
-
-        # Write out random components and interpolation grid to align the three
-        # implementations.
-        num_agents_sim = init_dict["SIMULATION"]["agents"]
-        num_periods = init_dict["BASICS"]["periods"]
-=======
-            # Extract from future initialization file the information required to construct the
-            # state space. The number of periods needs to be at least three in order to provide
-            # enough state points.
-
-            max_states_period = pyth_create_state_space(
-                num_periods, num_types, edu_spec
-            )[3]
-
             options_spec['interpolation']['points'] = np.random.randint(
                 10, max_states_period
             )
 
-        # Write out random components and interpolation grid to align the three implementations.
->>>>>>> b53cceb8
+        # Write out random components and interpolation grid to align the three
+        # implementations.
         write_draws(num_periods, max_draws)
         respy_obj = RespyCls(params_spec, options_spec)
         write_interpolation_grid(respy_obj)
@@ -161,14 +125,7 @@
                 assert crit_val in [-1.0, 0.0]
 
     def test_2(self):
-<<<<<<< HEAD
-        """ This test ensures that the evaluation of the criterion function at the
-        starting value is identical between the different versions.
-        """
-
-=======
         """Ensure that the evaluation of the criterion is equal across versions."""
->>>>>>> b53cceb8
         max_draws = np.random.randint(10, 100)
 
         # It seems to be important that max_draws and max_agents is the same
@@ -243,29 +200,13 @@
         )
 
         # Iterate over alternative implementations
-<<<<<<< HEAD
-        base_sol_log, base_est_info, base_est_log, base_sim_log = (
-            None,
-            None,
-            None,
-            None,
-        )
-=======
         base_sol_log, base_est_info, base_est_log = None, None, None
         base_sim_log = None
->>>>>>> b53cceb8
 
         type_shares = respy_obj.attr['optim_paras']['type_shares']
         num_periods = options_spec['num_periods']
 
-<<<<<<< HEAD
-        edu_spec = {
-            "start": init_dict["EDUCATION"]["start"],
-            "share": init_dict["EDUCATION"]["share"],
-        }
-=======
         edu_spec = options_spec['edu_spec']
->>>>>>> b53cceb8
 
         write_draws(num_periods, max_draws)
         write_types(type_shares, num_agents_sim)
@@ -339,15 +280,9 @@
         for version in ["fortran", "python"]:
             respy_obj = copy.deepcopy(respy_base)
 
-<<<<<<< HEAD
             # The actual optimizer does not matter for the scaling matrix. We also need
             # to make sure that PYTHON is only called with a single processor.
-            if version in ["PYTHON"]:
-=======
-            # The actual optimizer does not matter for the scaling matrix. We also need to make
-            # sure that PYTHON is only called with a single processor.
             if version in ["python"]:
->>>>>>> b53cceb8
                 optimizer_used = "SCIPY-LBFGSB"
                 num_procs = 1
             else:
