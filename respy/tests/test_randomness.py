--- conflicted
+++ resolved
@@ -11,10 +11,6 @@
 def test_invariance_of_model_solution_in_solve_and_criterion_functions(model_or_seed):
     params, options = process_model_or_seed(model_or_seed)
 
-<<<<<<< HEAD
-    if isinstance(model_or_seed, str):
-        options["n_periods"] = 5
-=======
     options["n_periods"] = 3
 
     state_space = rp.solve(params, options)
@@ -36,7 +32,6 @@
 @pytest.mark.parametrize("model_or_seed", EXAMPLE_MODELS + list(range(5)))
 def test_invariance_of_model_solution_in_solve_and_crit_func(model_or_seed):
     params, options = process_model_or_seed(model_or_seed)
->>>>>>> 8575c9c8
 
     options["n_periods"] = 5
 
