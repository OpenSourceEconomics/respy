import numpy as np

from respy.python.shared.shared_auxiliary import dist_class_attributes
from respy.tests.codes.random_model import generate_random_model
from respy.tests.codes.auxiliary import simulate_observed
from respy import RespyCls


class TestClass(object):
    """ This class groups together some tests.
    """

    def test_1(self):
        """ This is the special case where the EMAX better be equal to the MAXE.
        """
        # Set initial constraints
        constr = {
            "interpolation": {"flag": False},
            "num_periods": np.random.randint(3, 6)
        }

        params_spec, options_spec = generate_random_model(point_constr=constr, deterministic=True)

        baseline = None

        a = []

        # Solve with and without interpolation code
        for _ in range(2):
            respy_obj = RespyCls(params_spec, options_spec)
            respy_obj = simulate_observed(respy_obj)

            # Extract class attributes
            states_number_period, periods_emax, state_space = dist_class_attributes(
                respy_obj, "states_number_period", "periods_emax", "state_space"
            )

            a.append(state_space)

            # Store and check results
            if baseline is None:
                baseline = periods_emax.copy()
            else:
                np.testing.assert_array_almost_equal(baseline, periods_emax)

<<<<<<< HEAD
            # Updates for second iteration. This ensures that there is at least one
            #  interpolation taking place.
            init_dict["INTERPOLATION"]["points"] = max(states_number_period) - 1
            init_dict["INTERPOLATION"]["flag"] = True
=======
            # Updates for second iteration. This ensures that there is at least one interpolation
            #  taking place.
            options_spec["interpolation"]["points"] = max(states_number_period)
            options_spec["interpolation"]["flag"] = True
>>>>>>> b53cceb8

    def test_2(self):
        """ This test compares the results from a solution using the interpolation code
        for the special case where the number of interpolation points is exactly the
        number of states in the final period. In this case the interpolation code is run
        and then all predicted values replaced with their actual values.
        """
        # Set initial constraints
        # Set initial constraints
        constr = {"interpolation": {"flag": False}}

        params_spec, options_spec = generate_random_model(point_constr=constr,
                                                          deterministic=True)
        baseline = None

        # Solve with and without interpolation code
        for _ in range(2):


            # Process and solve
            respy_obj = RespyCls(params_spec, options_spec)
            respy_obj = simulate_observed(respy_obj)

            # Extract class attributes
            states_number_period, periods_emax = dist_class_attributes(
                respy_obj, "states_number_period", "periods_emax"
            )

            # Store and check results
            if baseline is None:
                baseline = periods_emax
            else:
                np.testing.assert_array_almost_equal(baseline, periods_emax)

            # Updates for second iteration
            options_spec["interpolation"]["points"] = max(states_number_period)
            options_spec["interpolation"]["flag"] = True<|MERGE_RESOLUTION|>--- conflicted
+++ resolved
@@ -16,10 +16,12 @@
         # Set initial constraints
         constr = {
             "interpolation": {"flag": False},
-            "num_periods": np.random.randint(3, 6)
+            "num_periods": np.random.randint(3, 6),
         }
 
-        params_spec, options_spec = generate_random_model(point_constr=constr, deterministic=True)
+        params_spec, options_spec = generate_random_model(
+            point_constr=constr, deterministic=True
+        )
 
         baseline = None
 
@@ -32,7 +34,10 @@
 
             # Extract class attributes
             states_number_period, periods_emax, state_space = dist_class_attributes(
-                respy_obj, "states_number_period", "periods_emax", "state_space"
+                respy_obj,
+                "states_number_period",
+                "periods_emax",
+                "state_space",
             )
 
             a.append(state_space)
@@ -43,17 +48,10 @@
             else:
                 np.testing.assert_array_almost_equal(baseline, periods_emax)
 
-<<<<<<< HEAD
             # Updates for second iteration. This ensures that there is at least one
-            #  interpolation taking place.
-            init_dict["INTERPOLATION"]["points"] = max(states_number_period) - 1
-            init_dict["INTERPOLATION"]["flag"] = True
-=======
-            # Updates for second iteration. This ensures that there is at least one interpolation
-            #  taking place.
+            # interpolation taking place.
             options_spec["interpolation"]["points"] = max(states_number_period)
             options_spec["interpolation"]["flag"] = True
->>>>>>> b53cceb8
 
     def test_2(self):
         """ This test compares the results from a solution using the interpolation code
@@ -65,14 +63,13 @@
         # Set initial constraints
         constr = {"interpolation": {"flag": False}}
 
-        params_spec, options_spec = generate_random_model(point_constr=constr,
-                                                          deterministic=True)
+        params_spec, options_spec = generate_random_model(
+            point_constr=constr, deterministic=True
+        )
         baseline = None
 
         # Solve with and without interpolation code
         for _ in range(2):
-
-
             # Process and solve
             respy_obj = RespyCls(params_spec, options_spec)
             respy_obj = simulate_observed(respy_obj)
