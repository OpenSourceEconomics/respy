import numpy as np

from respy.python.shared.shared_auxiliary import dist_class_attributes
from respy.tests.codes.random_model import generate_random_model
from respy.tests.codes.auxiliary import simulate_observed
from respy import RespyCls


class TestClass(object):
    """ This class groups together some tests.
    """

    def test_1(self):
        """ This is the special case where the EMAX better be equal to the MAXE.
        """
        # Set initial constraints
        constr = {
            "interpolation": {"flag": False},
            "num_periods": np.random.randint(3, 6),
        }

        params_spec, options_spec = generate_random_model(
            point_constr=constr, deterministic=True
        )

        baseline = None

        a = []

        # Solve with and without interpolation code
        for _ in range(2):
            respy_obj = RespyCls(params_spec, options_spec)
            respy_obj = simulate_observed(respy_obj)

            # Extract class attributes
            states_number_period, periods_emax, state_space = dist_class_attributes(
<<<<<<< HEAD
                respy_obj, "states_number_period", "periods_emax", "state_space"
=======
                respy_obj,
                "states_number_period",
                "periods_emax",
                "state_space",
>>>>>>> 9f2d1cbd
            )

            a.append(state_space)

            # Store and check results
            if baseline is None:
                baseline = periods_emax.copy()
            else:
                np.testing.assert_array_almost_equal(baseline, periods_emax)

            # Updates for second iteration. This ensures that there is at least one
<<<<<<< HEAD
            #  interpolation taking place.
            init_dict["INTERPOLATION"]["points"] = max(states_number_period) - 1
            init_dict["INTERPOLATION"]["flag"] = True
=======
            # interpolation taking place.
            options_spec["interpolation"]["points"] = max(states_number_period)
            options_spec["interpolation"]["flag"] = True
>>>>>>> 9f2d1cbd

    def test_2(self):
        """ This test compares the results from a solution using the interpolation code
        for the special case where the number of interpolation points is exactly the
        number of states in the final period. In this case the interpolation code is run
        and then all predicted values replaced with their actual values.
        """
        # Set initial constraints
        # Set initial constraints
        constr = {"interpolation": {"flag": False}}

        params_spec, options_spec = generate_random_model(
            point_constr=constr, deterministic=True
        )
        baseline = None

        # Solve with and without interpolation code
        for _ in range(2):
            # Process and solve
            respy_obj = RespyCls(params_spec, options_spec)
            respy_obj = simulate_observed(respy_obj)

            # Extract class attributes
            states_number_period, periods_emax = dist_class_attributes(
                respy_obj, "states_number_period", "periods_emax"
            )

            # Store and check results
            if baseline is None:
                baseline = periods_emax
            else:
                np.testing.assert_array_almost_equal(baseline, periods_emax)

            # Updates for second iteration
            options_spec["interpolation"]["points"] = max(states_number_period)
            options_spec["interpolation"]["flag"] = True<|MERGE_RESOLUTION|>--- conflicted
+++ resolved
@@ -34,14 +34,10 @@
 
             # Extract class attributes
             states_number_period, periods_emax, state_space = dist_class_attributes(
-<<<<<<< HEAD
-                respy_obj, "states_number_period", "periods_emax", "state_space"
-=======
                 respy_obj,
                 "states_number_period",
                 "periods_emax",
                 "state_space",
->>>>>>> 9f2d1cbd
             )
 
             a.append(state_space)
@@ -53,15 +49,9 @@
                 np.testing.assert_array_almost_equal(baseline, periods_emax)
 
             # Updates for second iteration. This ensures that there is at least one
-<<<<<<< HEAD
-            #  interpolation taking place.
-            init_dict["INTERPOLATION"]["points"] = max(states_number_period) - 1
-            init_dict["INTERPOLATION"]["flag"] = True
-=======
             # interpolation taking place.
             options_spec["interpolation"]["points"] = max(states_number_period)
             options_spec["interpolation"]["flag"] = True
->>>>>>> 9f2d1cbd
 
     def test_2(self):
         """ This test compares the results from a solution using the interpolation code
