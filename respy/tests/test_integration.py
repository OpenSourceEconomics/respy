--- conflicted
+++ resolved
@@ -1,8 +1,3 @@
-<<<<<<< HEAD
-from pandas.util.testing import assert_frame_equal
-
-=======
->>>>>>> ea796ba6
 import copy
 import numpy as np
 import pandas as pd
@@ -127,10 +122,6 @@
         """
         # Constraints that ensure that two alternative initialization files can be used
         # for the same simulated data.
-<<<<<<< HEAD
-
-=======
->>>>>>> ea796ba6
         num_agents = np.random.randint(5, 100)
         constr = {
             "simulation": {"agents": num_agents},
@@ -288,11 +279,7 @@
         else:
             RespyCls(params_spec, options_spec)
 
-<<<<<<< HEAD
-    def test_9(self):
-=======
     def test_8(self):
->>>>>>> ea796ba6
         """ We ensure that the number of initial conditions does not matter for the
         evaluation of the criterion function if a weight of one is put on the first
         group.
@@ -363,17 +350,10 @@
                 ("kw_data_one_types.ini", 9.098738585839529),
                 ("kw_data_one_initial.ini", 7.965979149372883),
             ],
-<<<<<<< HEAD
             k=1,
         ),
     )
-    def test_12(self, fname, result):
-=======
-            1,
-        ),
-    )
     def test_9(self, fname, result):
->>>>>>> ea796ba6
         """ This test just locks in the evaluation of the criterion function for the
         original Keane & Wolpin data. We create an additional initialization files that
         include numerous types and initial conditions.
@@ -385,10 +365,6 @@
         base_path = TEST_RESOURCES_DIR / fname
 
         # Evaluate criterion function at true values.
-<<<<<<< HEAD
-=======
-
->>>>>>> ea796ba6
         respy_obj = RespyCls(
             str(base_path.with_suffix(".csv")),
             str(base_path.with_suffix(".json")),
@@ -401,16 +377,9 @@
         simulate_observed(respy_obj, is_missings=False)
 
         _, val = respy_obj.fit()
-<<<<<<< HEAD
-
         np.testing.assert_allclose(val, result)
 
-    def test_15(self):
-=======
-        np.testing.assert_allclose(val, result)
-
     def test_10(self):
->>>>>>> ea796ba6
         """ This test ensures that the order of the initial schooling level specified in
         the initialization files does not matter for the simulation of a dataset and
         subsequent evaluation of the criterion function.
