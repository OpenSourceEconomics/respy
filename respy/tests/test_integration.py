--- conflicted
+++ resolved
@@ -1,17 +1,8 @@
-<<<<<<< HEAD
-from pandas.util.testing import assert_frame_equal
-
-=======
->>>>>>> 9f2d1cbd
 import copy
 import numpy as np
 import pandas as pd
 import pytest
 import random
-<<<<<<< HEAD
-import shutil
-=======
->>>>>>> 9f2d1cbd
 
 from pandas.util.testing import assert_frame_equal
 from respy import RespyCls
@@ -131,13 +122,6 @@
         """
         # Constraints that ensure that two alternative initialization files can be used
         # for the same simulated data.
-<<<<<<< HEAD
-        constr = dict()
-        constr["agents"] = np.random.randint(1, 100)
-        constr["periods"] = np.random.randint(1, 4)
-        constr["edu"] = (7, 15)
-        constr["maxfun"] = 0
-=======
         num_agents = np.random.randint(5, 100)
         constr = {
             "simulation": {"agents": num_agents},
@@ -145,7 +129,6 @@
             "edu_spec": {"start": [7], "max": 15, "share": [1.0]},
             "estimation": {"maxfun": 0, "agents": num_agents},
         }
->>>>>>> 9f2d1cbd
 
         # Simulate a dataset
 
@@ -186,73 +169,12 @@
             respy_obj.fit()
 
             # Potentially evaluate at different points.
-<<<<<<< HEAD
-            generate_init(constr)
-
-            init_file = "test.respy.ini"
-            file_sim = "sim.respy.dat"
-
-            single = np.random.choice([True, False])
-
-            scripts_check("estimate", init_file)
-            scripts_estimate(single, init_file)
-            scripts_update(init_file)
-
-            action = np.random.choice(["fix", "free", "bounds", "values"])
-
-            # The set of identifiers is a little complicated as we only allow sampling
-            # of the diagonal terms of the covariance matrix. Otherwise, we sometimes
-            # run into the problem of very ill conditioned matrices resulting in a
-            # failed Cholesky decomposition.
-            valid_identifiers = list(range(43))
-
-            respy_obj = RespyCls("test.respy.ini")
-            optim_paras, num_paras = dist_class_attributes(
-                respy_obj, "optim_paras", "num_paras"
-=======
             params_spec, options_spec = generate_random_model(
                 point_constr=constr
->>>>>>> 9f2d1cbd
             )
             respy_obj = RespyCls(params_spec, options_spec)
 
-<<<<<<< HEAD
-            # Now we need to handle some different case distinctions.
-            if action in ["bounds"]:
-                identifiers = np.random.choice(valid_identifiers, size=2)[0:1]
-                value = get_optim_paras(optim_paras, num_paras, "all", True)[
-                    identifiers
-                ][0]
-
-                if identifiers in [0]:
-                    which = "delta"
-                else:
-                    which = "coeff"
-
-                bounds = get_valid_bounds(which, value)
-                values = None
-
-            elif action in ["fix", "free"]:
-                num_draws = np.random.randint(1, 43)
-                identifiers = np.random.choice(
-                    valid_identifiers, num_draws, replace=False
-                )
-                bounds, values = None, None
-            else:
-                # This is restrictive in the sense that the original value will be used
-                # for the replacement. However, otherwise the handling of the bounds
-                # requires too much effort at this point.
-                num_draws = np.random.randint(1, 43)
-                identifiers = np.random.choice(
-                    valid_identifiers, num_draws, replace=False
-                )
-                values = get_optim_paras(optim_paras, num_paras, "all", True)[
-                    identifiers
-                ]
-                bounds = None
-=======
             single = np.random.choice([True, False])
->>>>>>> 9f2d1cbd
 
             scripts_check("estimate", respy_obj)
             scripts_estimate(single, respy_obj)
@@ -293,37 +215,6 @@
             np.testing.assert_almost_equal(arg[0], arg[1])
 
     def test_7(self):
-<<<<<<< HEAD
-        """ We test whether a restart does result in the exact function evaluation.
-        Additionally, we change the status of parameters at random.
-        """
-        constr = dict()
-        constr["flag_estimation"] = True
-        generate_init(constr)
-
-        respy_obj = RespyCls("test.respy.ini")
-        respy_obj = simulate_observed(respy_obj)
-        _, base_val = respy_obj.fit()
-
-        scripts_update("test.respy.ini")
-        respy_obj = RespyCls("test.respy.ini")
-
-        respy_obj.unlock()
-        respy_obj.set_attr("maxfun", 0)
-        respy_obj.lock()
-
-        action = np.random.choice(["fix", "free"])
-        num_draws = np.random.randint(1, 18)
-        identifiers = np.random.choice(range(18), num_draws, replace=False)
-        scripts_modify(identifiers, action, "test.respy.ini")
-
-        _, update_val = respy_obj.fit()
-
-        np.testing.assert_almost_equal(update_val, base_val)
-
-    def test_8(self):
-=======
->>>>>>> 9f2d1cbd
         """ This test ensures that the constraints for the covariance matrix are
         properly handled.
         """
@@ -388,36 +279,11 @@
         else:
             RespyCls(params_spec, options_spec)
 
-<<<<<<< HEAD
-    def test_9(self):
-=======
     def test_8(self):
->>>>>>> 9f2d1cbd
         """ We ensure that the number of initial conditions does not matter for the
         evaluation of the criterion function if a weight of one is put on the first
         group.
         """
-<<<<<<< HEAD
-        constr = dict()
-        constr["flag_estimation"] = True
-
-        # The interpolation equation is affected by the number of types regardless of
-        # the weights.
-        constr["flag_interpolation"] = False
-
-        init_dict = generate_init(constr)
-
-        base_val, edu_start_base = (
-            None,
-            np.random.randint(1, 5, size=1).tolist()[0],
-        )
-
-        # We need to make sure that the maximum level of education is the same across
-        # iterations, but also larger than any of the initial starting levels.
-        init_dict["EDUCATION"]["max"] = np.random.randint(
-            15, 25, size=1
-        ).tolist()[0]
-=======
         num_agents = np.random.randint(5, 100)
         constr = {
             "simulation": {"agents": num_agents},
@@ -435,7 +301,6 @@
             None,
             np.random.randint(1, 5, size=1).tolist()[0],
         )
->>>>>>> 9f2d1cbd
 
         # We need to ensure that the initial lagged activity always has the same
         # distribution.
@@ -445,19 +310,12 @@
 
             # We always need to ensure that a weight of one is on the first level of
             # initial schooling.
-<<<<<<< HEAD
-            init_dict["EDUCATION"]["share"] = [1.0] + [0.0] * (
-                num_edu_start - 1
-            )
-            init_dict["EDUCATION"]["lagged"] = edu_lagged_base[:num_edu_start]
-=======
             options_spec["edu_spec"]["share"] = [1.0] + [0.0] * (
                 num_edu_start - 1
             )
             options_spec["edu_spec"]["lagged"] = edu_lagged_base[
                 :num_edu_start
             ]
->>>>>>> 9f2d1cbd
 
             # We need to make sure that the baseline level of initial schooling is
             # always included. At the same time we cannot have any duplicates.
@@ -481,21 +339,6 @@
             np.testing.assert_almost_equal(base_val, val)
 
     @pytest.mark.skipif(not IS_FORTRAN, reason="No FORTRAN available")
-<<<<<<< HEAD
-    def test_11(self):
-        """ This step ensures that the printing of the initialization file is done properly. We
-        compare the content of the files line by line, but drop any spaces.
-        """
-        for fname in TEST_RESOURCES_DIR.glob("*.ini"):
-            respy_obj = RespyCls(fname)
-            respy_obj.write_out("test.respy.ini")
-            np.testing.assert_equal(
-                compare_init(fname, "test.respy.ini"), True
-            )
-
-    @pytest.mark.skipif(not IS_FORTRAN, reason="No FORTRAN available")
-=======
->>>>>>> 9f2d1cbd
     @pytest.mark.slow
     @pytest.mark.parametrize(
         "fname, result",
@@ -510,11 +353,7 @@
             k=1,
         ),
     )
-<<<<<<< HEAD
-    def test_12(self, fname, result):
-=======
     def test_9(self, fname, result):
->>>>>>> 9f2d1cbd
         """ This test just locks in the evaluation of the criterion function for the
         original Keane & Wolpin data. We create an additional initialization files that
         include numerous types and initial conditions.
@@ -526,14 +365,10 @@
         base_path = TEST_RESOURCES_DIR / fname
 
         # Evaluate criterion function at true values.
-<<<<<<< HEAD
-        respy_obj = RespyCls(TEST_RESOURCES_DIR / fname)
-=======
         respy_obj = RespyCls(
             str(base_path.with_suffix(".csv")),
             str(base_path.with_suffix(".json")),
         )
->>>>>>> 9f2d1cbd
 
         respy_obj.unlock()
         respy_obj.set_attr("maxfun", 0)
@@ -543,119 +378,18 @@
 
         _, val = respy_obj.fit()
         np.testing.assert_allclose(val, result)
-<<<<<<< HEAD
-
-    def test_13(self):
-        """ We ensure that the number of types does not matter for the evaluation of the
-        criterion function if a weight of one is put on the first group.
-        """
-
-        constr = dict()
-        constr["flag_estimation"] = True
-
-        # The interpolation equation is affected by the number of types regardless of
-        # the weights.
-        constr["flag_interpolation"] = False
-
-        init_dict = generate_init(constr)
-=======
->>>>>>> 9f2d1cbd
 
     def test_10(self):
         """ This test ensures that the order of the initial schooling level specified in
         the initialization files does not matter for the simulation of a dataset and
         subsequent evaluation of the criterion function.
 
-<<<<<<< HEAD
-        for num_types in [1, np.random.choice([2, 3, 4]).tolist()]:
-
-            # We construct a set of coefficients that matches the type shares.
-            coeffs = transform_to_logit([1.0] + [0.00000001] * (num_types - 1))
-
-            # We always need to ensure that a weight of one is on the first type. We
-            # need to fix the weight in this case to not change during an estimation as
-            # well.
-            shifts = np.random.uniform(-0.05, 0.05, size=(num_types - 1) * 4)
-            init_dict["TYPE SHIFTS"]["coeffs"] = shifts
-            init_dict["TYPE SHIFTS"]["fixed"] = [False] * (num_types * 4)
-            init_dict["TYPE SHIFTS"]["bounds"] = [[None, None]] * (
-                num_types * 4
-            )
-
-            init_dict["TYPE SHARES"]["coeffs"] = coeffs[2:]
-            init_dict["TYPE SHARES"]["fixed"] = [True, True] * (num_types - 1)
-            init_dict["TYPE SHARES"]["bounds"] = [
-                [None, None],
-                [None, None],
-            ] * (num_types - 1)
-
-            write_init_file(init_dict)
-
-            respy_obj = RespyCls("test.respy.ini")
-            simulate_observed(respy_obj)
-            _, val = respy_obj.fit()
-            if base_val is None:
-                base_val = val
-
-            np.testing.assert_almost_equal(base_val, val)
-
-    def test_14(self):
-        """ Testing the modification routine.
-        """
-
-        generate_init()
-
-        respy_obj = RespyCls("test.respy.ini")
-        num_paras, optim_paras = dist_class_attributes(
-            respy_obj, "num_paras", "optim_paras"
-        )
-
-        # We need to switch perspective where the initialization file is the flattened
-        # covariance matrix.
-        x_econ = get_optim_paras(optim_paras, num_paras, "all", True)
-        x_econ[43:53] = cholesky_to_coeffs(optim_paras["shocks_cholesky"])
-
-        # We now draw a random set of points where we replace the value with their
-        # actual value. Thus, there should be no differences in the initialization files
-        # afterwards.
-        shutil.copy("test.respy.ini", "baseline.respy.ini")
-
-        num_subset = np.random.randint(low=0, high=num_paras)
-        identifiers = np.random.choice(
-            range(num_paras), size=num_subset, replace=False
-        )
-
-        scripts_modify(
-            identifiers, "values", "test.respy.ini", values=x_econ[identifiers]
-        )
-        np.testing.assert_equal(
-            compare_init("baseline.respy.ini", "test.respy.ini"), True
-        )
-
-    def test_15(self):
-        """ This test ensures that the order of the initial schooling level specified in
-        the initialization files does not matter for the simulation of a dataset and
-        subsequent evaluation of the criterion function.
-
-        WARNING: This test fails if types have the identical intercept as no unique
-        ordering is determined than.
-        """
-
-        constr = dict()
-        constr["maxfun"] = 0
-
-        # We cannot allow for interpolation as the order of states within each period
-        # changes and thus the prediction model is altered even if the same state
-        # identifier is used.
-        constr["flag_interpolation"] = False
-        generate_init(constr)
-
-        respy_obj = RespyCls("test.respy.ini")
-=======
-        WARNING: This test fails if types have the identical intercept as no unique
-        ordering is determined than.
-        """
-
+        Warning
+        -------
+        This test fails if types have the identical intercept as no unique ordering is
+        determined than.
+
+        """
         point_constr = {
             "estimation": {"maxfun": 0},
             # We cannot allow for interpolation as the order of states within each
@@ -669,7 +403,6 @@
         )
 
         respy_obj = RespyCls(params_spec, options_spec)
->>>>>>> 9f2d1cbd
 
         edu_baseline_spec, num_types, num_paras, optim_paras = dist_class_attributes(
             respy_obj, "edu_spec", "num_types", "num_paras", "optim_paras"
