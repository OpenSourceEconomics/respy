from numba import guvectorize
from respy.python.shared.shared_constants import INADMISSIBILITY_PENALTY


@guvectorize(
    [
        "f4[:], f4[:], f4[:], f4[:, :], f4, b1, f4[:]",
        "f8[:], f8[:], f8[:], f8[:, :], f8, b1, f8[:]",
    ],
    "(m), (n), (n), (p, n), (), () -> ()",
    nopython=True,
    target="parallel",
)
def construct_emax_risk(
    wages, rewards_systematic, emaxs, draws, delta, max_education, cont_value
):
    """Simulate expected maximum utility for a given distribution of the unobservables.

    The function takes an agent and calculates the utility for each of the choices, the
    ex-post rewards, with multiple draws from the distribution of unobservables and adds
    the discounted expected maximum utility of subsequent periods resulting from
    choices. Averaging over all maximum utilities yields the expected maximum utility of
    this state.

    The underlying process in this function is called `Monte Carlo integration`_. The
    goal is to approximate an integral by evaluating the integrand at randomly chosen
    points. In this setting, one wants to approximate the expected maximum utility of
    the current state.

    Parameters
    ----------
    wages : np.ndarray
        Array with shape (2,) containing wages.
    rewards_systematic : np.ndarray
        Array with shape (4,) containing systematic rewards.
    emaxs : np.ndarray
        Array with shape (4,) containing expected maximum utility for each choice in the
        subsequent period.
    draws : np.ndarray
        Array with shape (num_draws, 4).
    delta : float
        The discount factor.
    max_education: bool
        Indicator for whether the state has reached maximum education.

    Returns
    -------
    cont_value : float
        Expected maximum utility of an agent.

    .. _Monte Carlo integration:
        https://en.wikipedia.org/wiki/Monte_Carlo_integration

    """
    num_draws, num_choices = draws.shape
    num_wages = wages.shape[0]

    cont_value[0] = 0.0

    for i in range(num_draws):

        current_max_emax = 0.0

        for j in range(num_choices):
            if j < num_wages:
                rew_ex = (
                    wages[j] * draws[i, j] + rewards_systematic[j] - wages[j]
                )
            else:
                rew_ex = rewards_systematic[j] + draws[i, j]

            emax_choice = rew_ex + delta * emaxs[j]

            if j == 2 and max_education:
<<<<<<< HEAD
                emax_choice = INADMISSIBILITY_PENALTY
=======
                emax_choice += INADMISSIBILITY_PENALTY
>>>>>>> 0422c266

            if emax_choice > current_max_emax:
                current_max_emax = emax_choice

        cont_value[0] += current_max_emax

    cont_value[0] /= num_draws<|MERGE_RESOLUTION|>--- conflicted
+++ resolved
@@ -72,11 +72,7 @@
             emax_choice = rew_ex + delta * emaxs[j]
 
             if j == 2 and max_education:
-<<<<<<< HEAD
-                emax_choice = INADMISSIBILITY_PENALTY
-=======
                 emax_choice += INADMISSIBILITY_PENALTY
->>>>>>> 0422c266
 
             if emax_choice > current_max_emax:
                 current_max_emax = emax_choice
