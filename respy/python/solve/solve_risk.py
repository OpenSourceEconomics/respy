--- conflicted
+++ resolved
@@ -1,6 +1,3 @@
-<<<<<<< HEAD
-import numpy as np
-
 from numba import guvectorize
 
 
@@ -70,48 +67,4 @@
 
         cont_value[0] += current_max_emax
 
-    cont_value[0] /= num_draws
-=======
-from respy.python.shared.shared_auxiliary import get_continuation_value
-
-
-def construct_emax_risk(states, draws_emax_risk, optim_paras):
-    """ Simulate expected future value for a given distribution of the unobservables.
-
-    Note that, this function works on all states for a given period.
-
-    Parameters
-    ----------
-    states : pd.DataFrame
-        Contains all states in one period.
-    draws_emax_risk : np.array
-    optim_paras : dict
-
-    Returns
-    -------
-    total_values : np.array
-        One-dimensional array containing ??? for each state in a given period.
-
-    """
-
-    total_values, _ = get_continuation_value(
-        states[["wage_a", "wage_b"]].values,
-        states[
-            [
-                "rewards_systematic_a",
-                "rewards_systematic_b",
-                "rewards_systematic_edu",
-                "rewards_systematic_home",
-            ]
-        ].values,
-        draws_emax_risk,
-        states[["emaxs_a", "emaxs_b", "emaxs_edu", "emaxs_home"]].values,
-        optim_paras["delta"]
-    )
-
-    # Choose maximum value in states and average over draws. Shapes change from
-    # (num_states, choices, num_draws) to (num_states, num_draws) to (num_states).
-    total_values = total_values.max(axis=1).mean(axis=1)
-
-    return total_values
->>>>>>> ea796ba6
+    cont_value[0] /= num_draws