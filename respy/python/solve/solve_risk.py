import numpy as np

from numba import guvectorize


@guvectorize(
    [
        "float32[:], float32[:], float32[:], float32[:, :], float32, float32[:]",
        "float64[:], float64[:], float64[:], float64[:, :], float64, float64[:]",
    ],
    "(m), (n), (n), (p, n), () -> ()",
    nopython=True,
    target="cpu",
)
def construct_emax_risk(
    wages, rewards_systematic, emaxs_sub_period, draws, delta, cont_value
):
    """Simulate expected future value for a given distribution of the unobservables.

    Note that, this function is a guvectorized function which is flexible in the number
    of individuals and number of draws. It is also related to
    :func:`get_continuation_value`, but also includes an reduction by taking the mean
    over maximum utilities per draw.

    Parameters
    ----------
    wages : np.ndarray
        Array with shape (num_states_in_period, 2).
    rewards : np.ndarray
        Array with shape (num_states_in_period, 4).
    emaxs : np.ndarray
        Array with shape (num_states_in_period, 4).
    draws_emax_risk : np.ndarray
        Array with shape (num_draws, 4).
    delta : np.ndarray
        Scalar value representing the discount factor.

    Returns
    -------
    total_values : np.ndarray
        Array with shape (num_states_in_period,) containing emax for each agent in a
        period.

    Warning
    -------
    Note, the funny syntax if guvectorize should return a scalar value
    (https://github.com/numba/numba/issues/2935). This might change in the future.

    """
<<<<<<< HEAD
    total_values, _ = get_continuation_value(
        rewards[:, -2:], rewards[:, :4], draws_emax_risk, emaxs, delta
    )

    # Choose maximum value in states and average over draws. Shape changes from
    # (num_states, choices, num_draws) to (num_states, num_draws) to (num_states).
    total_values = total_values.max(axis=1).mean(axis=1)

    return total_values
=======
    num_draws = draws.shape[0]
    cont_value[0] = 0.0

    for i in range(num_draws):

        current_max_emax = 0.0

        for j in range(4):
            if j < 2:
                rew_ex = (
                    wages[j] * draws[i, j] + rewards_systematic[j] - wages[j]
                )
            else:
                rew_ex = rewards_systematic[j] + draws[i, j]

            emax_choice = rew_ex + delta * emaxs_sub_period[j]

            if emax_choice > current_max_emax:
                current_max_emax = emax_choice

        cont_value[0] += current_max_emax

    cont_value[0] /= num_draws
>>>>>>> 86865782
<|MERGE_RESOLUTION|>--- conflicted
+++ resolved
@@ -47,17 +47,6 @@
     (https://github.com/numba/numba/issues/2935). This might change in the future.
 
     """
-<<<<<<< HEAD
-    total_values, _ = get_continuation_value(
-        rewards[:, -2:], rewards[:, :4], draws_emax_risk, emaxs, delta
-    )
-
-    # Choose maximum value in states and average over draws. Shape changes from
-    # (num_states, choices, num_draws) to (num_states, num_draws) to (num_states).
-    total_values = total_values.max(axis=1).mean(axis=1)
-
-    return total_values
-=======
     num_draws = draws.shape[0]
     cont_value[0] = 0.0
 
@@ -80,5 +69,4 @@
 
         cont_value[0] += current_max_emax
 
-    cont_value[0] /= num_draws
->>>>>>> 86865782
+    cont_value[0] /= num_draws