--- conflicted
+++ resolved
@@ -59,11 +59,7 @@
         Array with shape (num_states, 6) containing period, experience in OCCUPATION A,
         experience in OCCUPATION B, years of schooling, the lagged choice and the type
         of the agent.
-<<<<<<< HEAD
     indexer : np.ndarray
-=======
-    indexer : np.array
->>>>>>> c209bf39
         A matrix where each dimension represents a characteristic of the state space.
         Switching from one state is possible via incrementing appropriate indices by 1.
 
@@ -330,11 +326,7 @@
     state_space : class
         State space containing the emax of the subsequent period of each choice, columns
         0-3, as well as the maximum emax of the current period for each state, column 4,
-<<<<<<< HEAD
-        of ``self.emaxs``.
-=======
         in ``state_space.emaxs``.
->>>>>>> c209bf39
 
     """
     state_space.emaxs = np.zeros((state_space.num_states, 5))
@@ -358,7 +350,6 @@
     )
 
     for period in reversed(range(state_space.num_periods)):
-<<<<<<< HEAD
 
         if period == state_space.num_periods - 1:
             pass
@@ -368,17 +359,6 @@
                 "states", period
             )
 
-=======
-
-        if period == state_space.num_periods - 1:
-            pass
-
-        else:
-            states_period = state_space.get_attribute_from_period(
-                "states", period
-            )
-
->>>>>>> c209bf39
             state_space.emaxs = get_emaxs_of_subsequent_period(
                 states_period,
                 state_space.indexer,
@@ -435,7 +415,6 @@
                 is_simulated,
                 draws_emax_risk,
                 delta,
-<<<<<<< HEAD
             )
 
             # Create prediction model based on the random subset of points where the
@@ -478,51 +457,6 @@
     is_debug : bool
         Flag for debugging. If true, interpolation points are taken from file.
 
-=======
-            )
-
-            # Create prediction model based on the random subset of points where the
-            # EMAX is actually simulated and thus dependent and independent variables
-            # are available. For the interpolation points, the actual values are used.
-            emax = get_predictions(
-                endogenous,
-                exogenous,
-                max_emax,
-                is_simulated,
-                file_sim,
-                is_write,
-            )
-
-        else:
-
-            emax = construct_emax_risk(
-                rewards_period[:, -2:],
-                rewards_period[:, :4],
-                emaxs_period,
-                draws_emax_risk,
-                delta,
-            )
-
-        state_space.get_attribute_from_period("emaxs", period)[:, 4] = emax
-
-    return state_space
-
-
-def get_simulated_indicator(num_points_interp, num_states, period, is_debug):
-    """Get the indicator for points of interpolation and simulation.
-
-    Parameters
-    ----------
-    num_points_interp : int
-        Number of states which will be interpolated.
-    num_states : int
-        Number of states.
-    period : int
-        Number of period.
-    is_debug : bool
-        Flag for debugging. If true, interpolation points are taken from file.
-
->>>>>>> c209bf39
     Returns
     -------
     is_simulated : np.array
@@ -531,11 +465,7 @@
     """
     # Drawing random interpolation points
     interpolation_points = np.random.choice(
-<<<<<<< HEAD
         num_states, size=num_points_interp, replace=False
-=======
-        range(num_states), size=num_points_interp, replace=False
->>>>>>> c209bf39
     )
 
     # Constructing an indicator whether a state will be simulated or interpolated.
@@ -584,13 +514,8 @@
         Array with shape (num_states_in_period,) containing maximum emax.
 
     """
-<<<<<<< HEAD
     total_values = get_continuation_value(
         rewards[:, -2:], rewards[:, :4], emaxs, draws.reshape(1, -1), delta
-=======
-    total_values, _ = get_continuation_value(
-        rewards[:, -2:], rewards[:, :4], draws.reshape(1, -1), emaxs, delta
->>>>>>> c209bf39
     )
     max_emax = total_values.max(axis=1)
     exogenous = max_emax - total_values.reshape(-1, 4)
@@ -685,7 +610,6 @@
     assert np.all(np.isfinite(results.params))
 
 
-<<<<<<< HEAD
 def calculate_wages_systematic(
     states, covariates, coeffs_a, coeffs_b, type_shifts
 ):
@@ -734,69 +658,6 @@
            [3.59973554e+07, 5.34484681e+00],
            [3.59973554e+07, 5.34484681e+00]])
 
-=======
-def check_input(respy_obj):
-    """ Check input arguments.
-    """
-    # Check that class instance is locked.
-    assert respy_obj.get_attr("is_locked")
-
-    # Check for previous solution attempt.
-    if respy_obj.get_attr("is_solved"):
-        respy_obj.reset()
-
-    return True
-
-
-def calculate_wages_systematic(
-    states, covariates, coeffs_a, coeffs_b, type_shifts
-):
-    """Calculate systematic wages.
-
-    Parameters
-    ----------
-    states : np.ndarray
-        Array with shape (num_states, 5) containing state information.
-    covariates : np.ndarray
-        Array with shape (num_states, 16) containing covariates.
-    coeffs_a : np.ndarray
-        Array with shape (12) containing coefficients of occupation A.
-    coeffs_b : np.ndarray
-        Array with shape (12) containing coefficients of occupation B.
-    type_shifts : np.ndarray
-        Array with shape (2, 2).
-
-    Returns
-    -------
-    wages : np.ndarray
-        Array with shape (num_states, 2) containing systematic wages.
-
-    Example
-    -------
-    >>> np.random.seed(42)
-    >>> from respy.python.solve.solve_auxiliary import StateSpace
-    >>> num_types = 2
-    >>> state_space = StateSpace(1, num_types, [12, 16], 20)
-    >>> coeffs_a = np.random.randint(0, 101, 12) / 100
-    >>> coeffs_b = np.random.randint(0, 101, 12) / 100
-    >>> type_shifts = np.random.randn(num_types, 4)
-    >>> calculate_wages_systematic(
-    ...     state_space.states,
-    ...     state_space.covariates,
-    ...     coeffs_a,
-    ...     coeffs_b,
-    ...     type_shifts,
-    ... )
-    array([[2.13158868e+06, 1.87035803e+01],
-           [2.13158868e+06, 1.87035803e+01],
-           [1.99710249e+08, 2.93330530e+01],
-           [1.99710249e+08, 2.93330530e+01],
-           [3.84214409e+05, 3.40802479e+00],
-           [3.84214409e+05, 3.40802479e+00],
-           [3.59973554e+07, 5.34484681e+00],
-           [3.59973554e+07, 5.34484681e+00]])
-
->>>>>>> c209bf39
     """
     exp_a_sq = states[:, 1] ** 2 / 100
     exp_b_sq = states[:, 2] ** 2 / 100
@@ -840,8 +701,8 @@
 
     return wages
 
-<<<<<<< HEAD
-
+
+@njit
 def get_dummies(a):
     """Create dummy matrix from array with indicators.
 
@@ -866,7 +727,7 @@
     >>> assert np.allclose(res, res_pandas)
 
     """
-    n_values = a.max() + 1
+    n_values = np.max(a) + 1
     return np.eye(n_values)[a]
 
 
@@ -919,83 +780,6 @@
 
     """
 
-=======
-
-@njit
-def get_dummies(a):
-    """Create dummy matrix from array with indicators.
-
-    Note that, the indicators need to be counting from zero onwards.
-
-    Parameters
-    ----------
-    a : np.ndarray
-        Array with shape (n) containing k different indicators from 0 to k-1.
-
-    Returns
-    -------
-    b : np.ndarray
-        Matrix with shape (n, k) where each column is a dummy vector for type i = 0,
-        ..., k-1.
-
-    Example
-    -------
-    >>> a = np.random.randint(0, 6, 100)
-    >>> res = get_dummies(a)
-    >>> res_pandas = pd.get_dummies(a).values
-    >>> assert np.allclose(res, res_pandas)
-
-    """
-    n_values = np.max(a) + 1
-    return np.eye(n_values)[a]
-
-
-class StateSpace:
-    """Class containing all objects related to the state space of a discrete choice
-    dynamic programming model.
-
-    Parameters
-    ----------
-    num_periods : int
-        Number of periods.
-    num_types : int
-        Number of types.
-    edu_starts : list
-        Contains different initial levels of education for agents.
-    edu_max : int
-        Maximum level of education for an agent.
-    optim_paras : dict
-        Contains various information necessary for the calculation of rewards for each
-        agent.
-
-    Attributes
-    ----------
-    states : np.ndarray
-        Array with shape (num_states, 6) containing period, exp_a, exp_b, edu,
-        choice_lagged and type information.
-    indexer : np.ndarray
-        Array with shape (num_periods, num_periods, num_periods, edu_max, 4, num_types).
-    covariates : np.ndarray
-        Array with shape (num_periods, 16) containing covariates of each state necessary
-        to calculate rewards.
-    rewards : np.ndarray
-        Array with shape (num_states, 9) containing rewards of each state.
-    emaxs : np.ndarray
-        Array with shape (num_states, 5) containing containing the emax of each choice
-        (OCCUPATION A, OCCUPATION B, SCHOOL, HOME) of the subsequent period and the
-        simulated or interpolated maximum of the current period.
-    states_columns : list
-        List of column names in ``self.states``.
-    covariates_columns : list
-        List of column names in ``self.covariates``.
-    rewards_columns : list
-        List of column names in ``self.rewards``.
-    emaxs_columns : list
-        List of column names in ``self.emaxs``.
-
-    """
-
->>>>>>> c209bf39
     states_columns = [
         "period",
         "exp_a",
@@ -1041,12 +825,7 @@
     def __init__(
         self, num_periods, num_types, edu_starts, edu_max, optim_paras=None
     ):
-<<<<<<< HEAD
         self.num_periods, self.num_types = num_periods, num_types
-=======
-        self.num_periods = num_periods
-        self.num_types = num_types
->>>>>>> c209bf39
 
         self.states, self.indexer = pyth_create_state_space(
             num_periods, num_types, edu_starts, edu_max
@@ -1137,13 +916,7 @@
             if getattr(self, i, None) is not None
         ]
 
-<<<<<<< HEAD
         return pd.DataFrame(np.hstack(attributes), columns=columns)
-=======
-        return pd.DataFrame(
-            np.concatenate(attributes, axis=1), columns=columns
-        )
->>>>>>> c209bf39
 
     def _create_slices_by_periods(self, num_periods):
         """Create slices to index all attributes in a given period.
