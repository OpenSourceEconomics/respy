--- conflicted
+++ resolved
@@ -294,7 +294,6 @@
 
 @guvectorize(
     [
-<<<<<<< HEAD
         "f4[:], f4[:], f4[:], f4[:, :], f4, f4[:, :], f4[:, :]",
         "f8[:], f8[:], f8[:], f8[:, :], f8, f8[:, :], f8[:, :]",
     ],
@@ -304,23 +303,6 @@
 )
 def get_continuation_value_and_ex_post_rewards(
     wages, rewards_systematic, emaxs, draws, delta, cont_value, rew_ex_post
-=======
-        "f4[:], f4[:], f4[:, :], f4[:], f4, f4[:, :], f4[:, :]",
-        "f8[:], f8[:], f8[:, :], f8[:], f8, f8[:, :], f8[:, :]",
-    ],
-    "(m), (n), (p, n), (n), () -> (n, p), (n, p)",
-    nopython=True,
-    target="cpu",
-)
-def get_continuation_value(
-    wages,
-    rewards_systematic,
-    draws,
-    emaxs_sub_period,
-    delta,
-    cont_value,
-    rew_ex_post,
->>>>>>> c209bf39
 ):
     """Calculate the continuation value and ex-post rewards.
 
@@ -330,7 +312,6 @@
     Parameters
     ----------
     wages : np.ndarray
-<<<<<<< HEAD
         Array with shape (2,).
     rewards_systematic : np.ndarray
         Array with shape (4,).
@@ -338,30 +319,15 @@
         Array with shape (4,)
     draws : np.ndarray
         Array with shape (num_draws, 4)
-=======
-        Array with shape (num_states_in_period, 2).
-    rewards_systematic : np.ndarray
-        Array with shape (num_states_in_period, 4).
-    draws : np.ndarray
-        Array with shape (num_draws, 4)
-    emaxs_sub_period : np.ndarray
-        Array with shape (num_states_in_period, 4)
->>>>>>> c209bf39
     delta : float
         Discount rate.
 
     Returns
     -------
     cont_value : np.ndarray
-<<<<<<< HEAD
         Array with shape (4, num_draws).
     rew_ex_post : np.ndarray
         Array with shape (4, num_draws)
-=======
-        Array with shape (num_states_in_period, 4, num_draws).
-    rew_ex_post : np.ndarray
-        Array with shape (num_states_in_period, 4, num_draws)
->>>>>>> c209bf39
 
     Examples
     --------
@@ -381,7 +347,6 @@
     (10000, 4, 500)
 
     """
-<<<<<<< HEAD
     num_draws = draws.shape[0]
     num_choices = rewards_systematic.shape[0]
     num_wages = wages.shape[0]
@@ -389,18 +354,12 @@
     for i in range(num_draws):
         for j in range(num_choices):
             if j < num_wages:
-=======
-    for i in range(draws.shape[0]):
-        for j in range(rewards_systematic.shape[0]):
-            if j < wages.shape[0]:
->>>>>>> c209bf39
                 rew_ex = (
                     wages[j] * draws[i, j] + rewards_systematic[j] - wages[j]
                 )
             else:
                 rew_ex = rewards_systematic[j] + draws[i, j]
 
-<<<<<<< HEAD
             cont_value[j, i] = rew_ex + delta * emaxs[j]
             rew_ex_post[j, i] = rew_ex
 
@@ -441,13 +400,6 @@
 
 
 @njit(nogil=True)
-=======
-            cont_value[j, i] = rew_ex + delta * emaxs_sub_period[j]
-            rew_ex_post[j, i] = rew_ex
-
-
-@njit
->>>>>>> c209bf39
 def get_emaxs_of_subsequent_period(states, indexer, emaxs, edu_max):
     """Get the maxmium utility from the subsequent period.
 
@@ -831,7 +783,6 @@
     >>> covariates = create_covariates(states)
     >>> assert covariates.shape == (states.shape[0], 16)
 
-<<<<<<< HEAD
     """
     covariates = np.zeros((states.shape[0], 16), dtype=np.int8)
 
@@ -869,86 +820,8 @@
     covariates[:, 13] = np.where(states[:, 0] < 2, 1, 0)
     covariates[:, 14] = np.where(np.isin(states[:, 0], [2, 3, 4]), 1, 0)
     covariates[:, 15] = np.where(states[:, 0] >= 5, 1, 0)
-=======
-def create_covariates(states):
-    """Create set of covariates for each state.
-
-    Parameters
-    ----------
-    states : np.ndarray
-        Array with shape (num_states, 6) containing period, exp_a, exp_b, edu,
-        choice_lagged and type of each state.
-
-    Returns
-    -------
-    covariates : np.ndarray
-        Array with shape (num_states, 16) containing covariates of each state.
-
-    Example
-    -------
-    This example is to benchmark alternative implementations, but even this version does
-    not benefit from Numba anymore.
-
-    >>> from respy.python.solve.solve_auxiliary import pyth_create_state_space
-    >>> states, _ = pyth_create_state_space(40, 5, [10], 20)
-    >>> covariates = create_covariates(states)
-    >>> assert covariates.shape == (states.shape[0], 16)
-
-    """
-    covariates = np.full((states.shape[0], 16), np.nan)
-
-    # Experience in A or B, but not in the last period.
-    covariates[:, 0] = np.where((states[:, 1] > 0) & (states[:, 4] != 1), 1, 0)
-    covariates[:, 1] = np.where((states[:, 2] > 0) & (states[:, 4] != 2), 1, 0)
-
-    # Last occupation was A, B, or education.
-    covariates[:, 2] = np.where(states[:, 4] == 1, 1, 0)
-    covariates[:, 3] = np.where(states[:, 4] == 2, 1, 0)
-    covariates[:, 4] = np.where(states[:, 4] == 3, 1, 0)
-
-    # No experience in A or B.
-    covariates[:, 5] = np.where(states[:, 1] == 0, 1, 0)
-    covariates[:, 6] = np.where(states[:, 2] == 0, 1, 0)
->>>>>>> c209bf39
-
-    # Any experience in A or B.
-    covariates[:, 7] = np.where(states[:, 1] > 0, 1, 0)
-    covariates[:, 8] = np.where(states[:, 2] > 0, 1, 0)
-
-    # High school or college graduate
-    covariates[:, 9] = np.where(states[:, 3] >= 12, 1, 0)
-    covariates[:, 10] = np.where(states[:, 3] >= 16, 1, 0)
-
-<<<<<<< HEAD
-def calculate_rewards_common(covariates, coeffs_common):
-    """Calculate common rewards.
-
-    Covariates 9 and 10 are indicators for high school and college graduates.
-
-    Parameters
-    ----------
-    covariates : np.ndarray
-        Array with shape (num_states, 16) containing covariates.
-    coeffs_common : np.ndarray
-        Array with shape (2,) containing coefficients for high school and college
-        graduates.
-
-    Returns
-    -------
-    np.ndarray
-        Array with shape (num_states, 1) containing common rewards. Reshaping is
-        necessary to broadcast the array over rewards with shape (num_states, 4).
-
-    Example
-    -------
-    >>> state_space = StateSpace(2, 1, [12, 16], 20)
-    >>> coeffs_common = np.array([0.05, 0.6])
-    >>> calculate_rewards_common(state_space.covariates, coeffs_common).reshape(-1)
-    array([0.05, 0.05, 0.65, 0.65, 0.05, 0.05, 0.05, 0.05, 0.65, 0.65, 0.65,
-           0.65])
-
-    """
-    return covariates[:, 9:11].dot(coeffs_common).reshape(-1, 1)
+
+    return covariates
 
 
 def calculate_rewards_general(covariates, coeffs_a, coeffs_b):
@@ -983,65 +856,6 @@
     num_states = covariates.shape[0]
     rewards_general = np.full((num_states, 2), np.nan)
 
-=======
-    # Was not in school last period and is/is not high school graduate
-    covariates[:, 11] = np.where(
-        (covariates[:, 4] == 0) & (covariates[:, 9] == 0), 1, 0
-    )
-    covariates[:, 12] = np.where(
-        (covariates[:, 4] == 0) & (covariates[:, 9] == 1), 1, 0
-    )
-
-    # Define age groups minor (period < 2), young adult (2 <= period <= 4) and adult (5
-    # <= period).
-    covariates[:, 13] = np.where(states[:, 0] < 2, 1, 0)
-    covariates[:, 14] = np.where(np.isin(states[:, 0], [2, 3, 4]), 1, 0)
-    covariates[:, 15] = np.where(states[:, 0] >= 5, 1, 0)
-
-    # Any experience in A or B.
-    covariates[:, 7] = np.where(states[:, 1] > 0, 1, 0)
-    covariates[:, 8] = np.where(states[:, 2] > 0, 1, 0)
-
-    # High school or college graduate
-    covariates[:, 9] = np.where(states[:, 3] >= 12, 1, 0)
-    covariates[:, 10] = np.where(states[:, 3] >= 16, 1, 0)
-
-    return covariates
-
-
-def calculate_rewards_general(covariates, coeffs_a, coeffs_b):
-    """Calculate general rewards.
-
-    Parameters
-    ----------
-    covariates : np.ndarray
-        Array with shape (num_states, 16) containing covariates.
-    coeffs_a : np.ndarray
-        Array with shape (3,) containing coefficients.
-    coeffs_b : np.ndarray
-        Array with shape (3,) containing coefficients.
-
-    Returns
-    -------
-    rewards_general : np.ndarray
-        Array with shape (num_states, 2) containing general rewards of occupation.
-
-    Example
-    -------
-    >>> state_space = StateSpace(2, 1, [12, 16], 20)
-    >>> coeffs_a, coeffs_b = np.array([0.05, 0.6, 0.4]), np.array([0.36, 0.7, 1])
-    >>> calculate_rewards_general(
-    ...     state_space.covariates, coeffs_a, coeffs_b
-    ... ).reshape(-1)
-    array([0.45, 1.36, 0.45, 1.36, 0.45, 1.36, 0.45, 1.36, 0.45, 1.36, 0.45,
-           1.36, 0.45, 0.36, 0.05, 1.36, 0.45, 1.36, 0.45, 1.36, 0.45, 0.36,
-           0.05, 1.36])
-
-    """
-    num_states = covariates.shape[0]
-    rewards_general = np.full((num_states, 2), np.nan)
-
->>>>>>> c209bf39
     rewards_general[:, 0] = np.column_stack(
         (np.ones(num_states), covariates[:, [0, 5]])
     ).dot(coeffs_a)
@@ -1052,26 +866,6 @@
     return rewards_general
 
 
-<<<<<<< HEAD
-def get_valid_bounds(which, value):
-    """ Simply get a valid set of bounds."""
-    assert which in ["cov", "coeff", "delta", "share"]
-
-    # The bounds cannot be too tight as otherwise the BOBYQA might not start
-    # properly.
-    if which in ["delta"]:
-        upper = np.random.choice([None, value + np.random.uniform(low=0.1)])
-        bounds = [max(0.0, value - np.random.uniform(low=0.1)), upper]
-    elif which in ["coeff"]:
-        upper = np.random.choice([None, value + np.random.uniform(low=0.1)])
-        lower = np.random.choice([None, value - np.random.uniform(low=0.1)])
-        bounds = [lower, upper]
-    elif which in ["cov"]:
-        bounds = [None, None]
-    elif which in ["share"]:
-        bounds = [0.0, None]
-    return bounds
-=======
 def calculate_rewards_common(covariates, coeffs_common):
     """Calculate common rewards.
 
@@ -1101,22 +895,11 @@
 
     """
     return covariates[:, 9:11].dot(coeffs_common).reshape(-1, 1)
->>>>>>> c209bf39
 
 
 def number_of_triangular_elements_to_dimensio(num):
     """Calculate the dimension of a square matrix from number of triangular elements.
 
-<<<<<<< HEAD
-    Args:
-        num (int): The number of upper or lower triangular elements in the matrix
-
-    Example:
-        >>> number_of_triangular_elements_to_dimensio(6)
-        3
-        >>> number_of_triangular_elements_to_dimensio(10)
-        4
-=======
     Parameters
     ----------
     num : int
@@ -1128,7 +911,6 @@
     3
     >>> number_of_triangular_elements_to_dimensio(10)
     4
->>>>>>> c209bf39
 
     """
     return int(np.sqrt(8 * num + 1) / 2 - 0.5)