--- conflicted
+++ resolved
@@ -12,11 +12,7 @@
 from respy.custom_exceptions import MaxfunError
 from respy.custom_exceptions import UserError
 from respy.python.shared.shared_constants import INADMISSIBILITY_PENALTY
-<<<<<<< HEAD
 from numba import guvectorize, njit
-=======
-from numba import guvectorize
->>>>>>> ea796ba6
 
 
 def get_log_likl(contribs):
@@ -36,11 +32,7 @@
 
     Parameters
     ----------
-<<<<<<< HEAD
     paras_vec : np.ndarray
-=======
-    paras_vec : np.ndarray)
->>>>>>> ea796ba6
         1d numpy array with the parameters
     is_debug : bool
         If true, the parameters are checked for validity
@@ -291,8 +283,8 @@
 
 @guvectorize(
     [
-        "void(float32[:], float32[:], float32[:, :], float32[:], float32, float32[:, :], float32[:, :])",
-        "void(float64[:], float64[:], float64[:, :], float64[:], float64, float64[:, :], float64[:, :])",
+        "f4[:], f4[:], f4[:, :], f4[:], f4, f4[:, :], f4[:, :]",
+        "f8[:], f8[:], f8[:, :], f8[:], f8, f8[:, :], f8[:, :]",
     ],
     "(m), (n), (p, n), (n), () -> (n, p), (n, p)",
     nopython=True,
@@ -314,7 +306,6 @@
 
     Parameters
     ----------
-<<<<<<< HEAD
     wages : np.ndarray
         Array with shape (num_states_in_period, 2).
     rewards_systematic : np.ndarray
@@ -323,22 +314,11 @@
         Array with shape (num_draws, 4)
     emaxs_sub_period : np.ndarray
         Array with shape (num_states_in_period, 4)
-=======
-    wages : np.array
-        Array with shape (num_obs, 2).
-    rewards_systematic : np.array
-        Array with shape (num_obs, 4).
-    draws : np.array
-        Array with shape (num_draws, 4)
-    emaxs_sub_period : np.array
-        Array with shape (num_obs, 4)
->>>>>>> ea796ba6
     delta : float
         Discount rate.
 
     Returns
     -------
-<<<<<<< HEAD
     cont_value : np.ndarray
         Array with shape (num_states_in_period, 4, num_draws).
     rew_ex_post : np.ndarray
@@ -360,12 +340,6 @@
 
     >>> get_continuation_value(wages, rewards, draws, emaxs, delta).shape
     (10000, 4, 500)
-=======
-    cont_value : np.array
-        Array with shape (num_obs, 4, num_draws).
-    rew_ex_post : np.array
-        Array with shape (num_obs, 4, num_draws)
->>>>>>> ea796ba6
 
     """
     for i in range(draws.shape[0]):
@@ -381,11 +355,8 @@
             rew_ex_post[j, i] = rew_ex
 
 
-<<<<<<< HEAD
 @njit
-def get_emaxs_of_subsequent_period(
-    states, indexer, emaxs, edu_max
-):
+def get_emaxs_of_subsequent_period(states, indexer, emaxs, edu_max):
     """Get the maxmium utility from the subsequent period.
 
     This function takes a parent node and looks up the utility from each of the four
@@ -447,53 +418,6 @@
         emaxs[k_parent, 3] = emaxs[k, 4]
 
     return emaxs
-=======
-def get_emaxs_of_subsequent_period(
-    edu_spec_max, state_space, row_idx, period, exp_a, exp_b, edu, type_
-):
-    """Get emaxs for additional choices.
-
-    Parameters
-    ----------
-    edu_spec : dict
-    state_space
-    row_idx : int
-        Index of state for which we need to collect values from subsequent periods.
-    period : int
-    exp_a : int
-    exp_b : int
-    edu : int
-    type_ : int
-
-    Returns
-    -------
-    emaxs_* : float
-        emaxs_* values from subsequent period.
-
-    """
-    # Working in Occupation A in period + 1
-    emaxs_a = state_space[period + 1, exp_a + 1, exp_b, edu, 0, type_]["emax"]
-
-    # Working in Occupation B in period +1
-    emaxs_b = state_space[period + 1, exp_a, exp_b + 1, edu, 1, type_]["emax"]
-
-    # Schooling in period + 1. Note that adding an additional year of schooling is only
-    # possible for those that have strictly less than the maximum level of additional
-    # education allowed. This condition is necessary as there are states which have
-    # reached maximum education. Incrementing education by one would target an
-    # inadmissible state.
-    if edu >= edu_spec_max:
-        emaxs_edu = INADMISSIBILITY_PENALTY
-    else:
-        emaxs_edu = state_space[period + 1, exp_a, exp_b, edu + 1, 2, type_][
-            "emax"
-        ]
-
-    # Staying at home in period + 1
-    emaxs_home = state_space[period + 1, exp_a, exp_b, edu, 3, type_]["emax"]
-
-    return emaxs_a, emaxs_b, emaxs_edu, emaxs_home
->>>>>>> ea796ba6
 
 
 def create_draws(num_periods, num_draws, seed, is_debug):
@@ -679,11 +603,7 @@
 
 def transform_disturbances(draws, shocks_mean, shocks_cholesky):
     """Transform the standard normal deviates to the relevant distribution."""
-<<<<<<< HEAD
     draws_transformed = draws.dot(shocks_cholesky.T)
-=======
-    draws_transformed = shocks_cholesky.dot(draws.T).T
->>>>>>> ea796ba6
 
     draws_transformed += shocks_mean
 
@@ -815,11 +735,7 @@
 
 
 def create_covariates(states):
-<<<<<<< HEAD
     """Create set of covariates for each state.
-=======
-    """Creates set of covariates for each state.
->>>>>>> ea796ba6
 
     Parameters
     ----------
@@ -832,7 +748,6 @@
     covariates : np.ndarray
         Array with shape (num_states, 16) containing covariates of each state.
 
-<<<<<<< HEAD
     Example
     -------
     This example is to benchmark alternative implementations, but even this version does
@@ -880,31 +795,6 @@
     covariates[:, 13] = np.where(states[:, 0] < 2, 1, 0)
     covariates[:, 14] = np.where(np.isin(states[:, 0], [2, 3, 4]), 1, 0)
     covariates[:, 15] = np.where(states[:, 0] >= 5, 1, 0)
-=======
-    """
-    covariates = np.full((states.shape[0], 16), np.nan)
-
-    # Experience in A or B, but not in the last period.
-    covariates[:, 0] = np.where((states[:, 1] > 0) & (states[:, 4] != 1), 1, 0)
-    covariates[:, 1] = np.where((states[:, 2] > 0) & (states[:, 4] != 2), 1, 0)
-
-    # Last occupation was A, B, or education.
-    covariates[:, 2] = np.where(states[:, 4] == 1, 1, 0)
-    covariates[:, 3] = np.where(states[:, 4] == 2, 1, 0)
-    covariates[:, 4] = np.where(states[:, 4] == 3, 1, 0)
-
-    # No experience in A or B.
-    covariates[:, 5] = np.where(states[:, 1] == 0, 1, 0)
-    covariates[:, 6] = np.where(states[:, 2] == 0, 1, 0)
-
-    # Any experience in A or B.
-    covariates[:, 7] = np.where(states[:, 1] > 0, 1, 0)
-    covariates[:, 8] = np.where(states[:, 2] > 0, 1, 0)
-
-    # High school or college graduate
-    covariates[:, 9] = np.where(states[:, 3] >= 12, 1, 0)
-    covariates[:, 10] = np.where(states[:, 3] >= 16, 1, 0)
->>>>>>> ea796ba6
 
     # Was not in school last period and is/is not high school graduate
     covariates[:, 11] = np.where(
@@ -920,7 +810,9 @@
     covariates[:, 14] = np.where(np.isin(states[:, 0], [2, 3, 4]), 1, 0)
     covariates[:, 15] = np.where(states[:, 0] >= 5, 1, 0)
 
-<<<<<<< HEAD
+    return covariates
+
+
 def calculate_rewards_common(covariates, coeffs_common):
     """Calculate common rewards.
 
@@ -990,28 +882,8 @@
     rewards_general[:, 1] = np.c_[
         np.ones(num_states), covariates[:, [1, 6]]
     ].dot(coeffs_b)
-=======
-    return covariates
-
-
-def calculate_rewards_common(states, optim_paras):
-    states["rewards_common"] = states[["hs_graduate", "co_graduate"]].dot(
-        optim_paras["coeffs_common"]
-    )
-
-    return states
-
-
-def calculate_rewards_general(states, optim_paras):
-    states["rewards_general_a"] = states[
-        ["intercept", "not_exp_a_lagged", "not_any_exp_a"]
-    ].dot(optim_paras["coeffs_a"][12:])
-    states["rewards_general_b"] = states[
-        ["intercept", "not_exp_b_lagged", "not_any_exp_b"]
-    ].dot(optim_paras["coeffs_b"][12:])
->>>>>>> ea796ba6
-
-    return states
+
+    return rewards_general
 
 
 def number_of_triangular_elements_to_dimensio(num):
