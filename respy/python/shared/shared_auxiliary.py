import numpy as np

import linecache
import shlex
import os

from respy.python.shared.shared_constants import MISSING_FLOAT
from respy.python.record.record_warning import record_warning
from respy.python.shared.shared_constants import PRINT_FLOAT
from respy.python.shared.shared_constants import HUGE_FLOAT
from respy.python.shared.shared_constants import TINY_FLOAT
from respy.custom_exceptions import MaxfunError
from respy.custom_exceptions import UserError
from respy.python.shared.shared_constants import INADMISSIBILITY_PENALTY
from numba import guvectorize, njit


def get_log_likl(contribs):
    """Aggregate contributions to the likelihood value.

    Parameters
    ----------
    contribs : np.ndarray
        Array with shape (num_agents_est,).

    Returns
    -------
    crit_val : float

    """
    if np.sum(np.abs(contribs) > HUGE_FLOAT) > 0:
        record_warning(5)

    crit_val = -np.mean(np.clip(np.log(contribs), -HUGE_FLOAT, HUGE_FLOAT))

    return crit_val


def distribute_parameters(
    paras_vec, is_debug=False, info=None, paras_type="optim"
):
    """Parse the parameter vector into a dictionary of model quantities.

    Parameters
    ----------
    paras_vec : np.ndarray
        1d numpy array with the parameters
    is_debug : bool
        If true, the parameters are checked for validity
    info : ????
    paras_type : str
        one of ['econ', 'optim']. A paras_vec of type 'econ' contains the the standard
        deviations and covariances of the shock distribution. This is how parameters are
        represented in the .ini file and the output of .fit(). A paras_vec of type
        'optim' contains the elements of the cholesky factors of the covariance matrix
        of the shock distribution. This type is used internally during the likelihood
        estimation. The default value is 'optim' in order to make the function more
        aligned with Fortran, where we never have to parse 'econ' parameters.

    """
    paras_vec = paras_vec.copy()
    assert paras_type in ["econ", "optim"], "paras_type must be econ or optim."

    if is_debug and paras_type == "optim":
        _check_optimization_parameters(paras_vec)

    pinfo = paras_parsing_information(len(paras_vec))
    paras_dict = {}

    # basic extraction
    for quantity in pinfo:
        start = pinfo[quantity]["start"]
        stop = pinfo[quantity]["stop"]
        paras_dict[quantity] = paras_vec[start:stop]

    # modify the shock_coeffs
    if paras_type == "econ":
        shocks_cholesky = coeffs_to_cholesky(paras_dict["shocks_coeffs"])
    else:
        shocks_cholesky, info = extract_cholesky(paras_vec, info)
    paras_dict["shocks_cholesky"] = shocks_cholesky
    del paras_dict["shocks_coeffs"]

    # overwrite the type information
    type_shares, type_shifts = extract_type_information(paras_vec)
    paras_dict["type_shares"] = type_shares
    paras_dict["type_shifts"] = type_shifts

    # checks
    if is_debug:
        assert check_model_parameters(paras_dict)

    return paras_dict


def get_optim_paras(paras_dict, num_paras, which, is_debug):
    """Stack optimization parameters from a dictionary into a vector of type 'optim'.

    Args:
        paras_dict (dict): dictionary with quantities from which the parameters can be
            extracted.
        num_paras (int): number of parameters in the model (not only free parameters)
        which (str): one of ['free', 'all'], determines whether the resulting parameter
            vector contains only free parameters or all parameters.
        is_debug (bool): If True, inputs and outputs are checked for consistency.


    """
    if is_debug:
        assert which in ["free", "all"], 'which must be in ["free", "all"]'
        assert check_model_parameters(paras_dict)

    pinfo = paras_parsing_information(num_paras)
    x = np.full(num_paras, np.nan)

    start, stop = pinfo["delta"]["start"], pinfo["delta"]["stop"]
    x[start:stop] = paras_dict["delta"]

    start, stop = (
        pinfo["coeffs_common"]["start"],
        pinfo["coeffs_common"]["stop"],
    )
    x[start:stop] = paras_dict["coeffs_common"]

    start, stop = pinfo["coeffs_a"]["start"], pinfo["coeffs_a"]["stop"]
    x[start:stop] = paras_dict["coeffs_a"]

    start, stop = pinfo["coeffs_b"]["start"], pinfo["coeffs_b"]["stop"]
    x[start:stop] = paras_dict["coeffs_b"]

    start, stop = pinfo["coeffs_edu"]["start"], pinfo["coeffs_edu"]["stop"]
    x[start:stop] = paras_dict["coeffs_edu"]

    start, stop = pinfo["coeffs_home"]["start"], pinfo["coeffs_home"]["stop"]
    x[start:stop] = paras_dict["coeffs_home"]

    start, stop = (
        pinfo["shocks_coeffs"]["start"],
        pinfo["shocks_coeffs"]["stop"],
    )
    x[start:stop] = paras_dict["shocks_cholesky"][np.tril_indices(4)]

    start, stop = pinfo["type_shares"]["start"], pinfo["type_shares"]["stop"]
    x[start:stop] = paras_dict["type_shares"][2:]

    start, stop = pinfo["type_shifts"]["start"], pinfo["type_shifts"]["stop"]
    x[start:stop] = paras_dict["type_shifts"].flatten()[4:]

    if is_debug:
        _check_optimization_parameters(x)

    if which == "free":
        x = [
            x[i] for i in range(num_paras) if not paras_dict["paras_fixed"][i]
        ]
        x = np.array(x)

    return x


def paras_parsing_information(num_paras):
    """Dictionary with the start and stop indices of each quantity."""
    num_types = int((num_paras - 53) / 6) + 1
    num_shares = (num_types - 1) * 2
    pinfo = {
        "delta": {"start": 0, "stop": 1},
        "coeffs_common": {"start": 1, "stop": 3},
        "coeffs_a": {"start": 3, "stop": 18},
        "coeffs_b": {"start": 18, "stop": 33},
        "coeffs_edu": {"start": 33, "stop": 40},
        "coeffs_home": {"start": 40, "stop": 43},
        "shocks_coeffs": {"start": 43, "stop": 53},
        "type_shares": {"start": 53, "stop": 53 + num_shares},
        "type_shifts": {"start": 53 + num_shares, "stop": num_paras},
    }
    return pinfo


def _check_optimization_parameters(x):
    """Check optimization parameters."""
    assert isinstance(x, np.ndarray)
    assert x.dtype == np.float
    assert np.all(np.isfinite(x))
    return True


def get_conditional_probabilities(type_shares, edu_starts):
    """Calculate the conditional choice probabilities.

    The calculation is based on the mulitnomial logit model for one particular
    initial condition.

    """
    type_shares = type_shares.reshape(-1, 2)
    covariate = edu_starts > 9
    covariates = np.hstack(
        [np.ones((covariate.shape[0], 1)), covariate.reshape(-1, 1)]
    )
    probs = np.exp(covariates.dot(type_shares.T))
    probs /= probs.sum(axis=1, keepdims=True)

    if edu_starts.shape[0] == 1:
        probs = probs.ravel()

    return probs


def extract_type_information(x):
    """Extract the information about types from a parameter vector of type 'optim'."""
    pinfo = paras_parsing_information(len(x))

    # Type shares
    start, stop = pinfo["type_shares"]["start"], pinfo["type_shares"]["stop"]
    num_types = int(len(x[start:]) / 6) + 1
    type_shares = x[start:stop]
    type_shares = np.hstack((np.zeros(2), type_shares))

    # Type shifts
    start, stop = pinfo["type_shifts"]["start"], pinfo["type_shifts"]["stop"]
    type_shifts = x[start:stop]
    type_shifts = np.reshape(type_shifts, (num_types - 1, 4))
    type_shifts = np.vstack((np.zeros(4), type_shifts))

    return type_shares, type_shifts


def extract_cholesky(x, info=None):
    """Extract the cholesky factor of the shock covariance from parameters of type
    'optim."""
    pinfo = paras_parsing_information(len(x))
    start, stop = (
        pinfo["shocks_coeffs"]["start"],
        pinfo["shocks_coeffs"]["stop"],
    )
    shocks_coeffs = x[start:stop]
    dim = number_of_triangular_elements_to_dimensio(len(shocks_coeffs))
    shocks_cholesky = np.zeros((dim, dim))
    shocks_cholesky[np.tril_indices(dim)] = shocks_coeffs

    # Stabilization
    if info is not None:
        info = 0

    # We need to ensure that the diagonal elements are larger than zero during
    # estimation. However, we want to allow for the special case of total
    # absence of randomness for testing with simulated datasets.
    if not (np.count_nonzero(shocks_cholesky) == 0):
        shocks_cov = np.matmul(shocks_cholesky, shocks_cholesky.T)
        for i in range(len(shocks_cov)):
            if np.abs(shocks_cov[i, i]) < TINY_FLOAT:
                shocks_cholesky[i, i] = np.sqrt(TINY_FLOAT)
                if info is not None:
                    info = 1

    if info is not None:
        return shocks_cholesky, info
    else:
        return shocks_cholesky, None


def coeffs_to_cholesky(coeffs):
    """Return the cholesky factor of a covariance matrix described by coeffs.

    The function can handle the case of a deterministic model (i.e. where all coeffs =
    0)

    Args:
        coeffs (np.ndarray): 1d numpy array that contains the upper triangular elements
            of a covariance matrix whose diagonal elements have been replaced by their
            square roots.

    """
    dim = number_of_triangular_elements_to_dimensio(coeffs.shape[0])
    shocks = np.zeros((dim, dim))
    shocks[np.triu_indices(dim)] = coeffs
    shocks[np.diag_indices(dim)] **= 2

    shocks_cov = shocks + shocks.T - np.diag(shocks.diagonal())

    if np.count_nonzero(shocks_cov) == 0:
        return np.zeros((dim, dim))
    else:
        return np.linalg.cholesky(shocks_cov)


def cholesky_to_coeffs(shocks_cholesky):
    """ Map the Cholesky factor into the coefficients from the .ini file."""
    shocks_cov = shocks_cholesky.dot(shocks_cholesky.T)
    shocks_cov[np.diag_indices(shocks_cov.shape[0])] **= 0.5
    shocks_coeffs = shocks_cov[np.triu_indices(shocks_cov.shape[0])].tolist()

    return shocks_coeffs


@guvectorize(
    [
        "f4[:], f4[:], f4[:], f4[:, :], f4, f4[:, :], f4[:, :]",
        "f8[:], f8[:], f8[:], f8[:, :], f8, f8[:, :], f8[:, :]",
    ],
    "(m), (n), (n), (p, n), () -> (n, p), (n, p)",
    nopython=True,
    target="cpu",
)
def get_continuation_value_and_ex_post_rewards(
    wages, rewards_systematic, emaxs, draws, delta, cont_value, rew_ex_post
):
    """Calculate the continuation value and ex-post rewards.

    This function is a generalized ufunc which is flexible in the number of individuals
    and draws.

    Parameters
    ----------
    wages : np.ndarray
        Array with shape (2,).
    rewards_systematic : np.ndarray
        Array with shape (4,).
    emaxs : np.ndarray
        Array with shape (4,)
    draws : np.ndarray
        Array with shape (num_draws, 4)
    delta : float
        Discount rate.

    Returns
    -------
    cont_value : np.ndarray
        Array with shape (4, num_draws).
    rew_ex_post : np.ndarray
        Array with shape (4, num_draws)

    Examples
    --------
    This example is only valid to benchmark different implementations, but does not
    represent a use case.

    >>> num_states_in_period = 10000
    >>> num_draws = 500

    >>> delta = np.array(0.9)
    >>> wages = np.random.randn(num_states_in_period, 2)
    >>> rewards = np.random.randn(num_states_in_period, 4)
    >>> draws = np.random.randn(num_draws, 4)
    >>> emaxs = np.random.randn(num_states_in_period, 4)

    >>> get_continuation_value(wages, rewards, draws, emaxs, delta).shape
    (10000, 4, 500)

    """
    num_draws = draws.shape[0]
    num_choices = rewards_systematic.shape[0]
    num_wages = wages.shape[0]

    for i in range(num_draws):
        for j in range(num_choices):
            if j < num_wages:
                rew_ex = (
                    wages[j] * draws[i, j] + rewards_systematic[j] - wages[j]
                )
            else:
                rew_ex = rewards_systematic[j] + draws[i, j]

            cont_value[j, i] = rew_ex + delta * emaxs[j]
            rew_ex_post[j, i] = rew_ex


<<<<<<< HEAD
@guvectorize(
    [
        "f4[:], f4[:], f4[:], f4[:, :], f4, f4[:, :]",
        "f8[:], f8[:], f8[:], f8[:, :], f8, f8[:, :]",
    ],
    "(m), (n), (n), (p, n), () -> (n, p)",
    nopython=True,
    target="cpu",
)
def get_continuation_value(
    wages, rewards_systematic, emaxs, draws, delta, cont_value
):
    """Calculate the continuation value.

    This function is a reduced version of
    :func:`get_continutation_value_and_ex_post_rewards` which does not return ex post
    rewards. The reason is that a second return argument doubles runtime whereas it is
    only needed during simulation.

    """
    num_draws, num_choices = draws.shape
    num_wages = wages.shape[0]

    for i in range(num_draws):
        for j in range(num_choices):
            if j < num_wages:
                rew_ex = (
                    wages[j] * draws[i, j] + rewards_systematic[j] - wages[j]
                )
            else:
                rew_ex = rewards_systematic[j] + draws[i, j]

            cont_value[j, i] = rew_ex + delta * emaxs[j]


@njit(nogil=True)
=======
@njit
>>>>>>> 40f18f65
def get_emaxs_of_subsequent_period(states, indexer, emaxs, edu_max):
    """Get the maxmium utility from the subsequent period.

    This function takes a parent node and looks up the utility from each of the four
    choices in the subsequent period.

    Warning
    -------
    This function must be extremely performant as the lookup is done for each state in a
    state space (except for states in the last period) for each evaluation of the
    optimization of parameters.

    Example
    -------
    This example is first and foremost for benchmarking different implementations, not
    for validation.

    >>> num_periods, num_types = 50, 3
    >>> edu_start, edu_max = [10, 15], 20
    >>> state_space = StateSpace(num_periods, num_types, edu_start, edu_max)
    >>> state_space.emaxs = np.r_[
    ...     np.zeros((state_space.states_per_period[:-1].sum(), 5)),
    ...     np.full((state_space.states_per_period[-1], 5), 10)
    ... ]
    >>> for period in reversed(range(state_space.num_periods - 1)):
    ...     states = state_space.get_attribute_from_period("states", period)
    ...     state_space.emaxs = get_emaxs_of_subsequent_period(
    ...         states, state_space.indexer, state_space.emaxs, edu_max
    ...     )
    ...     state_space.emaxs[:, 4] = state_space.emaxs[:, :4].max()
    >>> assert (state_space.emaxs == 10).mean() >= 0.95

    """
    for i in range(states.shape[0]):
        # Unpack parent state and get index.
        period, exp_a, exp_b, edu, choice_lagged, type_ = states[i]
        k_parent = indexer[period, exp_a, exp_b, edu, choice_lagged - 1, type_]

        # Working in Occupation A in period + 1
        k = indexer[period + 1, exp_a + 1, exp_b, edu, 0, type_]
        emaxs[k_parent, 0] = emaxs[k, 4]

        # Working in Occupation B in period +1
        k = indexer[period + 1, exp_a, exp_b + 1, edu, 1, type_]
        emaxs[k_parent, 1] = emaxs[k, 4]

        # Schooling in period + 1. Note that adding an additional year of schooling is
        # only possible for those that have strictly less than the maximum level of
        # additional education allowed. This condition is necessary as there are states
        # which have reached maximum education. Incrementing education by one would
        # target an inadmissible state.
        if edu >= edu_max:
            emaxs[k_parent, 2] = INADMISSIBILITY_PENALTY
        else:
            k = indexer[period + 1, exp_a, exp_b, edu + 1, 2, type_]
            emaxs[k_parent, 2] = emaxs[k, 4]

        # Staying at home in period + 1
        k = indexer[period + 1, exp_a, exp_b, edu, 3, type_]
        emaxs[k_parent, 3] = emaxs[k, 4]

    return emaxs


def create_draws(num_periods, num_draws, seed, is_debug):
    """Create the relevant set of draws.

    Handle special case of zero variances as this case is useful for testing.
    The draws are from a standard normal distribution and transformed later in
    the code.

    Parameters
    ----------
    num_periods : int
    num_draws : int
    seed : int
    is_debug : bool

    Returns
    -------
    draws : np.array
        Draws with shape (num_periods, num_draws)

    """
    # Control randomness by setting seed value
    np.random.seed(seed)

    # Draw random deviates from a standard normal distribution or read it from
    # disk. The latter is available to allow for testing across implementation.
    if is_debug and os.path.exists(".draws.respy.test"):
        draws = read_draws(num_periods, num_draws)
    else:
        draws = np.random.multivariate_normal(
            np.zeros(4), np.identity(4), (num_periods, num_draws)
        )

    return draws


def add_solution(
    respy_obj,
    periods_rewards_systematic,
    states_number_period,
    mapping_state_idx,
    periods_emax,
    states_all,
    *args,
):
    """Add solution to class instance."""
    respy_obj.unlock()
    respy_obj.set_attr(
        "periods_rewards_systematic", periods_rewards_systematic
    )
    respy_obj.set_attr("states_number_period", states_number_period)
    respy_obj.set_attr("mapping_state_idx", mapping_state_idx)
    respy_obj.set_attr("periods_emax", periods_emax)
    respy_obj.set_attr("states_all", states_all)
    respy_obj.set_attr("is_solved", True)
    respy_obj.lock()

    return respy_obj


def replace_missing_values(arguments):
    """Replace MISSING_FLOAT with NAN.

    Note that the output argument is of type float in the case missing values
    are found.

    """
    assert isinstance(arguments, tuple) or isinstance(arguments, np.ndarray)

    if isinstance(arguments, np.ndarray):
        arguments = (arguments,)

    rslt = tuple()

    for argument in arguments:
        # Transform to float array to evaluate missing values.
        argument_internal = np.asfarray(argument)

        # Determine missing values
        is_missing = argument_internal == MISSING_FLOAT
        if np.any(is_missing):
            # Replace missing values
            argument = np.asfarray(argument)
            argument[is_missing] = np.nan

        rslt += (argument,)

    # Aligning interface.
    if len(rslt) == 1:
        rslt = rslt[0]

    return rslt


def check_model_parameters(optim_paras):
    """Check the integrity of all model parameters."""
    # Auxiliary objects
    num_types = len(optim_paras["type_shifts"])

    # Checks for all arguments
    keys = [
        "coeffs_a",
        "coeffs_b",
        "coeffs_edu",
        "coeffs_home",
        "shocks_cholesky",
        "delta",
        "type_shares",
        "type_shifts",
        "coeffs_common",
    ]

    for key in keys:
        assert isinstance(optim_paras[key], np.ndarray), key
        assert np.all(np.isfinite(optim_paras[key]))
        assert optim_paras[key].dtype == "float"
        assert np.all(abs(optim_paras[key]) < PRINT_FLOAT)

    # Check for discount rate
    assert optim_paras["delta"] >= 0

    # Checks for common returns
    assert optim_paras["coeffs_common"].size == 2

    # Checks for occupations
    assert optim_paras["coeffs_a"].size == 15
    assert optim_paras["coeffs_b"].size == 15
    assert optim_paras["coeffs_edu"].size == 7
    assert optim_paras["coeffs_home"].size == 3

    # Checks shock matrix
    assert optim_paras["shocks_cholesky"].shape == (4, 4)
    np.allclose(
        optim_paras["shocks_cholesky"], np.tril(optim_paras["shocks_cholesky"])
    )

    # Checks for type shares
    assert optim_paras["type_shares"].size == num_types * 2

    # Checks for type shifts
    assert optim_paras["type_shifts"].shape == (num_types, 4)

    return True


def dist_class_attributes(respy_obj, *args):
    """Distribute class class attributes.

    Args:
        respy_obj: instance of clsRespy
        args: any number of strings that are keys in clsRespy.attr

    Returns:
        list of values from clsRespy.attr or single value from clsRespy.attr

    """
    ret = [respy_obj.get_attr(arg) for arg in args]
    if len(ret) == 1:
        ret = ret[0]

    return ret


def read_draws(num_periods, num_draws):
    """Read the draws from disk.

    This is only used in the development process.

    """
    # Initialize containers
    periods_draws = np.full((num_periods, num_draws, 4), np.nan)

    # Read and distribute draws
    draws = np.array(np.genfromtxt(".draws.respy.test"), ndmin=2)
    for period in range(num_periods):
        lower = 0 + num_draws * period
        upper = lower + num_draws
        periods_draws[period, :, :] = draws[lower:upper, :]

    return periods_draws


def transform_disturbances(draws, shocks_mean, shocks_cholesky):
    """Transform the standard normal deviates to the relevant distribution."""
    draws_transformed = draws.dot(shocks_cholesky.T)

    draws_transformed += shocks_mean

    draws_transformed[:, :2] = np.clip(
        np.exp(draws_transformed[:, :2]), 0.0, HUGE_FLOAT
    )

    return draws_transformed


def format_opt_parameters(dict_, pos):
    """Format the values depending on whether they are fixed or estimated."""
    # Initialize baseline line
    val = dict_["coeffs"][pos]
    is_fixed = dict_["fixed"][pos]
    bounds = dict_["bounds"][pos]

    line = ["coeff", val, " ", " "]
    if is_fixed:
        line[-2] = "!"

    # Check if any bounds defined
    if any(x is not None for x in bounds):
        line[-1] = "(" + str(bounds[0]) + "," + str(bounds[1]) + ")"

    return line


def apply_scaling(x, precond_matrix, request):
    """Apply or revert the preconditioning step."""
    if request == "do":
        out = np.dot(precond_matrix, x)
    elif request == "undo":
        out = np.dot(np.linalg.pinv(precond_matrix), x)
    else:
        raise AssertionError

    return out


def get_est_info():
    """Read the parameters from the last step of a previous estimation run."""

    def _process_value(input_, type_):
        try:
            if type_ == "float":
                value = float(input_)
            elif type_ == "int":
                value = int(input_)
        except ValueError:
            value = "---"

        return value

    # We need to make sure that the updating file actually exists.
    if not os.path.exists("est.respy.info"):
        msg = "Parameter update impossible as "
        msg += "file est.respy.info does not exist"
        raise UserError(msg)

    # Initialize container and ensure a fresh start processing the file
    linecache.clearcache()
    rslt = dict()

    # Value of the criterion function
    line = shlex.split(linecache.getline("est.respy.info", 6))
    for key_ in ["start", "step", "current"]:
        rslt["value_" + key_] = _process_value(line.pop(0), "float")

    # Total number of evaluations and steps
    line = shlex.split(linecache.getline("est.respy.info", 49))
    rslt["num_step"] = _process_value(line[3], "int")

    line = shlex.split(linecache.getline("est.respy.info", 51))
    rslt["num_eval"] = _process_value(line[3], "int")

    # Parameter values
    for i, key_ in enumerate(["start", "step", "current"]):
        rslt["paras_" + key_] = []
        for j in range(13, 99):
            line = shlex.split(linecache.getline("est.respy.info", j))
            if not line:
                break
            rslt["paras_" + key_] += [_process_value(line[i + 1], "float")]
        rslt["paras_" + key_] = np.array(rslt["paras_" + key_])

    return rslt


def remove_scratch(fname):
    """Remove scratch files."""
    if os.path.exists(fname):
        os.unlink(fname)


def check_early_termination(maxfun, num_eval):
    """Check for reasons that require early termination of the optimization.

    We want early termination if the number of function evaluations is already
    at maxfun. This is not strictly enforced in some of the SCIPY algorithms.

    The user can also stop the optimization immediate, but gently by putting
    a file called '.stop.respy.scratch' in the working directory.

    """
    if maxfun == num_eval:
        raise MaxfunError

    if os.path.exists(".stop.respy.scratch"):
        raise MaxfunError


def create_covariates(states):
    """Create set of covariates for each state.

    Parameters
    ----------
    states : np.ndarray
        Array with shape (num_states, 6) containing period, exp_a, exp_b, edu,
        choice_lagged and type of each state.

    Returns
    -------
    covariates : np.ndarray
        Array with shape (num_states, 16) containing covariates of each state.

    Examples
    --------
    This example is to benchmark alternative implementations, but even this version does
    not benefit from Numba anymore.

    >>> states, _ = pyth_create_state_space(40, 5, [10], 20)
    >>> covariates = create_covariates(states)
    >>> assert covariates.shape == (states.shape[0], 16)

    """
    covariates = np.zeros((states.shape[0], 16), dtype=np.int8)

    # Experience in A or B, but not in the last period.
    covariates[:, 0] = np.where((states[:, 1] > 0) & (states[:, 4] != 1), 1, 0)
    covariates[:, 1] = np.where((states[:, 2] > 0) & (states[:, 4] != 2), 1, 0)

    # Last occupation was A, B, or education.
    covariates[:, 2] = np.where(states[:, 4] == 1, 1, 0)
    covariates[:, 3] = np.where(states[:, 4] == 2, 1, 0)
    covariates[:, 4] = np.where(states[:, 4] == 3, 1, 0)

    # No experience in A or B.
    covariates[:, 5] = np.where(states[:, 1] == 0, 1, 0)
    covariates[:, 6] = np.where(states[:, 2] == 0, 1, 0)

    # Any experience in A or B.
    covariates[:, 7] = np.where(states[:, 1] > 0, 1, 0)
    covariates[:, 8] = np.where(states[:, 2] > 0, 1, 0)

    # High school or college graduate
    covariates[:, 9] = np.where(states[:, 3] >= 12, 1, 0)
    covariates[:, 10] = np.where(states[:, 3] >= 16, 1, 0)

    # Was not in school last period and is/is not high school graduate
    covariates[:, 11] = np.where(
        (covariates[:, 4] == 0) & (covariates[:, 9] == 0), 1, 0
    )
    covariates[:, 12] = np.where(
        (covariates[:, 4] == 0) & (covariates[:, 9] == 1), 1, 0
    )

    # Define age groups minor (period < 2), young adult (2 <= period <= 4) and adult (5
    # <= period).
    covariates[:, 13] = np.where(states[:, 0] < 2, 1, 0)
    covariates[:, 14] = np.where(np.isin(states[:, 0], [2, 3, 4]), 1, 0)
    covariates[:, 15] = np.where(states[:, 0] >= 5, 1, 0)

    return covariates


def calculate_rewards_common(covariates, coeffs_common):
    """Calculate common rewards.

    Covariates 9 and 10 are indicators for high school and college graduates.

    Parameters
    ----------
    covariates : np.ndarray
        Array with shape (num_states, 16) containing covariates.
    coeffs_common : np.ndarray
        Array with shape (2,) containing coefficients for high school and college
        graduates.

    Returns
    -------
    np.ndarray
        Array with shape (num_states, 1) containing common rewards. Reshaping is
        necessary to broadcast the array over rewards with shape (num_states, 4).

    Example
    -------
    >>> state_space = StateSpace(2, 1, [12, 16], 20)
    >>> coeffs_common = np.array([0.05, 0.6])
    >>> calculate_rewards_common(state_space.covariates, coeffs_common).reshape(-1)
    array([0.05, 0.05, 0.65, 0.65, 0.05, 0.05, 0.05, 0.05, 0.65, 0.65, 0.65,
           0.65])

    """
    return covariates[:, 9:11].dot(coeffs_common).reshape(-1, 1)


def calculate_rewards_general(covariates, coeffs_a, coeffs_b):
    """Calculate general rewards.

    Parameters
    ----------
    covariates : np.ndarray
        Array with shape (num_states, 16) containing covariates.
    coeffs_a : np.ndarray
        Array with shape (3,) containing coefficients.
    coeffs_b : np.ndarray
        Array with shape (3,) containing coefficients.

    Returns
    -------
    rewards_general : np.ndarray
        Array with shape (num_states, 2) containing general rewards of occupation.

    Example
    -------
    >>> state_space = StateSpace(2, 1, [12, 16], 20)
    >>> coeffs_a, coeffs_b = np.array([0.05, 0.6, 0.4]), np.array([0.36, 0.7, 1])
    >>> calculate_rewards_general(
    ...     state_space.covariates, coeffs_a, coeffs_b
    ... ).reshape(-1)
    array([0.45, 1.36, 0.45, 1.36, 0.45, 1.36, 0.45, 1.36, 0.45, 1.36, 0.45,
           1.36, 0.45, 0.36, 0.05, 1.36, 0.45, 1.36, 0.45, 1.36, 0.45, 0.36,
           0.05, 1.36])

    """
    num_states = covariates.shape[0]
    rewards_general = np.full((num_states, 2), np.nan)

<<<<<<< HEAD
    rewards_general[:, 0] = np.hstack(
        (np.ones((num_states, 1)), covariates[:, [0, 5]])
    ).dot(coeffs_a)
    rewards_general[:, 1] = np.hstack(
        (np.ones((num_states, 1)), covariates[:, [1, 6]])
=======
    rewards_general[:, 0] = np.column_stack(
        (np.ones(num_states), covariates[:, [0, 5]])
    ).dot(coeffs_a)
    rewards_general[:, 1] = np.column_stack(
        (np.ones(num_states), covariates[:, [1, 6]])
>>>>>>> 40f18f65
    ).dot(coeffs_b)

    return rewards_general


def get_valid_bounds(which, value):
    """ Simply get a valid set of bounds."""
    assert which in ["cov", "coeff", "delta", "share"]

    # The bounds cannot be too tight as otherwise the BOBYQA might not start
    # properly.
    if which in ["delta"]:
        upper = np.random.choice([None, value + np.random.uniform(low=0.1)])
        bounds = [max(0.0, value - np.random.uniform(low=0.1)), upper]
    elif which in ["coeff"]:
        upper = np.random.choice([None, value + np.random.uniform(low=0.1)])
        lower = np.random.choice([None, value - np.random.uniform(low=0.1)])
        bounds = [lower, upper]
    elif which in ["cov"]:
        bounds = [None, None]
    elif which in ["share"]:
        bounds = [0.0, None]
    return bounds


def number_of_triangular_elements_to_dimensio(num):
    """Calculate the dimension of a square matrix from number of triangular elements.

    Args:
        num (int): The number of upper or lower triangular elements in the matrix

    Example:
        >>> number_of_triangular_elements_to_dimensio(6)
        3
        >>> number_of_triangular_elements_to_dimensio(10)
        4

    """
    return int(np.sqrt(8 * num + 1) / 2 - 0.5)<|MERGE_RESOLUTION|>--- conflicted
+++ resolved
@@ -364,7 +364,6 @@
             rew_ex_post[j, i] = rew_ex
 
 
-<<<<<<< HEAD
 @guvectorize(
     [
         "f4[:], f4[:], f4[:], f4[:, :], f4, f4[:, :]",
@@ -401,9 +400,6 @@
 
 
 @njit(nogil=True)
-=======
-@njit
->>>>>>> 40f18f65
 def get_emaxs_of_subsequent_period(states, indexer, emaxs, edu_max):
     """Get the maxmium utility from the subsequent period.
 
@@ -891,19 +887,11 @@
     num_states = covariates.shape[0]
     rewards_general = np.full((num_states, 2), np.nan)
 
-<<<<<<< HEAD
-    rewards_general[:, 0] = np.hstack(
-        (np.ones((num_states, 1)), covariates[:, [0, 5]])
-    ).dot(coeffs_a)
-    rewards_general[:, 1] = np.hstack(
-        (np.ones((num_states, 1)), covariates[:, [1, 6]])
-=======
     rewards_general[:, 0] = np.column_stack(
         (np.ones(num_states), covariates[:, [0, 5]])
     ).dot(coeffs_a)
     rewards_general[:, 1] = np.column_stack(
         (np.ones(num_states), covariates[:, [1, 6]])
->>>>>>> 40f18f65
     ).dot(coeffs_b)
 
     return rewards_general
