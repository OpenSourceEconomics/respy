--- conflicted
+++ resolved
@@ -283,13 +283,8 @@
 
 @guvectorize(
     [
-<<<<<<< HEAD
-        "void(float32[:], float32[:], float32[:, :], float32[:], float32, float32[:, :], float32[:, :])",
-        "void(float64[:], float64[:], float64[:, :], float64[:], float64, float64[:, :], float64[:, :])",
-=======
         "f4[:], f4[:], f4[:, :], f4[:], f4, f4[:, :], f4[:, :]",
         "f8[:], f8[:], f8[:, :], f8[:], f8, f8[:, :], f8[:, :]",
->>>>>>> 9f2d1cbd
     ],
     "(m), (n), (p, n), (n), () -> (n, p), (n, p)",
     nopython=True,
@@ -778,7 +773,6 @@
     # No experience in A or B.
     covariates[:, 5] = np.where(states[:, 1] == 0, 1, 0)
     covariates[:, 6] = np.where(states[:, 2] == 0, 1, 0)
-<<<<<<< HEAD
 
     # Any experience in A or B.
     covariates[:, 7] = np.where(states[:, 1] > 0, 1, 0)
@@ -801,8 +795,6 @@
     covariates[:, 13] = np.where(states[:, 0] < 2, 1, 0)
     covariates[:, 14] = np.where(np.isin(states[:, 0], [2, 3, 4]), 1, 0)
     covariates[:, 15] = np.where(states[:, 0] >= 5, 1, 0)
-=======
->>>>>>> 9f2d1cbd
 
     # Any experience in A or B.
     covariates[:, 7] = np.where(states[:, 1] > 0, 1, 0)
@@ -812,36 +804,7 @@
     covariates[:, 9] = np.where(states[:, 3] >= 12, 1, 0)
     covariates[:, 10] = np.where(states[:, 3] >= 16, 1, 0)
 
-<<<<<<< HEAD
-def calculate_rewards_common(covariates, coeffs_common):
-    """Calculate common rewards.
-
-    Covariates 9 and 10 are indicators for high school and college graduates.
-
-    Parameters
-    ----------
-    covariates : np.ndarray
-        Array with shape (num_states, 16) containing covariates.
-    coeffs_common : np.ndarray
-        Array with shape (2,) containing coefficients for high school and college
-        graduates.
-
-    Returns
-    -------
-    np.ndarray
-        Array with shape (num_states, 1) containing common rewards. Reshaping is
-        necessary to broadcast the array over rewards with shape (num_states, 4).
-
-    Example
-    -------
-    >>> state_space = StateSpace(2, 1, [12, 16], 20)
-    >>> coeffs_common = np.array([0.05, 0.6])
-    >>> calculate_rewards_common(state_space.covariates, coeffs_common).reshape(-1)
-    array([0.05, 0.05, 0.65, 0.65, 0.05, 0.05, 0.05, 0.05, 0.65, 0.65, 0.65,
-           0.65])
-
-    """
-    return covariates[:, 9:11].dot(coeffs_common).reshape(-1, 1)
+    return covariates
 
 
 def calculate_rewards_general(covariates, coeffs_a, coeffs_b):
@@ -882,37 +845,8 @@
     rewards_general[:, 1] = np.column_stack(
         (np.ones(num_states), covariates[:, [1, 6]])
     ).dot(coeffs_b)
-=======
-    # Was not in school last period and is/is not high school graduate
-    covariates[:, 11] = np.where(
-        (covariates[:, 4] == 0) & (covariates[:, 9] == 0), 1, 0
-    )
-    covariates[:, 12] = np.where(
-        (covariates[:, 4] == 0) & (covariates[:, 9] == 1), 1, 0
-    )
-
-    # Define age groups minor (period < 2), young adult (2 <= period <= 4) and adult (5
-    # <= period).
-    covariates[:, 13] = np.where(states[:, 0] < 2, 1, 0)
-    covariates[:, 14] = np.where(np.isin(states[:, 0], [2, 3, 4]), 1, 0)
-    covariates[:, 15] = np.where(states[:, 0] >= 5, 1, 0)
-
-    # Was not in school last period and is/is not high school graduate
-    covariates[:, 11] = np.where(
-        (covariates[:, 4] == 0) & (covariates[:, 9] == 0), 1, 0
-    )
-    covariates[:, 12] = np.where(
-        (covariates[:, 4] == 0) & (covariates[:, 9] == 1), 1, 0
-    )
-
-    # Define age groups minor (period < 2), young adult (2 <= period <= 4) and adult (5
-    # <= period).
-    covariates[:, 13] = np.where(states[:, 0] < 2, 1, 0)
-    covariates[:, 14] = np.where(np.isin(states[:, 0], [2, 3, 4]), 1, 0)
-    covariates[:, 15] = np.where(states[:, 0] >= 5, 1, 0)
-
-    return covariates
->>>>>>> 9f2d1cbd
+
+    return rewards_general
 
 
 def calculate_rewards_common(covariates, coeffs_common):
@@ -946,80 +880,20 @@
     return covariates[:, 9:11].dot(coeffs_common).reshape(-1, 1)
 
 
-def calculate_rewards_general(covariates, coeffs_a, coeffs_b):
-    """Calculate general rewards.
+def number_of_triangular_elements_to_dimensio(num):
+    """Calculate the dimension of a square matrix from number of triangular elements.
 
     Parameters
     ----------
-    covariates : np.ndarray
-        Array with shape (num_states, 16) containing covariates.
-    coeffs_a : np.ndarray
-        Array with shape (3,) containing coefficients.
-    coeffs_b : np.ndarray
-        Array with shape (3,) containing coefficients.
-
-    Returns
-    -------
-    rewards_general : np.ndarray
-        Array with shape (num_states, 2) containing general rewards of occupation.
+    num : int
+        The number of upper or lower triangular elements in the matrix.
 
     Example
     -------
-    >>> state_space = StateSpace(2, 1, [12, 16], 20)
-    >>> coeffs_a, coeffs_b = np.array([0.05, 0.6, 0.4]), np.array([0.36, 0.7, 1])
-    >>> calculate_rewards_general(
-    ...     state_space.covariates, coeffs_a, coeffs_b
-    ... ).reshape(-1)
-    array([0.45, 1.36, 0.45, 1.36, 0.45, 1.36, 0.45, 1.36, 0.45, 1.36, 0.45,
-           1.36, 0.45, 0.36, 0.05, 1.36, 0.45, 1.36, 0.45, 1.36, 0.45, 0.36,
-           0.05, 1.36])
-
-<<<<<<< HEAD
-def get_valid_bounds(which, value):
-    """ Simply get a valid set of bounds."""
-    assert which in ["cov", "coeff", "delta", "share"]
-
-    # The bounds cannot be too tight as otherwise the BOBYQA might not start
-    # properly.
-    if which in ["delta"]:
-        upper = np.random.choice([None, value + np.random.uniform(low=0.1)])
-        bounds = [max(0.0, value - np.random.uniform(low=0.1)), upper]
-    elif which in ["coeff"]:
-        upper = np.random.choice([None, value + np.random.uniform(low=0.1)])
-        lower = np.random.choice([None, value - np.random.uniform(low=0.1)])
-        bounds = [lower, upper]
-    elif which in ["cov"]:
-        bounds = [None, None]
-    elif which in ["share"]:
-        bounds = [0.0, None]
-    return bounds
-=======
-    """
-    num_states = covariates.shape[0]
-    rewards_general = np.full((num_states, 2), np.nan)
-
-    rewards_general[:, 0] = np.c_[
-        np.ones(num_states), covariates[:, [0, 5]]
-    ].dot(coeffs_a)
-    rewards_general[:, 1] = np.c_[
-        np.ones(num_states), covariates[:, [1, 6]]
-    ].dot(coeffs_b)
-
-    return rewards_general
->>>>>>> 9f2d1cbd
-
-
-def number_of_triangular_elements_to_dimensio(num):
-    """Calculate the dimension of a square matrix from number of triangular elements.
-
-    Args:
-        num (int): The number of upper or lower triangular elements in the matrix
-
-    Example:
-        >>> number_of_triangular_elements_to_dimensio(6)
-        3
-        >>> number_of_triangular_elements_to_dimensio(10)
-        4
+    >>> number_of_triangular_elements_to_dimensio(6)
+    3
+    >>> number_of_triangular_elements_to_dimensio(10)
+    4
 
     """
     return int(np.sqrt(8 * num + 1) / 2 - 0.5)