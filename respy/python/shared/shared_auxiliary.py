--- conflicted
+++ resolved
@@ -316,11 +316,7 @@
     draws,
     delta,
     max_education,
-<<<<<<< HEAD
-    cont_value,
-=======
     continuation_value,
->>>>>>> 0422c266
     rew_ex_post,
 ):
     """Calculate the continuation value and ex-post rewards.
@@ -381,18 +377,11 @@
             else:
                 rew_ex = rewards_systematic[j] + draws[i, j]
 
-<<<<<<< HEAD
-            if j == 2 and max_education:
-                rew_ex += INADMISSIBILITY_PENALTY
-
-            cont_value[j, i] = rew_ex + delta * emaxs[j]
-=======
             cont_value = rew_ex + delta * emaxs[j]
 
             if j == 2 and max_education:
                 cont_value += INADMISSIBILITY_PENALTY
 
->>>>>>> 0422c266
             rew_ex_post[j, i] = rew_ex
             continuation_value[j, i] = cont_value
 
@@ -429,19 +418,12 @@
             else:
                 rew_ex = rewards_systematic[j] + draws[i, j]
 
-<<<<<<< HEAD
-            if j == 2 and max_education:
-                rew_ex += INADMISSIBILITY_PENALTY
-
-            cont_value[j, i] = rew_ex + delta * emaxs[j]
-=======
             cont_value_ = rew_ex + delta * emaxs[j]
 
             if j == 2 and max_education:
                 cont_value_ += INADMISSIBILITY_PENALTY
 
             cont_value[j, i] = cont_value_
->>>>>>> 0422c266
 
 
 @njit(nogil=True)
