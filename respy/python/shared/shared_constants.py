--- conflicted
+++ resolved
@@ -11,15 +11,9 @@
 ROOT_DIR = Path(respy.__path__[0])
 
 # Directory with additional resources for the testing harness
-<<<<<<< HEAD
-# TEST_DIR = ROOT_DIR + "/tests"
-TEST_RESOURCES_DIR = ROOT_DIR + "/tests/resources"
-TEST_RESOURCES_BUILD = ROOT_DIR + "/.bld/tests/resources"
-=======
 TEST_DIR = ROOT_DIR / "tests"
 TEST_RESOURCES_DIR = ROOT_DIR / "tests" / "resources"
 TEST_RESOURCES_BUILD = ROOT_DIR / ".bld" / "tests" / "resources"
->>>>>>> 212a2eac
 
 # Directory with the FORTRAN resources
 EXEC_DIR = ROOT_DIR / ".bld" / "fortran"
@@ -45,23 +39,9 @@
 MISSING_INT = -99
 MISSING_FLOAT = -99.00
 
-<<<<<<< HEAD
-# TODO(janosg): Raises exception if installed on Windows without Fortran.
-try:
-    # Flags that provide additional information about the exact configuration
-    with open(ROOT_DIR + "/.bld/.config", "r") as infile:
-        config_dict = json.load(infile)
-except FileNotFoundError:
-    json_string = (
-        '{"DEBUG": false, "FORTRAN": false, "F2PY": false, "PARALLELISM_MPI": false, '
-        '"PARALLELISM_OMP": false}'
-    )
-    config_dict = json.loads(json_string)
-=======
 # Flags that provide additional information about the exact configuration
 with open(ROOT_DIR / ".bld" / ".config", "r") as infile:
     config_dict = json.load(infile)
->>>>>>> 212a2eac
 
 IS_DEBUG = config_dict["DEBUG"]
 
