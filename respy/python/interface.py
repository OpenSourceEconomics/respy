--- conflicted
+++ resolved
@@ -96,15 +96,7 @@
 
         # Construct the state space
         state_space = StateSpace(
-<<<<<<< HEAD
-            num_periods,
-            num_types,
-            edu_spec["start"],
-            edu_spec["max"],
-            optim_paras,
-=======
             num_periods, num_types, edu_spec["start"], edu_spec["max"]
->>>>>>> ea796ba6
         )
 
         # Collect arguments that are required for the criterion function.
@@ -205,14 +197,7 @@
             record_estimation_scalability("Finish")
 
             success = True
-<<<<<<< HEAD
             message = "Single evaluation of criterion function at starting values."
-=======
-            message = (
-                "Single evaluation of criterion function at starting "
-                "values."
-            )
->>>>>>> ea796ba6
 
         elif optimizer_used == "SCIPY-BFGS":
 
@@ -339,10 +324,6 @@
 
         simulated_data = pyth_simulate(
             state_space,
-<<<<<<< HEAD
-=======
-            num_periods,
->>>>>>> ea796ba6
             num_agents_sim,
             periods_draws_sims,
             seed_sim,
