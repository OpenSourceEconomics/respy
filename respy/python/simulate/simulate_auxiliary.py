--- conflicted
+++ resolved
@@ -28,14 +28,10 @@
 
     # As a little test, we just ensure that the final level of education is equal or
     # less the level the agent entered the final period.
-<<<<<<< HEAD
     valid = [
         agent["Years_Schooling"].iloc[-1],
         agent["Years_Schooling"].iloc[-1] + 1,
     ]
-=======
-    valid = [agent["Years_Schooling"].iloc[-1], agent["Years_Schooling"].iloc[-1] + 1]
->>>>>>> c209bf39
     np.testing.assert_equal(edu_final in valid, True)
 
     return edu_final
@@ -158,25 +154,16 @@
         stat = data_frame["Choice"].eq(2).sum() / float(num_agents_sim)
         file_.write(fmt_.format(*["Average Work B", stat]))
 
-<<<<<<< HEAD
-        # The calculation of years of schooling is a little more difficult to determine as we
-        # need to account for the different levels of initial schooling. The column on
-        # Years_Schooling only contains information on the level of schooling attainment going in
-        # the period, thus is not identical to the final level of schooling for individuals that
-        # enroll in school in the very last period.
-        stat = (
-            data_frame.groupby(level="Identifier")
-            .apply(get_final_education)
-            .mean()
-        )
-=======
         # The calculation of years of schooling is a little more difficult to determine
         # as we need to account for the different levels of initial schooling. The
         # column on Years_Schooling only contains information on the level of schooling
         # attainment going in the period, thus is not identical to the final level of
         # schooling for individuals that enroll in school in the very last period.
-        stat = data_frame.groupby(level="Identifier").apply(get_final_education).mean()
->>>>>>> c209bf39
+        stat = (
+            data_frame.groupby(level="Identifier")
+            .apply(get_final_education)
+            .mean()
+        )
         file_.write(fmt_.format(*["Average School", stat]))
 
         stat = data_frame["Choice"].eq(4).sum() / float(num_agents_sim)
@@ -205,17 +192,12 @@
                 num_columns = num_types
 
             info = pd.crosstab(
-<<<<<<< HEAD
                 cat_schl,
                 cat_type,
                 normalize=normalize,
                 dropna=False,
                 margins=True,
-            ).values
-=======
-                cat_schl, cat_type, normalize=normalize, dropna=False, margins=True
             ).to_numpy()
->>>>>>> c209bf39
 
             fmt_ = "   {:>10}    " + "{:>25}" * num_columns + "\n\n"
             line = ["Schooling"]
@@ -240,17 +222,12 @@
         cat_1 = pd.Categorical(
             data_frame["Years_Schooling"][:, 0], categories=edu_spec["start"]
         )
-<<<<<<< HEAD
         cat_2 = pd.Categorical(
             data_frame["Lagged_Choice"][:, 0], categories=[3, 4]
         )
         info = pd.crosstab(
             cat_1, cat_2, normalize=normalize, dropna=False
-        ).values
-=======
-        cat_2 = pd.Categorical(data_frame["Lagged_Choice"][:, 0], categories=[3, 4])
-        info = pd.crosstab(cat_1, cat_2, normalize=normalize, dropna=False).to_numpy()
->>>>>>> c209bf39
+        ).to_numpy()
 
         file_.write("\n\n   Initial Lagged Activity by Schooling\n\n")
         fmt_ = "\n   {:>10}" + "    {:>25}" + "{:>25}\n\n"
@@ -279,10 +256,6 @@
     # We maintain several versions of the file.
     with open(file_sim + ".respy.dat", "w") as file_:
         data_frame.to_string(file_, index=False, header=True, na_rep=".")
-<<<<<<< HEAD
-
-=======
->>>>>>> c209bf39
     data_frame.to_pickle(file_sim + ".respy.pkl")
 
 
@@ -475,13 +448,9 @@
     return edu_start
 
 
-<<<<<<< HEAD
 def get_random_choice_lagged_start(
     edu_spec, num_agents_sim, edu_start, is_debug
 ):
-=======
-def get_random_choice_lagged_start(edu_spec, num_agents_sim, edu_start, is_debug):
->>>>>>> c209bf39
     """ This function provides values for the initial lagged choice.
 
     The values are random draws or read in from a file.
