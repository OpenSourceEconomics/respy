import pandas as pd
import numpy as np
import copy
import os

from respy.python.shared.shared_auxiliary import get_conditional_probabilities
from respy.python.shared.shared_auxiliary import dist_class_attributes
from respy.pre_processing.data_checking import check_estimation_dataset


def construct_transition_matrix(base_df):
    """ This method constructs the transition matrix.
    """
    df = base_df.copy(deep=True)
    df["Choice_Next"] = df.groupby(level="Identifier")["Choice"].shift(-1)
    args = []
    for label in ["Choice", "Choice_Next"]:
        args += [pd.Categorical(df[label], categories=range(1, 5))]
    tm = pd.crosstab(*args, normalize="index", dropna=False).to_numpy()

    return tm


def get_final_education(agent):
    """ This method construct the final level of schooling for each individual.
    """
    edu_final = agent["Years_Schooling"].iloc[0] + (agent["Choice"] == 3).sum()

    # As a little test, we just ensure that the final level of education is equal or
    # less the level the agent entered the final period.
    valid = [agent["Years_Schooling"].iloc[-1], agent["Years_Schooling"].iloc[-1] + 1]
    np.testing.assert_equal(edu_final in valid, True)

    return edu_final


def write_info(respy_obj, data_frame):
    """ Write information about the simulated economy.
    """
    # Distribute class attributes
    optim_paras, num_types, file_sim, seed_sim, edu_spec = dist_class_attributes(
        respy_obj, "optim_paras", "num_types", "file_sim", "seed_sim", "edu_spec"
    )

    # Get basic information
    num_agents_sim = len(data_frame["Identifier"].unique())
    num_periods = len(data_frame["Period"].unique())

    # Write information to file
    with open(file_sim + ".respy.info", "w") as file_:

        file_.write("\n Simulated Economy\n\n")

        file_.write("   Number of Agents:       " + str(num_agents_sim) + "\n\n")
        file_.write("   Number of Periods:      " + str(num_periods) + "\n\n")
        file_.write("   Seed:                   " + str(seed_sim) + "\n\n\n")
        file_.write("   Choices\n\n")

        fmt_ = "{:>10}" + "{:>14}" * 4 + "\n\n"
        labels = ["Period", "Work A", "Work B", "School", "Home"]
        file_.write(fmt_.format(*labels))

        choices = data_frame["Choice"]
        for t in range(num_periods):
            args = []
            for decision in [1, 2, 3, 4]:
                args += [(choices.loc[slice(None), t] == decision).sum()]
            args = [x / float(num_agents_sim) for x in args]

            fmt_ = "{:>10}" + "{:14.4f}" * 4 + "\n"
            file_.write(fmt_.format((t + 1), *args))

        # We also print out the transition matrix as it provides some insights about the
        # persistence of choices. However, we can only compute this transition matrix if the
        # number of periods is larger than one.
        if num_periods > 1:
            file_.write("\n\n")
            file_.write("    Transition Matrix\n\n")
            fmt_ = "{:>10}" + "{:>14}" * 4 + "\n\n"
            labels = ["Work A", "Work B", "School", "Home"]
            file_.write(fmt_.format(*[""] + labels))

            tb = construct_transition_matrix(data_frame)
            for i in range(4):
                fmt_ = "    {:6}" + "{:14.4f}" * 4 + "\n"
                line = [labels[i]] + tb[i, :].tolist()

                # In contrast to the official documentation, the crosstab command omits
                # categories in the current pandas release when they are not part of the data. We
                # suspect this will be ironed out in the next releases.
                try:
                    file_.write(fmt_.format(*line))
                except IndexError:
                    pass

            file_.write("\n\n")

        # Now we can turn to the outcome information.
        file_.write("   Outcomes\n\n")

        for j, label in enumerate(["A", "B"]):

            file_.write("    Occupation " + label + "\n\n")
            fmt_ = "{:>10}" + "{:>14}" * 6 + "\n\n"

            labels = []
            labels += [" Period", "Counts", "Mean", "S.-Dev.", "2. Decile"]
            labels += ["5. Decile", "8. Decile"]

            file_.write(fmt_.format(*labels))

            for t in range(num_periods):

                is_working = choices.loc[slice(None), t] == j + 1
                wages = data_frame["Wage"].loc[slice(None), t][is_working]
                count = wages.count()

                if count > 0:
                    mean, sd = np.mean(wages), np.sqrt(np.var(wages))
                    percentiles = np.percentile(wages, [20, 50, 80]).tolist()
                else:
                    mean, sd = "---", "---"
                    percentiles = ["---", "---", "---"]

                values = [t + 1]
                values += [count, mean, sd]
                values += percentiles

                fmt_ = "{:>10}    " + "{:>10}    " * 6 + "\n"
                if count > 0:
                    fmt_ = "{:>10}    {:>10}" + "{:14.4f}" * 5 + "\n"
                file_.write(fmt_.format(*values))

            file_.write("\n")
        file_.write("\n")

        # Additional information about the simulated economy
        fmt_ = "    {:<16}" + "   {:15.5f}\n"
        file_.write("   Additional Information\n\n")

        stat = (data_frame["Choice"] == 1).sum() / float(num_agents_sim)
        file_.write(fmt_.format(*["Average Work A", stat]))

        stat = (data_frame["Choice"] == 2).sum() / float(num_agents_sim)
        file_.write(fmt_.format(*["Average Work B", stat]))

        # The calculation of years of schooling is a little more difficult to determine as we
        # need to account for the different levels of initial schooling. The column on
        # Years_Schooling only contains information on the level of schooling attainment going in
        # the period, thus is not identical to the final level of schooling for individuals that
        # enroll in school in the very last period.
        stat = data_frame.groupby(level="Identifier").apply(get_final_education).mean()
        file_.write(fmt_.format(*["Average School", stat]))

        stat = (data_frame["Choice"] == 4).sum() / float(num_agents_sim)
        file_.write(fmt_.format(*["Average Home", stat]))
        file_.write("\n")

        file_.write("\n\n   Schooling by Type\n\n")

        cat_schl = pd.Categorical(
            data_frame["Years_Schooling"][:, 0], categories=edu_spec["start"]
        )
        cat_type = pd.Categorical(data_frame["Type"][:, 0], categories=range(num_types))

        for normalize in ["all", "columns", "index"]:

            if normalize == "columns":
                file_.write("\n    ... by Type \n\n")
                num_columns = num_types + 1
            elif normalize == "index":
                file_.write("\n    ... by Schooling \n\n")
                num_columns = num_types
            else:
                file_.write("\n    ... jointly \n\n")
                num_columns = num_types

            info = pd.crosstab(
                cat_schl, cat_type, normalize=normalize, dropna=False, margins=True
            ).to_numpy()

            fmt_ = "   {:>10}    " + "{:>25}" * num_columns + "\n\n"
            line = ["Schooling"]
            for i in range(num_types):
                line += ["Type " + str(i)]
            if num_columns == num_types + 1:
                line += ["All"]
            file_.write(fmt_.format(*line))

            fmt_ = "   {:>10}    " + "{:25.5f}" * num_columns + "\n"
            for i, start in enumerate(edu_spec["start"]):
                line = [start] + info[i, :].tolist()
                file_.write(fmt_.format(*line))

            if normalize == "index":
                fmt_ = "   {:>10}    " + "{:25.5f}" * num_columns + "\n"
                line = ["All"] + info[-1, :].tolist()
                file_.write(fmt_.format(*line))

        # We want to provide information on the value of the lagged activity when entering the
        # model based on the level of initial education.
        cat_1 = pd.Categorical(
            data_frame["Years_Schooling"][:, 0], categories=edu_spec["start"]
        )
        cat_2 = pd.Categorical(data_frame["Lagged_Choice"][:, 0], categories=[3, 4])
        info = pd.crosstab(cat_1, cat_2, normalize=normalize, dropna=False).to_numpy()

        file_.write("\n\n   Initial Lagged Activity by Schooling\n\n")
        fmt_ = "\n   {:>10}" + "    {:>25}" + "{:>25}\n\n"
        file_.write(fmt_.format(*["Schooling", "Lagged Schooling", "Lagged Home"]))
        for i, edu_start in enumerate(edu_spec["start"]):
            fmt_ = "   {:>10}" + "    {:25.5f}" + "{:25.5f}\n"
            file_.write(fmt_.format(*[edu_start] + info[i].tolist()))

        file_.write("\n\n   Economic Parameters\n\n")
        fmt_ = "\n   {0:>10}" + "    {1:>25}\n\n"
        file_.write(fmt_.format(*["Identifier", "Value"]))
        vector = get_estimation_vector(optim_paras)
        fmt_ = "   {:>10}" + "    {:25.5f}\n"
        for i, stat in enumerate(vector):
            file_.write(fmt_.format(*[i, stat]))


def write_out(respy_obj, data_frame):
    """ Write dataset to file.
    """
    # Distribute class attributes
    file_sim = respy_obj.get_attr("file_sim")

    # We maintain several versions of the file.
    with open(file_sim + ".respy.dat", "w") as file_:
        data_frame.to_string(file_, index=False, header=True, na_rep=".")
<<<<<<< HEAD

=======
>>>>>>> b53cceb8
    data_frame.to_pickle(file_sim + ".respy.pkl")


def format_float(x):
    """ Pretty formatting for floats
    """
    if pd.isnull(x):
        return "    ."
    else:
        return "{0:10.2f}".format(x)


def format_integer(x):
    """ Pretty formatting for integers.
    """
    if pd.isnull(x):
        return "    ."
    else:
        return "{0:<5}".format(int(x))


def get_estimation_vector(optim_paras):
    """ Construct the vector estimation arguments.
    """
    # Auxiliary objects
    num_types = int(len(optim_paras["type_shares"]) / 2)

    # Collect parameters
    vector = list()
    vector += optim_paras["delta"].tolist()
    vector += optim_paras["coeffs_a"].tolist()
    vector += optim_paras["coeffs_b"].tolist()
    vector += optim_paras["coeffs_edu"].tolist()
    vector += optim_paras["coeffs_home"].tolist()
    vector += optim_paras["shocks_cholesky"][0, :1].tolist()
    vector += optim_paras["shocks_cholesky"][1, :2].tolist()
    vector += optim_paras["shocks_cholesky"][2, :3].tolist()
    vector += optim_paras["shocks_cholesky"][3, :4].tolist()
    vector += optim_paras["type_shares"].tolist()

    for i in range(1, num_types):
        vector += optim_paras["type_shifts"][i, :].tolist()

    # Type conversion
    vector = np.array(vector)

    # Finishing
    return vector


def check_dataset_sim(data_frame, respy_obj):
    """ This routine runs some consistency checks on the simulated dataset.
    Some more restrictions are imposed on the simulated dataset than the
    observed data.
    """
    # Distribute class attributes
    num_agents = respy_obj.get_attr("num_agents_sim")
    num_periods = respy_obj.get_attr("num_periods")
    num_types = respy_obj.get_attr("num_types")

    # Some auxiliary functions for later
    def check_check_time_constant(group):
        np.testing.assert_equal(group["Type"].nunique(), 1)

    def check_number_periods(group):
        np.testing.assert_equal(group["Period"].count(), num_periods)

    # So, we run all checks on the observed dataset.
    check_estimation_dataset(data_frame, respy_obj)

    # Checks for PERIODS
    dat = data_frame["Period"]
    np.testing.assert_equal(dat.max(), num_periods - 1)

    # Checks for IDENTIFIER
    dat = data_frame["Identifier"]
    np.testing.assert_equal(dat.max(), num_agents - 1)

    # Checks for TYPES
    dat = data_frame["Type"]
    np.testing.assert_equal(dat.max() <= num_types - 1, True)
    np.testing.assert_equal(dat.isnull().any(), False)
    data_frame.groupby(level="Identifier").apply(check_check_time_constant)

    # Check that there are not missing wage observations if an agent is working. Also, we check
    # that if an agent is not working, there also is no wage observation.
    is_working = data_frame["Choice"].isin([1, 2])

    dat = data_frame["Wage"][is_working]
    np.testing.assert_equal(dat.isnull().any(), False)

    dat = data_frame["Wage"][~is_working]
    np.testing.assert_equal(dat.isnull().all(), True)

    # Check that there are no missing observations and we follow an agent each period.
    data_frame.groupby(level="Identifier").apply(check_number_periods)


def sort_type_info(optim_paras, num_types):
    """ We fix an order for the sampling of the types.
    """
    type_info = dict()

    # We simply fix the order by the size of the intercepts.
    type_info["order"] = np.argsort(optim_paras["type_shares"].tolist()[0::2])

    # We need to reorder the coefficients determining the type probabilities accordingly.
    type_shares = []
    for i in range(num_types):
        lower, upper = i * 2, (i + 1) * 2
        type_shares += [optim_paras["type_shares"][lower:upper].tolist()]
    type_info["shares"] = np.array(
        list(type_shares[i] for i in type_info["order"])
    ).flatten()

    return type_info


def sort_edu_spec(edu_spec):
    """ This function sorts the dictionary that provides the information about initial education.
    It adjusts the order of the shares accordingly.
    """
    edu_start_ordered = sorted(edu_spec["start"])

    edu_share_ordered = []
    edu_lag_ordered = []
    for start in edu_start_ordered:
        idx = edu_spec["start"].index(start)
        edu_share_ordered += [edu_spec["share"][idx]]
        edu_lag_ordered += [edu_spec["lagged"][idx]]

    edu_spec_ordered = copy.deepcopy(edu_spec)
    edu_spec_ordered["start"] = edu_start_ordered
    edu_spec_ordered["share"] = edu_share_ordered
    edu_spec_ordered["lagged"] = edu_lag_ordered

    return edu_spec_ordered


def get_random_types(num_types, optim_paras, num_agents_sim, edu_start, is_debug):
    """ This function provides random draws for the types, or reads them in from a file.
    """
    # We want to ensure that the order of types in the initialization file does not matter for
    # the simulated sample.
    type_info = sort_type_info(optim_paras, num_types)

    if is_debug and os.path.exists(".types.respy.test"):
        types = np.genfromtxt(".types.respy.test")
    else:
        types = []
        for i in range(num_agents_sim):
            probs = get_conditional_probabilities(type_info["shares"], edu_start[i])
            types += np.random.choice(type_info["order"], p=probs, size=1).tolist()

    # If we only have one individual, we need to ensure that types are a vector.
    types = np.array(types, ndmin=1)

    return types


def get_random_edu_start(edu_spec, num_agents_sim, is_debug):
    """ This function provides random draws for the initial schooling level, or reads them in
    from a file.
    """
    # We want to ensure that the order of initial schooling levels in the initialization files
    # does not matter for the simulated sample. That is why we create an ordered version for this
    # function.
    edu_spec_ordered = sort_edu_spec(edu_spec)

    if is_debug and os.path.exists(".initial_schooling.respy.test"):
        edu_start = np.genfromtxt(".initial_schooling.respy.test")
    else:
        # As we do not want to be too strict at the user-level the sum of edu_spec might be
        # slightly larger than one. This needs to be corrected here.
        probs = edu_spec_ordered["share"] / np.sum(edu_spec_ordered["share"])
        edu_start = np.random.choice(
            edu_spec_ordered["start"], p=probs, size=num_agents_sim
        )

    # If we only have one individual, we need to ensure that types are a vector.
    edu_start = np.array(edu_start, ndmin=1)

    return edu_start


def get_random_choice_lagged_start(edu_spec, num_agents_sim, edu_start, is_debug):
    """ This function provides values for the initial lagged choice.

    The values are random draws or read in from a file.

    """
    if is_debug and os.path.exists(".initial_lagged.respy.test"):
        lagged_start = np.genfromtxt(".initial_lagged.respy.test")
    else:
        lagged_start = []
        for i in range(num_agents_sim):
            idx = edu_spec["start"].index(edu_start[i])
            probs = edu_spec["lagged"][idx], 1 - edu_spec["lagged"][idx]
            lagged_start += np.random.choice([3, 4], p=probs, size=1).tolist()

    # If we only have one individual, we need to ensure that activities are a vector.
    lagged_start = np.array(lagged_start, ndmin=1)

    return lagged_start<|MERGE_RESOLUTION|>--- conflicted
+++ resolved
@@ -230,10 +230,6 @@
     # We maintain several versions of the file.
     with open(file_sim + ".respy.dat", "w") as file_:
         data_frame.to_string(file_, index=False, header=True, na_rep=".")
-<<<<<<< HEAD
-
-=======
->>>>>>> b53cceb8
     data_frame.to_pickle(file_sim + ".respy.pkl")
 
 
