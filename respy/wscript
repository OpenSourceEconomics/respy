import json
import os

from waflib.Configure import conf

top = "."
out = ".bld"

GFORTRAN_FLAGS = ["-ffree-line-length-0", "-cpp"]

GFORTRAN_FLAGS_DEBUG = []
GFORTRAN_FLAGS_DEBUG += [
    "-O",
    "-Wall",
    "-Wline-truncation",
    "-Wsurprising",
    "-Waliasing",
]
GFORTRAN_FLAGS_DEBUG += ["-Wunused-parameter", "-fwhole-file", "-fcheck=all"]
GFORTRAN_FLAGS_DEBUG += [
    "-fbacktrace",
    "-g",
    "-fmax-errors=1",
    "-fopt-info-all=fopt.log",
]
GFORTRAN_FLAGS_DEBUG += [
    "-Wcharacter-truncation",
    "-Wimplicit-interface",
    "-std=f2008",
]

GFORTRAN_FLAGS_PRODUCTION = ["-O3"]


def options(ctx):

    ctx.load("compiler_c")

    ctx.load("compiler_fc")

    ctx.add_option(
        "--debug",
        action="store_true",
        dest="is_debug",
        help="use debug compiler flags",
    )

    ctx.add_option(
        "--no_mpi",
        action="store_true",
        dest="no_mpi",
        help="no support for MPI parallelism",
    )

    ctx.add_option(
        "--no_omp",
        action="store_true",
        dest="no_omp",
        help="no support for OMP parallelism",
    )

    ctx.add_option(
        "--no_fortran",
        action="store_true",
        dest="no_fortran",
        help="no support for FORTRAN",
    )

    # This option is convenient in the development process as it allows to later analyze
    # the F2PY testing battery.
    ctx.add_option(
        "--no_f2py",
        action="store_true",
        dest="no_f2py",
        help="no support for F2PY",
    )


def configure(ctx):

    ctx.env["DEBUG"] = ctx._configure_debug()
    ctx.env["FORTRAN"] = ctx._check_support_fortran()
    ctx.env["F2PY"] = ctx._check_support_f2py()

    # This needs to be checked after FORTRAN is checked, only then the required tools
    # are available.
    ctx.env["PARALLELISM_MPI"] = ctx._check_support_parallelism_mpi()
    ctx.env["PARALLELISM_OMP"] = ctx._check_support_parallelism_omp()

    ctx._write_configuration()

    if ctx.env["FORTRAN"]:
        ctx.env.append_unique(
            "STLIBPATH", ["../.bld/fortran", "../.bld/tests/resources"]
        )
        ctx.env.append_unique("LIB", ["lapack"])

        ctx.env.append_unique("FCFLAGS", GFORTRAN_FLAGS)
        if ctx.env["DEBUG"]:
            ctx.env.append_unique("FCFLAGS", GFORTRAN_FLAGS_DEBUG)
        else:
            ctx.env.append_unique("FCFLAGS", GFORTRAN_FLAGS_PRODUCTION)

    if ctx.env["PARALLELISM_MPI"]:
        ctx.env["FC"] = ["mpif90"]
        ctx.env.append_unique("FCFLAGS", ["-DMPI_AVAILABLE"])

    if ctx.env["PARALLELISM_OMP"]:
        ctx.env.append_unique("LINKFLAGS", ["-fopenmp"])
        ctx.env.append_unique("FCFLAGS", ["-fopenmp"])


def build(ctx):

    if ctx.env["FORTRAN"]:

        ctx.recurse("fortran")

        ctx.recurse("tests/resources")


@conf
def _configure_debug(self):
    """This function determines whether F2PY is supported or not."""
    self.start_msg("Configuration DEBUG")

    if self.options.is_debug:
        is_debug = True
    else:
        is_debug = False

    is_debug = _ci_build_matrix("DEBUG", is_debug)

    self._construct_end_message(is_debug)

    return is_debug


@conf
def _check_support_f2py(self):
    """This function determines whether F2PY is supported or not."""
    self.start_msg("Support F2PY ")

    if self.options.no_f2py:
        is_support = False
    else:
        if self.env["FORTRAN"]:
            is_support = True
        else:
            is_support = False

    self._construct_end_message(is_support)

    return is_support


@conf
def _check_support_fortran(self):
    """This function determines whether FORTRAN is supported or not."""
    # At this point we only test for the GFORTRAN compiler.
    self.options.check_fortran_compiler = "gfortran"

    self.start_msg("Support FORTRAN ")

    if self.options.no_fortran:
        is_support = False
    else:
        try:
            self.load("compiler_fc")
            try:
                assert self.env.FC_NAME == "GFORTRAN"
            except AssertionError:
                raise self.errors.ConfigurationError
            self.check_fortran()
            self.check_fc(lib="lapack")

        except self.errors.ConfigurationError:
            is_support = False
        else:
            is_support = True

<<<<<<< HEAD
    is_support = _ci_build_matrix("FORTRAN", is_support)
=======
    is_support = _ci_build_matrix('FORTRAN', is_support)
>>>>>>> c209bf39

    self._construct_end_message(is_support)

    return is_support


@conf
def _check_support_parallelism_mpi(self):
    """This function determines whether MPI parallelism is supported or not."""
    self.start_msg("Support MPI PARALLELISM ")

    if self.options.no_mpi or self.env["FORTRAN"] is False:
        is_support = False
    else:
        try:
            self.find_program("mpif90")
        except self.errors.ConfigurationError:
            is_support = False
        else:
            is_support = True

<<<<<<< HEAD
    is_support = _ci_build_matrix("MPI", is_support)
=======
    is_support = _ci_build_matrix('MPI', is_support)
>>>>>>> c209bf39

    self._construct_end_message(is_support)

    return is_support


@conf
def _check_support_parallelism_omp(self):
    """This function determines whether OMP parallelism is supported or not."""
    self.start_msg("Support OMP PARALLELISM ")

    if self.options.no_omp or self.env["FORTRAN"] is False:
        is_support = False
    else:
        try:
            self.detect_openmp()
        except self.errors.ConfigurationError:
            is_support = False
        else:
            is_support = True

<<<<<<< HEAD
    is_support = _ci_build_matrix("OMP", is_support)
=======
    is_support = _ci_build_matrix('OMP', is_support)
>>>>>>> c209bf39

    self._construct_end_message(is_support)

    return is_support


@conf
def _write_configuration(self):
    """This function records the package specification in a simple file."""
    config_dict = dict()
    for label in [
        "DEBUG",
        "FORTRAN",
        "F2PY",
        "PARALLELISM_MPI",
        "PARALLELISM_OMP",
    ]:
        config_dict[label] = self.env[label]
    json.dump(config_dict, open(".bld/.config", "w"))


@conf
def _ci_build_matrix(label, is_support):
    """This function enforces the CI build matrix."""
    # CI is available on TRAVIS and APPVEYOR
    if "CI" in os.environ.keys():

        if label in ["DEBUG"]:
            is_support = True
        else:
            is_support = os.environ["CI_" + label] == "True"

    return is_support


@conf
def _construct_end_message(self, is_support):
    """This function constructs the end messages for the configuration step."""
    if is_support:
        self.end_msg("yes", color="GREEN")
    else:
        self.end_msg("no", color="RED")<|MERGE_RESOLUTION|>--- conflicted
+++ resolved
@@ -179,11 +179,7 @@
         else:
             is_support = True
 
-<<<<<<< HEAD
-    is_support = _ci_build_matrix("FORTRAN", is_support)
-=======
     is_support = _ci_build_matrix('FORTRAN', is_support)
->>>>>>> c209bf39
 
     self._construct_end_message(is_support)
 
@@ -205,11 +201,7 @@
         else:
             is_support = True
 
-<<<<<<< HEAD
-    is_support = _ci_build_matrix("MPI", is_support)
-=======
     is_support = _ci_build_matrix('MPI', is_support)
->>>>>>> c209bf39
 
     self._construct_end_message(is_support)
 
@@ -231,11 +223,7 @@
         else:
             is_support = True
 
-<<<<<<< HEAD
-    is_support = _ci_build_matrix("OMP", is_support)
-=======
     is_support = _ci_build_matrix('OMP', is_support)
->>>>>>> c209bf39
 
     self._construct_end_message(is_support)
 
