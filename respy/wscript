--- conflicted
+++ resolved
@@ -129,11 +129,7 @@
     else:
         is_debug = False
 
-<<<<<<< HEAD
-    is_debug = _ci_build_matrix("DEBUG", is_debug)
-=======
     is_debug = _ci_build_matrix('DEBUG', is_debug)
->>>>>>> b53cceb8
 
     self._construct_end_message(is_debug)
 
@@ -183,11 +179,7 @@
         else:
             is_support = True
 
-<<<<<<< HEAD
-    is_support = _ci_build_matrix("FORTRAN", is_support)
-=======
     is_support = _ci_build_matrix('FORTRAN', is_support)
->>>>>>> b53cceb8
 
     self._construct_end_message(is_support)
 
@@ -209,11 +201,7 @@
         else:
             is_support = True
 
-<<<<<<< HEAD
-    is_support = _ci_build_matrix("MPI", is_support)
-=======
     is_support = _ci_build_matrix('MPI', is_support)
->>>>>>> b53cceb8
 
     self._construct_end_message(is_support)
 
@@ -235,11 +223,7 @@
         else:
             is_support = True
 
-<<<<<<< HEAD
-    is_support = _ci_build_matrix("OMP", is_support)
-=======
     is_support = _ci_build_matrix('OMP', is_support)
->>>>>>> b53cceb8
 
     self._construct_end_message(is_support)
 
@@ -263,23 +247,13 @@
 
 @conf
 def _ci_build_matrix(label, is_support):
-<<<<<<< HEAD
-    """This function enforces the CI build matrix."""
-    # CI is available on TRAVIS and APPVEYOR
-    if "CI" in os.environ.keys():
-=======
     """This function enforces the TRAVIS build matrix."""
     if 'TRAVIS' in os.environ.keys():
->>>>>>> b53cceb8
 
         if label in ["DEBUG"]:
             is_support = True
         else:
-<<<<<<< HEAD
-            is_support = os.environ["CI_" + label] == "True"
-=======
             is_support = os.environ['CI_' + label] == 'True'
->>>>>>> b53cceb8
 
     return is_support
 
