--- conflicted
+++ resolved
@@ -4,11 +4,8 @@
 import from respy itself. This is to prevent circular imports.
 
 """
-<<<<<<< HEAD
 import chaospy as cp
-=======
 import numba as nb
->>>>>>> 7cb907af
 import numpy as np
 import pandas as pd
 
