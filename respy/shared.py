--- conflicted
+++ resolved
@@ -151,16 +151,8 @@
 
     """
     draws_transformed = draws.dot(shocks_cholesky.T)
-<<<<<<< HEAD
-
-    draws_transformed += shocks_mean
-
     draws_transformed[:, :n_wages] = np.exp(
         np.clip(draws_transformed[:, :n_wages], MIN_LOG_FLOAT, MAX_LOG_FLOAT)
-=======
-    draws_transformed[:, :, :n_wages] = np.clip(
-        np.exp(draws_transformed[:, :, :n_wages]), 0, HUGE_FLOAT
->>>>>>> 767d9200
     )
 
     return draws_transformed
