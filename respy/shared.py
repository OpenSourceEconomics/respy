"""Contains functions which are shared across other modules.

This module should only import from other packages or modules of respy which also do not
import from respy itself. This is to prevent circular imports.

"""
import numpy as np
import pandas as pd
from numba import guvectorize
from numba import njit
from numba import vectorize

from respy.config import HUGE_FLOAT
from respy.config import INADMISSIBILITY_PENALTY


@njit
def aggregate_keane_wolpin_utility(
    wage, nonpec, continuation_value, draw, delta, is_inadmissible
):
    """Calculate the utility in Keane and Wolpin (1994, 1997).

    Note that wages are set to one for non-working alternatives. Thus, shocks enter the
    utility multiplicatively for working and additively for non-working alternatives.

    """
    flow_utility = wage * draw + nonpec
    value_function = flow_utility + delta * continuation_value

    if is_inadmissible:
        value_function += INADMISSIBILITY_PENALTY

    return value_function, flow_utility


@guvectorize(
    ["f8[:, :], f8[:], f8[:]"],
    "(n_classes, n_covariates), (n_covariates) -> (n_classes)",
    nopython=True,
    target="parallel",
)
def predict_multinomial_logit(coefficients, covariates, probs):
    """Predict probabilities based on a multinomial logit regression.

    The function is used to predict the probability for all types based on the initial
    characteristics of an individual. This is necessary to sample initial types in the
    simulation and to weight the probability of an observation by types in the
    estimation.

    The `multinomial logit model
    <https://en.wikipedia.org/wiki/Multinomial_logistic_regression>`_  predicts the
    probability that an individual belongs to a certain type. The sum over all
    type-probabilities is one.

    Parameters
    ----------
    coefficients : numpy.ndarray
        Array with shape (n_classes, n_covariates).
    covariates : numpy.ndarray
        Array with shape (n_covariates,).

    Returns
    -------
    probs : numpy.ndarray
        Array with shape (n_classes,) containing the probabilities for each type.

    """
    n_classes, n_covariates = coefficients.shape

    denominator = 0

    for type_ in range(n_classes):
        prob_type = 0
        for cov in range(n_covariates):
            prob_type += coefficients[type_, cov] * covariates[cov]

        exp_prob_type = np.exp(prob_type)
        probs[type_] = exp_prob_type
        denominator += exp_prob_type

    probs /= denominator


def create_base_draws(shape, seed):
    """Create the relevant set of draws.

    Handle special case of zero variances as this case is useful for testing.
    The draws are from a standard normal distribution and transformed later in
    the code.

    Parameters
    ----------
    shape : tuple(int)
        Tuple representing the shape of the resulting array.
    seed : int
        Seed to control randomness.

    Returns
    -------
    draws : numpy.ndarray
        Draws with shape (n_periods, n_draws)

    """
    # Control randomness by setting seed value
    np.random.seed(seed)

    # Draw random deviates from a standard normal distribution.
    draws = np.random.standard_normal(shape)

    return draws


def transform_disturbances(draws, shocks_mean, shocks_cholesky, n_wages):
    """Transform the standard normal deviates to the relevant distribution."""
    draws_transformed = draws.dot(shocks_cholesky.T)

    draws_transformed += shocks_mean

    draws_transformed[:, :n_wages] = np.clip(
        np.exp(draws_transformed[:, :n_wages]), 0.0, HUGE_FLOAT
    )

    return draws_transformed


def generate_column_labels_estimation(optim_paras):
    labels = (
        ["Identifier", "Period", "Choice", "Wage"]
<<<<<<< HEAD
        + [f"Experience_{choice.title()}" for choice in options["choices_w_exp"]]
        + [f"Lagged_Choice_{i}" for i in range(1, options["n_lagged_choices"] + 1)]
=======
        + [f"Experience_{choice.title()}" for choice in optim_paras["choices_w_exp"]]
        + [f"Lagged_Choice_{i}" for i in range(1, optim_paras["n_lagged_choices"] + 1)]
>>>>>>> 19057d16
    )

    dtypes = {}
    for label in labels:
        if label == "Wage":
            dtypes[label] = float
        elif "Choice" in label:
            dtypes[label] = "category"
        else:
            dtypes[label] = int

    return labels, dtypes


def generate_column_labels_simulation(optim_paras):
    est_lab, est_dtypes = generate_column_labels_estimation(optim_paras)
    labels = (
        est_lab
        + ["Type"]
        + [f"Nonpecuniary_Reward_{choice.title()}" for choice in optim_paras["choices"]]
        + [f"Wage_{choice.title()}" for choice in optim_paras["choices_w_wage"]]
        + [f"Flow_Utility_{choice.title()}" for choice in optim_paras["choices"]]
        + [f"Value_Function_{choice.title()}" for choice in optim_paras["choices"]]
        + [f"Shock_Reward_{choice.title()}" for choice in optim_paras["choices"]]
        + ["Discount_Rate"]
    )

    dtypes = {col: (int if col == "Type" else float) for col in labels}
    dtypes = {**dtypes, **est_dtypes}

    return labels, dtypes


@vectorize("f8(f8, f8, f8)", nopython=True, target="cpu")
def clip(x, minimum=None, maximum=None):
    """Clip (limit) input value.

    Parameters
    ----------
    x : float
        Value to be clipped.
    minimum : float
        Lower limit.
    maximum : float
        Upper limit.

    Returns
    -------
    float
        Clipped value.

    """
    if minimum is not None and x < minimum:
        return minimum
    elif maximum is not None and x > maximum:
        return maximum
    else:
        return x


def downcast_to_smallest_dtype(series):
    # We can skip integer as "unsigned" and "signed" will find the same dtypes.
    _downcast_options = ["unsigned", "signed", "float"]

    if series.dtype.name == "category":
        min_dtype = "category"

    elif series.dtype == np.bool:
        min_dtype = np.dtype("uint8")

    else:
        min_dtype = np.dtype("float64")

        for dc_opt in _downcast_options:
            dtype = pd.to_numeric(series, downcast=dc_opt).dtype

            if dtype.itemsize == 1 and dtype.name.startswith("u"):
                min_dtype = dtype
                break
            elif dtype.itemsize == min_dtype.itemsize and dtype.name.startswith("u"):
                min_dtype = dtype
            elif dtype.itemsize < min_dtype.itemsize:
                min_dtype = dtype
            else:
                pass

    return series.astype(min_dtype)


def create_type_covariates(df, optim_paras, options):
    """Create covariates to predict type probabilities.

    In the simulation, the covariates are needed to predict type probabilities and
    assign types to simulated individuals. In the estimation, covariates are necessary
    to weight the probability of observations by type probabilities.

    """
    covariates = create_base_covariates(df, options["covariates"])

    all_data = pd.concat([covariates, df], axis="columns", sort=False)

    all_data = all_data[optim_paras["type_covariates"]].apply(
        downcast_to_smallest_dtype
    )

    return all_data.to_numpy()


def create_base_covariates(states, covariates_spec, raise_errors=True):
    """Create set of covariates for each state.

    Parameters
    ----------
    states : pandas.DataFrame
        DataFrame with some, not all state space dimensions like period, experiences.
    covariates_spec : dict
        Keys represent covariates and values are strings passed to ``df.eval``.
    raise_errors : bool
        Whether to raise errors if a variable was not found. This option is necessary
        for, e.g., :func:`~respy.simulate._get_random_lagged_choices` where not all
        necessary variables exist and it is not clear how to exclude them easily.

    Returns
    -------
    covariates : pandas.DataFrame
        DataFrame with shape (n_states, n_covariates).

    Raises
    ------
    pd.core.computation.ops.UndefinedVariableError
        If a necessary variable is not found in the data.

    """
    covariates = states.copy()

    for covariate, definition in covariates_spec.items():
        try:
            covariates[covariate] = covariates.eval(definition)
        except pd.core.computation.ops.UndefinedVariableError as e:
            if raise_errors:
                raise e
            else:
                pass

    covariates = covariates.drop(columns=states.columns)

    return covariates<|MERGE_RESOLUTION|>--- conflicted
+++ resolved
@@ -126,13 +126,8 @@
 def generate_column_labels_estimation(optim_paras):
     labels = (
         ["Identifier", "Period", "Choice", "Wage"]
-<<<<<<< HEAD
-        + [f"Experience_{choice.title()}" for choice in options["choices_w_exp"]]
-        + [f"Lagged_Choice_{i}" for i in range(1, options["n_lagged_choices"] + 1)]
-=======
         + [f"Experience_{choice.title()}" for choice in optim_paras["choices_w_exp"]]
         + [f"Lagged_Choice_{i}" for i in range(1, optim_paras["n_lagged_choices"] + 1)]
->>>>>>> 19057d16
     )
 
     dtypes = {}
