"""Contains functions which are shared across other modules.

This module should only import from other packages or modules of respy which also do not
import from respy itself. This is to prevent circular imports.

"""
import numba as nb
import numpy as np
import pandas as pd
from numba import guvectorize

from respy.config import HUGE_FLOAT
from respy.config import INADMISSIBILITY_PENALTY


@nb.njit
def aggregate_keane_wolpin_utility(
    wage, nonpec, continuation_value, draw, delta, is_inadmissible
):
    flow_utility = wage * draw + nonpec
    value_function = flow_utility + delta * continuation_value

    if is_inadmissible:
        value_function += INADMISSIBILITY_PENALTY

    return value_function, flow_utility


def create_base_draws(shape, seed):
    """Create the relevant set of draws.

    Handle special case of zero variances as this case is useful for testing.
    The draws are from a standard normal distribution and transformed later in
    the code.

    Parameters
    ----------
    shape : tuple(int)
        Tuple representing the shape of the resulting array.
    seed : int
        Seed to control randomness.

    Returns
    -------
    draws : numpy.ndarray
        Draws with shape (n_periods, n_draws)

    """
    # Control randomness by setting seed value
    np.random.seed(seed)

    # Draw random deviates from a standard normal distribution.
    draws = np.random.standard_normal(shape)

    return draws


def transform_disturbances(draws, shocks_mean, shocks_cholesky, n_wages):
    """Transform the standard normal deviates to the relevant distribution."""
    draws_transformed = draws.dot(shocks_cholesky.T)

    draws_transformed += shocks_mean

    draws_transformed[:, :n_wages] = np.clip(
        np.exp(draws_transformed[:, :n_wages]), 0.0, HUGE_FLOAT
    )

    return draws_transformed


def generate_column_labels_estimation(optim_paras):
    labels = (
        ["Identifier", "Period", "Choice", "Wage"]
        + [f"Experience_{choice.title()}" for choice in optim_paras["choices_w_exp"]]
        + [f"Lagged_Choice_{i}" for i in range(1, optim_paras["n_lagged_choices"] + 1)]
        + [observable.title() for observable in optim_paras["observables"]]
    )

    dtypes = {}
    for label in labels:
        if label == "Wage":
            dtypes[label] = float
        elif "Choice" in label:
            dtypes[label] = "category"
        else:
            dtypes[label] = int

    return labels, dtypes


def generate_column_labels_simulation(optim_paras):
    est_lab, est_dtypes = generate_column_labels_estimation(optim_paras)
    labels = (
        est_lab
        + ["Type"]
        + [f"Nonpecuniary_Reward_{choice.title()}" for choice in optim_paras["choices"]]
        + [f"Wage_{choice.title()}" for choice in optim_paras["choices_w_wage"]]
        + [f"Flow_Utility_{choice.title()}" for choice in optim_paras["choices"]]
        + [f"Value_Function_{choice.title()}" for choice in optim_paras["choices"]]
        + [f"Shock_Reward_{choice.title()}" for choice in optim_paras["choices"]]
        + ["Discount_Rate"]
    )

    dtypes = {col: (int if col == "Type" else float) for col in labels}
    dtypes = {**dtypes, **est_dtypes}

    return labels, dtypes


@nb.njit
def clip(x, minimum=None, maximum=None):
    """Clip input array at minimum and maximum."""
    out = np.empty_like(x)

    for index, value in np.ndenumerate(x):
        if minimum is not None and value < minimum:
            out[index] = minimum
        elif maximum is not None and value > maximum:
            out[index] = maximum
        else:
            out[index] = value

    return out


def downcast_to_smallest_dtype(series):
    # We can skip integer as "unsigned" and "signed" will find the same dtypes.
    _downcast_options = ["unsigned", "signed", "float"]

    if series.dtype.name == "category":
        min_dtype = "category"

    elif series.dtype == np.bool:
        min_dtype = np.dtype("uint8")

    else:
        min_dtype = np.dtype("float64")

        for dc_opt in _downcast_options:
            dtype = pd.to_numeric(series, downcast=dc_opt).dtype

            if dtype.itemsize == 1 and dtype.name.startswith("u"):
                min_dtype = dtype
                break
            elif dtype.itemsize == min_dtype.itemsize and dtype.name.startswith("u"):
                min_dtype = dtype
            elif dtype.itemsize < min_dtype.itemsize:
                min_dtype = dtype
            else:
                pass

    return series.astype(min_dtype)


def create_type_covariates(df, optim_paras, options):
    """Create covariates to predict type probabilities.

    In the simulation, the covariates are needed to predict type probabilities and
    assign types to simulated individuals. In the estimation, covariates are necessary
    to weight the probability of observations by type probabilities.

    """
    covariates = create_base_covariates(df, options["covariates"])

    all_data = pd.concat([covariates, df], axis="columns", sort=False)

    all_data = all_data[optim_paras["type_covariates"]].apply(
        downcast_to_smallest_dtype
    )

    return all_data.to_numpy()


def create_base_covariates(states, covariates_spec, raise_errors=True):
    """Create set of covariates for each state.

    Parameters
    ----------
    states : pandas.DataFrame
        DataFrame with some, not all state space dimensions like period, experiences.
    covariates_spec : dict
        Keys represent covariates and values are strings passed to ``df.eval``.
    raise_errors : bool
        Whether to raise errors if a variable was not found. This option is necessary
        for, e.g., :func:`~respy.simulate._get_random_lagged_choices` where not all
        necessary variables exist and it is not clear how to exclude them easily.

    Returns
    -------
    covariates : pandas.DataFrame
        DataFrame with shape (n_states, n_covariates).

    Raises
    ------
    pd.core.computation.ops.UndefinedVariableError
        If a necessary variable is not found in the data.

    """
    covariates = states.copy()

    for covariate, definition in covariates_spec.items():
        try:
            covariates[covariate] = covariates.eval(definition)
        except pd.core.computation.ops.UndefinedVariableError as e:
            if raise_errors:
                raise e
            else:
                pass

    covariates = covariates.drop(columns=states.columns)

    return covariates


<<<<<<< HEAD
@guvectorize(
    ["f8[:], f8[:], f8[:], f8[:, :], f8, b1[:], f8[:, :], f8[:, :]"],
    "(n_choices), (n_choices), (n_choices), (n_draws, n_choices), (), (n_choices) "
    "-> (n_choices, n_draws), (n_choices, n_draws)",
    nopython=True,
    target="cpu",
)
def calculate_value_functions_and_flow_utilities(
    wages,
    nonpec,
    continuation_values,
    draws,
    delta,
    is_inadmissible,
    value_functions,
    flow_utilities,
):
    """Calculate the choice-specific value functions and flow utilities.

    Parameters
    ----------
    wages : numpy.ndarray
        Array with shape (n_choices,).
    nonpec : numpy.ndarray
        Array with shape (n_choices,).
    continuation_values : numpy.ndarray
        Array with shape (n_choices,)
    draws : numpy.ndarray
        Array with shape (n_draws, n_choices)
    delta : float
        Discount rate.
    is_inadmissible: numpy.ndarray
        Array with shape (n_choices,) containing indicator for whether the following
        state is inadmissible.

    Returns
    -------
    value_functions : numpy.ndarray
        Array with shape (n_choices, n_draws).
    flow_utilities : numpy.ndarray
        Array with shape (n_choices, n_draws).

    """
    n_draws, n_choices = draws.shape

    for i in range(n_draws):
        for j in range(n_choices):
            value_function, flow_utility = aggregate_keane_wolpin_utility(
                wages[j],
                nonpec[j],
                continuation_values[j],
                draws[i, j],
                delta,
                is_inadmissible[j],
            )

            flow_utilities[j, i] = flow_utility
            value_functions[j, i] = value_function
=======
def convert_choice_variables_from_categorical_to_codes(df, optim_paras):
    """Recode choices to choice codes in the model.

    We cannot use ``.cat.codes`` because order might be different. The model requires an
    order of ``choices_w_exp_w_wag``, ``choices_w_exp_wo_wage``,
    ``choices_wo_exp_wo_wage``.

    See also
    --------
    respy.pre_processing.model_processing._order_choices

    """
    choices_to_codes = {choice: i for i, choice in enumerate(optim_paras["choices"])}

    if "choice" in df.columns:
        df.choice = df.choice.replace(choices_to_codes).astype(np.uint8)

    for i in range(1, optim_paras["n_lagged_choices"] + 1):
        label = f"lagged_choice_{i}"
        if label in df.columns:
            df[label] = df[label].replace(choices_to_codes).astype(np.uint8)

    return df


def normalize_probabilities(probabilities):
    """Normalize probabilities such that their sum equals one.

    Example
    -------
    The following `probs` do not sum to one after dividing by the sum.

    >>> probs = np.array([0.3775843411510946, 0.5384246942799851, 0.6522988820635421])
    >>> normalize_probabilities(probs)
    array([0.24075906, 0.34331568, 0.41592526])

    """
    probabilities = probabilities / probabilities.sum()
    probabilities[-1] = 1 - probabilities[:-1].sum()

    return probabilities
>>>>>>> 8575c9c8
<|MERGE_RESOLUTION|>--- conflicted
+++ resolved
@@ -7,7 +7,6 @@
 import numba as nb
 import numpy as np
 import pandas as pd
-from numba import guvectorize
 
 from respy.config import HUGE_FLOAT
 from respy.config import INADMISSIBILITY_PENALTY
@@ -212,66 +211,6 @@
     return covariates
 
 
-<<<<<<< HEAD
-@guvectorize(
-    ["f8[:], f8[:], f8[:], f8[:, :], f8, b1[:], f8[:, :], f8[:, :]"],
-    "(n_choices), (n_choices), (n_choices), (n_draws, n_choices), (), (n_choices) "
-    "-> (n_choices, n_draws), (n_choices, n_draws)",
-    nopython=True,
-    target="cpu",
-)
-def calculate_value_functions_and_flow_utilities(
-    wages,
-    nonpec,
-    continuation_values,
-    draws,
-    delta,
-    is_inadmissible,
-    value_functions,
-    flow_utilities,
-):
-    """Calculate the choice-specific value functions and flow utilities.
-
-    Parameters
-    ----------
-    wages : numpy.ndarray
-        Array with shape (n_choices,).
-    nonpec : numpy.ndarray
-        Array with shape (n_choices,).
-    continuation_values : numpy.ndarray
-        Array with shape (n_choices,)
-    draws : numpy.ndarray
-        Array with shape (n_draws, n_choices)
-    delta : float
-        Discount rate.
-    is_inadmissible: numpy.ndarray
-        Array with shape (n_choices,) containing indicator for whether the following
-        state is inadmissible.
-
-    Returns
-    -------
-    value_functions : numpy.ndarray
-        Array with shape (n_choices, n_draws).
-    flow_utilities : numpy.ndarray
-        Array with shape (n_choices, n_draws).
-
-    """
-    n_draws, n_choices = draws.shape
-
-    for i in range(n_draws):
-        for j in range(n_choices):
-            value_function, flow_utility = aggregate_keane_wolpin_utility(
-                wages[j],
-                nonpec[j],
-                continuation_values[j],
-                draws[i, j],
-                delta,
-                is_inadmissible[j],
-            )
-
-            flow_utilities[j, i] = flow_utility
-            value_functions[j, i] = value_function
-=======
 def convert_choice_variables_from_categorical_to_codes(df, optim_paras):
     """Recode choices to choice codes in the model.
 
@@ -312,5 +251,4 @@
     probabilities = probabilities / probabilities.sum()
     probabilities[-1] = 1 - probabilities[:-1].sum()
 
-    return probabilities
->>>>>>> 8575c9c8
+    return probabilities