"""Contains functions which are shared across other modules.

This module should only import from other packages or modules of respy which also do not
import from respy itself. This is to prevent circular imports.

"""
import chaospy as cp
import numba as nb
import numpy as np
import pandas as pd

from respy.config import INADMISSIBILITY_PENALTY
from respy.config import MAX_LOG_FLOAT
from respy.config import MIN_LOG_FLOAT


@nb.njit
def aggregate_keane_wolpin_utility(
    wage, nonpec, continuation_value, draw, delta, is_inadmissible
):
    """Calculate the utility of Keane and Wolpin models.

    Note that the function works for working and non-working alternatives as wages are
    set to one for non-working alternatives such that the draws enter the utility
    function additively.

    Parameters
    ----------
    wage : float
        Value of the wage component. Note that for non-working alternatives this value
        is actually zero, but to simplify computations it is set to one.
    nonpec : float
        Value of the non-pecuniary component.
    continuation_value : float
        Value of the continuation value which is the expected present-value of the
        following state.
    draw : float
        The shock which enters the enters the reward of working alternatives
        multiplicatively and of non-working alternatives additively.
    delta : float
        The discount factor to calculate the present value of continuation values.
    is_inadmissible : float
        An indicator for whether the choice is in the current choice set.

    Returns
    -------
    alternative_specific_value_function : float
        The expected present value of an alternative.
    flow_utility : float
        The immediate reward of an alternative.

    """
    flow_utility = wage * draw + nonpec
    alternative_specific_value_function = flow_utility + delta * continuation_value

    if is_inadmissible:
        alternative_specific_value_function += INADMISSIBILITY_PENALTY

    return alternative_specific_value_function, flow_utility


def create_base_draws(shape, seed, monte_carlo_sequence):
    """Create a set of draws from the standard normal distribution.

    The draws are either drawn randomly or from quasi-random low-discrepancy sequences,
    i.e., Sobol or Halton.

    `"random"` is used to draw random standard normal shocks for the Monte Carlo
    integrations or because individuals face random shocks in the simulation.

    `"halton"` or `"sobol"` can be used to change the sequence for two Monte Carlo
    integrations. First, the calculation of the expected value function (EMAX) in the
    solution and the choice probabilities in the maximum likelihood estimation.

    For the solution and estimation it is necessary to have the same randomness in every
    iteration. Otherwise, there is chatter in the simulation, i.e. a difference in
    simulated values not only due to different parameters but also due to draws (see
    10.5 in [1]_). At the same time, the variance-covariance matrix of the shocks is
    estimated along all other parameters and changes every iteration. Thus, instead of
    sampling draws from a varying multivariate normal distribution, standard normal
    draws are sampled here and transformed to the distribution specified by the
    parameters in :func:`transform_base_draws_with_cholesky_factor`.

    Parameters
    ----------
    shape : tuple(int)
        Tuple representing the shape of the resulting array.
    seed : int
        Seed to control randomness.
    monte_carlo_sequence : {"random", "halton", "sobol"}
        Name of the sequence.

    Returns
    -------
    draws : numpy.ndarray
        Array with shape (n_choices, n_draws, n_choices).

    See also
    --------
    transform_base_draws_with_cholesky_factor

    References
    ----------
    .. [1] Train, K. (2009). `Discrete Choice Methods with Simulation
           <https://eml.berkeley.edu/books/choice2.html>`_. *Cambridge: Cambridge
           University Press.*

    """
    n_choices = shape[-1]
    n_points = np.prod(shape[:-1])

    np.random.seed(seed)

    if monte_carlo_sequence == "random":
        draws = np.random.standard_normal(shape)

    elif monte_carlo_sequence == "halton":
        distribution = cp.MvNormal(loc=np.zeros(n_choices), scale=np.eye(n_choices))
        draws = distribution.sample(n_points, rule="H").T.reshape(shape)

    elif monte_carlo_sequence == "sobol":
        distribution = cp.MvNormal(loc=np.zeros(n_choices), scale=np.eye(n_choices))
        draws = distribution.sample(n_points, rule="S").T.reshape(shape)

    else:
        raise NotImplementedError

    return draws


def transform_base_draws_with_cholesky_factor(draws, shocks_cholesky, n_wages):
    r"""Transform standard normal draws with the Cholesky factor.

    The standard normal draws are transformed to normal draws with variance-covariance
    matrix :math:`\Sigma` by multiplication with the Cholesky factor :math:`L` where
    :math:`L^TL = \Sigma`. See chapter 7.4 in [1]_ for more information.

    This function relates to :func:`create_base_draws` in the sense that it transforms
    the unchanging standard normal draws to the distribution with the
    variance-covariance matrix specified by the parameters.

    References
    ----------
    .. [1] Gentle, J. E. (2009). Computational statistics (Vol. 308). New York:
           Springer.

    See also
    --------
    create_base_draws

    """
    draws_transformed = draws.dot(shocks_cholesky.T)
    draws_transformed[..., :n_wages] = np.exp(
        np.clip(draws_transformed[..., :n_wages], MIN_LOG_FLOAT, MAX_LOG_FLOAT)
    )

    return draws_transformed


def generate_column_dtype_dict_for_estimation(optim_paras):
    """Generate column labels for data necessary for the estimation."""
    labels = (
        ["Identifier", "Period", "Choice", "Wage"]
        + [f"Experience_{choice.title()}" for choice in optim_paras["choices_w_exp"]]
        + [f"Lagged_Choice_{i}" for i in range(1, optim_paras["n_lagged_choices"] + 1)]
        + [observable.title() for observable in optim_paras["observables"]]
    )

    column_dtype_dict = {}
    for label in labels:
        if label == "Wage":
            column_dtype_dict[label] = float
        elif "Choice" in label:
            column_dtype_dict[label] = "category"
        else:
            column_dtype_dict[label] = int

    return column_dtype_dict


def downcast_to_smallest_dtype(series, downcast_options=None):
    """Downcast the dtype of a :class:`pandas.Series` to the lowest possible dtype.

    By default, variables are converted to signed or unsigned integers. Use ``"float"``
    to cast variables from ``float64`` to ``float32``.

    Be aware that NumPy integers silently overflow which is why conversion to low dtypes
    should be done after calculations. For example, using :class:`numpy.uint8` for an
    array and squaring the elements leads to silent overflows for numbers higher than
    255.

    For more information on the dtype boundaries see the NumPy documentation under
    https://docs.scipy.org/doc/numpy-1.17.0/user/basics.types.html.

    """
    # We can skip integer as "unsigned" and "signed" will find the same dtypes.
    if downcast_options is None:
        downcast_options = ["unsigned", "signed"]

    if series.dtype.name == "category":
        out = series

    # Convert bools to integers because they turn the dot product in
    # `create_choice_rewards` to the object dtype.
    elif series.dtype == np.bool:
        out = series.astype(np.dtype("uint8"))

    else:
        min_dtype = series.dtype

        for dc_opt in downcast_options:
            try:
                dtype = pd.to_numeric(series, downcast=dc_opt).dtype
            # A ValueError happens if strings are found in the series.
            except ValueError:
                min_dtype = "category"
                break

            # If we can convert the series to an unsigned integer, we can stop.
            if dtype.name.startswith("u"):
                min_dtype = dtype
                break
            elif dtype.itemsize < min_dtype.itemsize:
                min_dtype = dtype
            else:
                pass

        out = series.astype(min_dtype)

    return out


def cast_bool_to_numeric(df):
    """Cast columns with boolean data type to the smallest integer."""
    bool_columns = df.columns[df.dtypes == np.bool]
    for column in bool_columns:
        df[column] = df[column].astype(np.uint8)
    return df


def compute_covariates(df, definitions, check_nans=False, raise_errors=True):
    """Compute covariates.

    The function iterates over the definitions of covariates and tries to compute them.
    It keeps track on how many covariates still need to be computed and stops if the
    number does not change anymore. This might be due to missing information.

    Parameters
    ----------
    df : pandas.DataFrame
        DataFrame with some, maybe not all state space dimensions like period,
        experiences.
    definitions : dict
        Keys represent covariates and values are strings passed to ``df.eval``.
    check_nans : bool, default False
        Perform a check whether the variables used to compute the selected covariate do
        not contain any `np.nan`. This is necessary in
        :func:`respy.simulate._sample_characteristic` where some characteristics may
        contain missings.
    raise_errors : bool, default True
        Whether to raise errors if variables cannot be computed. This option is
        necessary for, e.g., :func:`~respy.simulate._sample_characteristic` where not
        all necessary variables exist and it is not easy to exclude covariates which
        depend on them.

    Returns
    -------
    covariates : pandas.DataFrame
        DataFrame with shape (n_states, n_covariates).

    Raises
    ------
    Exception
        If variables cannot be computed and ``raise_errors`` is true.

    """
    has_covariates_left_changed = True
    covariates_left = list(definitions)

    while has_covariates_left_changed:
        n_covariates_left = len(covariates_left)

        # Create a copy of `covariates_left` to remove elements without side-effects.
        for covariate in covariates_left.copy():
            # Check if the covariate does not exist and needs to be computed.
            is_covariate_missing = covariate not in df.columns
            if not is_covariate_missing:
                covariates_left.remove(covariate)
                continue

            # Check that the dependencies are present.
            index_or_columns = df.columns.union(df.index.names)
            are_dependencies_present = all(
                dep in index_or_columns for dep in definitions[covariate]["depends_on"]
            )
            if are_dependencies_present:
                # If true, perform checks for NaNs.
                if check_nans:
                    have_dependencies_no_missings = all(
                        df.eval(f"{dep}.notna().all()")
                        for dep in definitions[covariate]["depends_on"]
                    )
                else:
                    have_dependencies_no_missings = True
            else:
                have_dependencies_no_missings = False

            if have_dependencies_no_missings:
                df[covariate] = df.eval(definitions[covariate]["formula"])
                covariates_left.remove(covariate)

        has_covariates_left_changed = n_covariates_left != len(covariates_left)

    if covariates_left and raise_errors:
        raise Exception(f"Cannot compute all covariates: {covariates_left}.")

    return df


def convert_labeled_variables_to_codes(df, optim_paras):
    """Convert labeled variables to codes.

    We need to check choice variables and observables for potential labels. The
    mapping from labels to code can be inferred from the order in ``optim_paras``.

    """
    choices_to_codes = {choice: i for i, choice in enumerate(optim_paras["choices"])}

    if "choice" in df.columns:
        df.choice = df.choice.replace(choices_to_codes).astype(np.uint8)

    for i in range(1, optim_paras["n_lagged_choices"] + 1):
        label = f"lagged_choice_{i}"
        if label in df.columns:
            df[label] = df[label].replace(choices_to_codes).astype(np.uint8)

    observables = optim_paras["observables"]
    for observable in observables:
        if observable in df.columns:
            levels_to_codes = {lev: i for i, lev in enumerate(observables[observable])}
            df[observable] = df[observable].replace(levels_to_codes).astype(np.uint8)

    return df


def rename_labels_to_internal(x):
    """Shorten labels and convert them to lower-case."""
    return x.replace("Experience", "exp").lower()


def rename_labels_from_internal(x):
    """Shorten labels and convert them to lower-case."""
    return x.replace("exp", "Experience").title()


def normalize_probabilities(probabilities):
    """Normalize probabilities such that their sum equals one.

    Example
    -------
    The following `probs` do not sum to one after dividing by the sum.

    >>> probs = np.array([0.3775843411510946, 0.5384246942799851, 0.6522988820635421])
    >>> normalize_probabilities(probs)
    array([0.24075906, 0.34331568, 0.41592526])

    """
    probabilities = probabilities / np.sum(probabilities)
    probabilities[-1] = 1 - probabilities[:-1].sum()

    return probabilities


@nb.guvectorize(
    ["f8, f8, f8, f8, f8, b1, f8[:], f8[:]"],
    "(), (), (), (), (), () -> (), ()",
    nopython=True,
    target="parallel",
)
def calculate_value_functions_and_flow_utilities(
    wage,
    nonpec,
    continuation_value,
    draw,
    delta,
    is_inadmissible,
    value_function,
    flow_utility,
):
    """Calculate the choice-specific value functions and flow utilities.

    To apply :func:`aggregate_keane_wolpin_utility` to arrays with arbitrary dimensions,
    this function uses :func:`numba.guvectorize`. One cannot use :func:`numba.vectorize`
    because it does not support multiple return values.

    See also
    --------
    aggregate_keane_wolpin_utility

    """
    value_function[0], flow_utility[0] = aggregate_keane_wolpin_utility(
        wage, nonpec, continuation_value, draw, delta, is_inadmissible
    )


def create_core_state_space_columns(optim_paras):
    """Create internal column names for the core state space."""
    return [f"exp_{choice}" for choice in optim_paras["choices_w_exp"]] + [
        f"lagged_choice_{i}" for i in range(1, optim_paras["n_lagged_choices"] + 1)
    ]


def create_dense_state_space_columns(optim_paras):
    """Create internal column names for the dense state space."""
    columns = list(optim_paras["observables"])
    if optim_paras["n_types"] >= 2:
        columns += ["type"]

    return columns


def create_state_space_columns(optim_paras):
    """Create names of state space dimensions excluding the period and identifier."""
    return create_core_state_space_columns(
        optim_paras
    ) + create_dense_state_space_columns(optim_paras)


<<<<<<< HEAD
def apply_to_state_space_attribute(attribute, func):
    """Apply a function to a state space attribute which might be dense or not."""
    if isinstance(attribute, dict):
        out = [func(val) for val in attribute.values()]
    else:
        out = func(attribute)

    return out


=======
>>>>>>> bc555d0a
@nb.guvectorize(
    ["f8[:], f8[:], f8[:], f8[:, :], f8, b1[:], f8[:]"],
    "(n_choices), (n_choices), (n_choices), (n_draws, n_choices), (), (n_choices) "
    "-> ()",
    nopython=True,
    target="parallel",
)
def calculate_expected_value_functions(
    wages,
    nonpecs,
    continuation_values,
    draws,
    delta,
    is_inadmissible,
    expected_value_functions,
):
    r"""Calculate the expected maximum of value functions for a set of unobservables.

    The function takes an agent and calculates the utility for each of the choices, the
    ex-post rewards, with multiple draws from the distribution of unobservables and adds
    the discounted expected maximum utility of subsequent periods resulting from
    choices. Averaging over all maximum utilities yields the expected maximum utility of
    this state.

    The underlying process in this function is called `Monte Carlo integration`_. The
    goal is to approximate an integral by evaluating the integrand at randomly chosen
    points. In this setting, one wants to approximate the expected maximum utility of
    the current state.

    Note that `wages` have the same length as `nonpecs` despite that wages are only
    available in some choices. Missing choices are filled with ones. In the case of a
    choice with wage and without wage, flow utilities are

    .. math::

        \text{Flow Utility} = \text{Wage} * \epsilon + \text{Non-pecuniary}
        \text{Flow Utility} = 1 * \epsilon + \text{Non-pecuniary}

    Parameters
    ----------
    wages : numpy.ndarray
        Array with shape (n_choices,) containing wages.
    nonpecs : numpy.ndarray
        Array with shape (n_choices,) containing non-pecuniary rewards.
    continuation_values : numpy.ndarray
        Array with shape (n_choices,) containing expected maximum utility for each
        choice in the subsequent period.
    draws : numpy.ndarray
        Array with shape (n_draws, n_choices).
    delta : float
        The discount factor.
    is_inadmissible: numpy.ndarray
        Array with shape (n_choices,) containing indicator for whether the following
        state is inadmissible.

    Returns
    -------
    expected_value_functions : float
        Expected maximum utility of an agent.

    .. _Monte Carlo integration:
        https://en.wikipedia.org/wiki/Monte_Carlo_integration

    """
    n_draws, n_choices = draws.shape

    expected_value_functions[0] = 0

    for i in range(n_draws):

        max_value_functions = 0

        for j in range(n_choices):
            value_function, _ = aggregate_keane_wolpin_utility(
                wages[j],
                nonpecs[j],
                continuation_values[j],
                draws[i, j],
                delta,
                is_inadmissible[j],
            )

            if value_function > max_value_functions:
                max_value_functions = value_function

        expected_value_functions[0] += max_value_functions

    expected_value_functions[0] /= n_draws<|MERGE_RESOLUTION|>--- conflicted
+++ resolved
@@ -426,19 +426,6 @@
     ) + create_dense_state_space_columns(optim_paras)
 
 
-<<<<<<< HEAD
-def apply_to_state_space_attribute(attribute, func):
-    """Apply a function to a state space attribute which might be dense or not."""
-    if isinstance(attribute, dict):
-        out = [func(val) for val in attribute.values()]
-    else:
-        out = func(attribute)
-
-    return out
-
-
-=======
->>>>>>> bc555d0a
 @nb.guvectorize(
     ["f8[:], f8[:], f8[:], f8[:, :], f8, b1[:], f8[:]"],
     "(n_choices), (n_choices), (n_choices), (n_draws, n_choices), (), (n_choices) "
