import functools

import numpy as np
import pandas as pd
from numba import guvectorize

from respy.config import HUGE_FLOAT
from respy.pre_processing.model_processing import process_params_and_options
from respy.shared import aggregate_keane_wolpin_utility
from respy.shared import create_base_covariates
from respy.shared import create_base_draws
from respy.shared import create_type_covariates
from respy.shared import generate_column_labels_simulation
from respy.shared import predict_multinomial_logit
from respy.shared import transform_disturbances
from respy.solve import solve_with_backward_induction
from respy.state_space import StateSpace


def get_simulate_func(params, options):
    """Get the simulation function.

    Return :func:`simulate` where all arguments except the parameter vector are fixed
    with :func:`functools.partial`. Thus, the function can be directly passed into an
    optimizer for estimation with simulated method of moments or other techniques.

    Parameters
    ----------
    params : pandas.DataFrame
        DataFrame containing model parameters.
    options : dict
        Dictionary containing model options.

    Returns
    -------
    simulate_function : :func:`simulate`
        Simulation function where all arguments except the parameter vector are set.

    """
    optim_paras, options = process_params_and_options(params, options)

    state_space = StateSpace(optim_paras, options)

    shape = (
        options["n_periods"],
        options["simulation_agents"],
        len(optim_paras["choices"]),
    )
    base_draws_sim = create_base_draws(shape, options["simulation_seed"])
    # ``seed + 1`` ensures that draws for wages are different than for simulation.
    base_draws_wage = create_base_draws(shape, options["simulation_seed"] + 1)

    simulate_function = functools.partial(
        simulate,
        base_draws_sim=base_draws_sim,
        base_draws_wage=base_draws_wage,
        state_space=state_space,
        options=options,
    )

    return simulate_function


def simulate(params, base_draws_sim, base_draws_wage, state_space, options):
    """Simulate a data set.

    This function provides the interface for the simulation of a data set.

    Parameters
    ----------
    params : pandas.DataFrame or pandas.Series
        Contains parameters.
    base_draws_sim : np.ndarray
        Array with shape (n_periods, n_individuals, n_choices) to provide a unique set
        of shocks for each individual in each period.
    base_draws_wage : np.ndarray
        Array with shape (n_periods, n_individuals, n_choices) to provide a unique set
        of wage measurement errors for each individual in each period.
    state_space : :class:`~respy.state_space.StateSpace`
        State space of the model.
    options : dict
        Dictionary containing model options.

    Returns
    -------
    simulated_data : pandas.DataFrame
        DataFrame of simulated individuals.

    """
    optim_paras, options = process_params_and_options(params, options)

    state_space.update_systematic_rewards(optim_paras)

    state_space = solve_with_backward_induction(state_space, optim_paras, options)

    simulated_data = _simulate_data(
        state_space, base_draws_sim, base_draws_wage, optim_paras, options
    )

    return simulated_data


def _simulate_data(state_space, base_draws_sim, base_draws_wage, optim_paras, options):
    """Simulate a data set.

    At the beginning, individuals are initialized with zero experience in occupations
    and random values for years of education, lagged choices and types. Then, each
    simulated agent in each period is paired with its corresponding state in the state
    space. We recalculate utilities for each choice as the individuals experience
    different shocks in the simulation. In the end, observed and unobserved information
    is recorded in a DataFrame.

    Returns
    -------
    simulated_data : pandas.DataFrame
        Dataset of simulated individuals.

    """
<<<<<<< HEAD
    n_choices = len(options["choices"])
    n_periods = options["n_periods"]
    n_wages = len(options["choices_w_wage"])
    n_choices_w_exp = len(options["choices_w_exp"])
    n_lagged_choices = options["n_lagged_choices"]
=======
    n_choices = len(optim_paras["choices"])
    n_periods = optim_paras["n_periods"]
    n_wages = len(optim_paras["choices_w_wage"])
    n_choices_w_exp = len(optim_paras["choices_w_exp"])
    n_lagged_choices = optim_paras["n_lagged_choices"]
>>>>>>> 19057d16
    n_simulation_agents = options["simulation_agents"]

    # Standard deviates transformed to the distributions relevant for the agents actual
    # decision making as traversing the tree.
    base_draws_sim_transformed = np.full(
        (n_periods, n_simulation_agents, n_choices), np.nan
    )

    for period in range(n_periods):
        base_draws_sim_transformed[period] = transform_disturbances(
            base_draws_sim[period],
            np.zeros(n_choices),
            optim_paras["shocks_cholesky"],
            n_wages,
        )

    base_draws_wage_transformed = np.exp(base_draws_wage * optim_paras["meas_error"])

    # Create initial experiences, lagged choices and types for agents in simulation.
    container = ()
    for choice in optim_paras["choices_w_exp"]:
        container += (_get_random_initial_experience(choice, optim_paras, options),)

<<<<<<< HEAD
    if n_lagged_choices:
        edu_idx = list(options["choices_w_exp"]).index("edu")
        container += (_get_random_lagged_choices(container[edu_idx], options),)

    states_wo_types = pd.DataFrame(
        np.column_stack(container),
        columns=[f"exp_{i}" for i in options["choices_w_exp"]]
        + [f"lagged_choice_{i}" for i in range(1, n_lagged_choices + 1)],
=======
    # Create a DataFrame to match columns to covariates. Is changed in-place.
    states_df = pd.DataFrame(
        np.column_stack(container),
        columns=[f"exp_{i}" for i in optim_paras["choices_w_exp"]],
>>>>>>> 19057d16
    ).assign(period=0)

    for lag in reversed(range(1, n_lagged_choices + 1)):
        container += (_get_random_lagged_choices(states_df, optim_paras, options, lag),)

    container += (_get_random_types(states_df, optim_paras, options),)

    # Create a matrix of initial states of simulated agents.
    current_states = np.column_stack(container).astype(np.uint8)

    data = []

    for period in range(n_periods):

        # Get indices which connect states in the state space and simulated agents.
        indices = state_space.indexer[period][
            tuple(current_states[:, i] for i in range(current_states.shape[1]))
        ]

        # Get continuation values. Indices work on the complete state space whereas
        # continuation values are period-specific. Make them period-specific.
        continuation_values = state_space.get_continuation_values(period)
        cont_indices = indices - state_space.slices_by_periods[period].start

        # Select relevant subset of random draws.
        draws_shock = base_draws_sim_transformed[period]
        draws_wage = base_draws_wage_transformed[period]

        # Get total values and ex post rewards.
        value_functions, flow_utilities = calculate_value_functions_and_flow_utilities(
            state_space.wages[indices],
            state_space.nonpec[indices],
            continuation_values[cont_indices],
            draws_shock.reshape(-1, 1, n_choices),
            optim_paras["delta"],
            state_space.is_inadmissible[indices],
        )
        value_functions = value_functions.reshape(-1, n_choices)
        flow_utilities = flow_utilities.reshape(-1, n_choices)

        # We need to ensure that no individual chooses an inadmissible state. This
        # cannot be done directly in the calculate_value_functions function as the
        # penalty otherwise dominates the interpolation equation. The parameter
        # INADMISSIBILITY_PENALTY is a compromise. It is only relevant in very
        # constructed cases.
        value_functions = np.where(
            state_space.is_inadmissible[indices], -HUGE_FLOAT, value_functions
        )

        # Determine optimal choice.
        choice = np.argmax(value_functions, axis=1)

        wages = state_space.wages[indices] * draws_shock * draws_wage
        wages[:, n_wages:] = np.nan
        wage = np.choose(choice, wages.T)

        # Record data of all agents in one period.
        rows = np.column_stack(
            (
                np.arange(n_simulation_agents),
                np.full(n_simulation_agents, period),
                choice,
                wage,
                # Write relevant state space for period to data frame. However, the
                # individual's type is not part of the observed dataset. This is
                # included in the simulated dataset.
                current_states,
                # As we are working with a simulated dataset, we can also output
                # additional information that is not available in an observed dataset.
                # The discount rate is included as this allows to construct the EMAX
                # with the information provided in the simulation output.
                state_space.nonpec[indices],
                state_space.wages[indices, :n_wages],
                flow_utilities,
                value_functions,
                draws_shock,
                np.full(n_simulation_agents, optim_paras["delta"]),
            )
        )
        data.append(rows)

        # Update work experiences.
        current_states[np.arange(n_simulation_agents), choice] = np.where(
            choice < n_choices_w_exp,
            current_states[np.arange(n_simulation_agents), choice] + 1,
            current_states[np.arange(n_simulation_agents), choice],
        )
<<<<<<< HEAD

        # Update lagged choices by shifting all lags by one and inserting choice in the
        # first position.
        if n_lagged_choices:
            current_states[
                :, n_choices_w_exp + 1 : n_choices_w_exp + n_lagged_choices
            ] = current_states[
                :, n_choices_w_exp : n_choices_w_exp + n_lagged_choices - 1
            ]
            current_states[:, n_choices_w_exp] = choice
=======
>>>>>>> 19057d16

        # Update lagged choices by shifting all lags by one and inserting choice in the
        # first position.
        if n_lagged_choices:
            current_states[
                :, n_choices_w_exp + 1 : n_choices_w_exp + n_lagged_choices
            ] = current_states[
                :, n_choices_w_exp : n_choices_w_exp + n_lagged_choices - 1
            ]
            current_states[:, n_choices_w_exp] = choice

    simulated_data = _process_simulated_data(data, optim_paras)

    return simulated_data


def _get_random_types(states, optim_paras, options):
    """Get random types for simulated agents."""
    if optim_paras["n_types"] == 1:
        types = np.zeros(options["simulation_agents"])
    else:
        type_covariates = create_type_covariates(states, optim_paras, options)

        np.random.seed(options["simulation_seed"])

        probs = predict_multinomial_logit(optim_paras["type_prob"], type_covariates)
        types = _random_choice(optim_paras["n_types"], probs)

    return types


def _get_random_initial_experience(choice, optim_paras, options):
    """Get random, initial levels of schooling for simulated agents."""
    np.random.seed(options["simulation_seed"])

    initial_experience = np.random.choice(
        optim_paras["choices"][choice]["start"],
        p=optim_paras["choices"][choice]["share"],
        size=options["simulation_agents"],
    )

    return initial_experience


def _get_random_lagged_choices(states_df, optim_paras, options, lag):
    """Get random, initial levels of lagged choices for simulated agents.

    For a given lagged choice, compute the covariates. Then, calculate the probabilities
    for each choice being the lagged choice. At last, take the probabilities to draw for
    each individual the lagged choice.

    Note that lagged choices are added to ``states_df`` in-place so that later lagged
    choices can be conditioned on earlier lagged choices. E.g., having ``lagged_choice_2
    == "edu"`` makes ``lagged_choice_1 == "edu"`` more likely.

    Parameters
    ----------
    states_df : pandas.DataFrame
        DataFrame containing the period, initial experiences and previous lagged
        choices, but not types.
    optim_paras : dict
        Dictionary of model parameters.
    options : dict
        Dictionary of model options.
    lag : int
        Number of lag.

    Returns
    -------
    choices : np.ndarray
        Array with shape (n_individuals,) containing lagged choices.

    """
    covariates_df = create_base_covariates(
        states_df, options["covariates"], raise_errors=False
    )

    all_data = pd.concat([covariates_df, states_df], axis="columns", sort=False)

    probabilities = ()

    for choice in optim_paras["choices"]:
        lc = f"lagged_choice_{lag}_{choice}"
        if lc in optim_paras:
            labels = optim_paras[lc].index
            prob = np.dot(all_data[labels], optim_paras[lc])
        else:
            prob = np.zeros(options["simulation_agents"])

        probabilities += (prob,)

    probabilities = np.column_stack(probabilities)

    np.random.seed(options["simulation_seed"])

    lagged_choices = _random_choice(len(optim_paras["choices"]), probabilities)

    # Add lagged choices to DataFrame and convert them to labels.
    states_df[f"lagged_choice_{lag}"] = pd.Series(lagged_choices).replace(
        dict(enumerate(optim_paras["choices"]))
    )

    return lagged_choices


@guvectorize(
    ["f8[:], f8[:], f8[:], f8[:, :], f8, b1[:], f8[:, :], f8[:, :]"],
    "(n_choices), (n_choices), (n_choices), (n_draws, n_choices), (), (n_choices) "
    "-> (n_choices, n_draws), (n_choices, n_draws)",
    nopython=True,
    target="cpu",
)
def calculate_value_functions_and_flow_utilities(
    wages,
    nonpec,
    continuation_values,
    draws,
    delta,
    is_inadmissible,
    value_functions,
    flow_utilities,
):
    """Calculate the choice-specific value functions and flow utilities.

    Parameters
    ----------
    wages : numpy.ndarray
        Array with shape (n_choices,).
    nonpec : numpy.ndarray
        Array with shape (n_choices,).
    continuation_values : numpy.ndarray
        Array with shape (n_choices,)
    draws : numpy.ndarray
        Array with shape (n_draws, n_choices)
    delta : float
        Discount rate.
    is_inadmissible: numpy.ndarray
        Array with shape (n_choices,) containing indicator for whether the following
        state is inadmissible.

    Returns
    -------
    value_functions : numpy.ndarray
        Array with shape (n_choices, n_draws).
    flow_utilities : numpy.ndarray
        Array with shape (n_choices, n_draws).

    """
    n_draws, n_choices = draws.shape

    for i in range(n_draws):
        for j in range(n_choices):
            value_function, flow_utility = aggregate_keane_wolpin_utility(
                wages[j],
                nonpec[j],
                continuation_values[j],
                draws[i, j],
                delta,
                is_inadmissible[j],
            )

            flow_utilities[j, i] = flow_utility
            value_functions[j, i] = value_function


def _convert_choice_variables_from_codes_to_categorical(df, optim_paras):
    code_to_choice = dict(enumerate(optim_paras["choices"]))

    df.Choice = df.Choice.cat.set_categories(code_to_choice).cat.rename_categories(
        code_to_choice
    )
<<<<<<< HEAD
    for i in range(1, options["n_lagged_choices"] + 1):
=======
    for i in range(1, optim_paras["n_lagged_choices"] + 1):
>>>>>>> 19057d16
        df[f"Lagged_Choice_{i}"] = (
            df[f"Lagged_Choice_{i}"]
            .cat.set_categories(code_to_choice)
            .cat.rename_categories(code_to_choice)
        )

    return df


def _process_simulated_data(data, optim_paras):
    labels, dtypes = generate_column_labels_simulation(optim_paras)

    df = (
        pd.DataFrame(data=np.vstack(data), columns=labels)
        .astype(dtypes)
        .sort_values(["Identifier", "Period"])
        .reset_index(drop=True)
    )

    df = _convert_choice_variables_from_codes_to_categorical(df, optim_paras)

    return df


def _random_choice(choices, probabilities):
    """Return elements of choices for a two-dimensional array of probabilities.

    It is assumed that probabilities are ordered (n_samples, n_choices).

    The function is taken from this `StackOverflow post
    <https://stackoverflow.com/questions/40474436>`_ as a workaround for
    :func:`np.random.choice` as it can only handle one-dimensional probabilities.

    Example
    -------
    Here is an example with non-zero probabilities.

    >>> n_samples = 100_000
    >>> choices = np.array([0, 1, 2])
    >>> p = np.array([0.15, 0.35, 0.5])
    >>> ps = np.tile(p, (n_samples, 1))
    >>> choices = _random_choice(choices, ps)
    >>> np.round(np.bincount(choices), decimals=-3) / n_samples
    array([0.15, 0.35, 0.5 ])

    Here is an example where one choice has probability zero.

    >>> p = np.array([0.4, 0, 0.6])
    >>> ps = np.tile(p, (n_samples, 1))
    >>> choices = _random_choice(choices, ps)
    >>> np.round(np.bincount(choices), decimals=-3) / n_samples
    array([0.4, 0. , 0.6])
    >>> assert np.bincount(choices)[1] == 0

    """
    cumulative_distribution = probabilities.cumsum(axis=1)
    # Probabilities often do not sum to one but 0.99999999999999999.
    cumulative_distribution[:, -1] = np.round(cumulative_distribution[:, -1], 15)

    if not (cumulative_distribution[:, -1] == 1).all():
        raise ValueError("Probabilities do not sum to one.")

    u = np.random.rand(cumulative_distribution.shape[0], 1)

    # Note that :func:`np.argmax` returns the first index for multiple maximum values.
    indices = (u < cumulative_distribution).argmax(axis=1)

    if isinstance(choices, int):
        choices = np.arange(choices)

    return choices[indices]<|MERGE_RESOLUTION|>--- conflicted
+++ resolved
@@ -116,19 +116,11 @@
         Dataset of simulated individuals.
 
     """
-<<<<<<< HEAD
-    n_choices = len(options["choices"])
-    n_periods = options["n_periods"]
-    n_wages = len(options["choices_w_wage"])
-    n_choices_w_exp = len(options["choices_w_exp"])
-    n_lagged_choices = options["n_lagged_choices"]
-=======
     n_choices = len(optim_paras["choices"])
     n_periods = optim_paras["n_periods"]
     n_wages = len(optim_paras["choices_w_wage"])
     n_choices_w_exp = len(optim_paras["choices_w_exp"])
     n_lagged_choices = optim_paras["n_lagged_choices"]
->>>>>>> 19057d16
     n_simulation_agents = options["simulation_agents"]
 
     # Standard deviates transformed to the distributions relevant for the agents actual
@@ -152,21 +144,10 @@
     for choice in optim_paras["choices_w_exp"]:
         container += (_get_random_initial_experience(choice, optim_paras, options),)
 
-<<<<<<< HEAD
-    if n_lagged_choices:
-        edu_idx = list(options["choices_w_exp"]).index("edu")
-        container += (_get_random_lagged_choices(container[edu_idx], options),)
-
-    states_wo_types = pd.DataFrame(
-        np.column_stack(container),
-        columns=[f"exp_{i}" for i in options["choices_w_exp"]]
-        + [f"lagged_choice_{i}" for i in range(1, n_lagged_choices + 1)],
-=======
     # Create a DataFrame to match columns to covariates. Is changed in-place.
     states_df = pd.DataFrame(
         np.column_stack(container),
         columns=[f"exp_{i}" for i in optim_paras["choices_w_exp"]],
->>>>>>> 19057d16
     ).assign(period=0)
 
     for lag in reversed(range(1, n_lagged_choices + 1)):
@@ -254,19 +235,6 @@
             current_states[np.arange(n_simulation_agents), choice] + 1,
             current_states[np.arange(n_simulation_agents), choice],
         )
-<<<<<<< HEAD
-
-        # Update lagged choices by shifting all lags by one and inserting choice in the
-        # first position.
-        if n_lagged_choices:
-            current_states[
-                :, n_choices_w_exp + 1 : n_choices_w_exp + n_lagged_choices
-            ] = current_states[
-                :, n_choices_w_exp : n_choices_w_exp + n_lagged_choices - 1
-            ]
-            current_states[:, n_choices_w_exp] = choice
-=======
->>>>>>> 19057d16
 
         # Update lagged choices by shifting all lags by one and inserting choice in the
         # first position.
@@ -438,11 +406,7 @@
     df.Choice = df.Choice.cat.set_categories(code_to_choice).cat.rename_categories(
         code_to_choice
     )
-<<<<<<< HEAD
-    for i in range(1, options["n_lagged_choices"] + 1):
-=======
     for i in range(1, optim_paras["n_lagged_choices"] + 1):
->>>>>>> 19057d16
         df[f"Lagged_Choice_{i}"] = (
             df[f"Lagged_Choice_{i}"]
             .cat.set_categories(code_to_choice)
