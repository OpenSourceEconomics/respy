import functools

import numpy as np
import pandas as pd
from numba import guvectorize

from respy.config import HUGE_FLOAT
from respy.pre_processing.model_processing import process_params_and_options
from respy.shared import aggregate_keane_wolpin_utility
from respy.shared import create_base_draws
from respy.shared import create_type_covariates
from respy.shared import generate_column_labels_simulation
from respy.shared import predict_multinomial_logit
from respy.shared import transform_disturbances
from respy.solve import solve_with_backward_induction
from respy.state_space import StateSpace


def get_simulate_func(params, options):
    """Get the simulation function.

    Return :func:`simulate` where all arguments except the parameter vector are fixed
    with :func:`functools.partial`. Thus the function can be directly passed into an
    optimizer for estimation with simulated method of moments.

    Parameters
    ----------
    params : pandas.DataFrame
        DataFrame containing model parameters.
    options : dict
        Dictionary containing model options.

    Returns
    -------
    simulate_function : :func:`simulate`
        Simulation function where all arguments except the parameter vector are set.

    """
    params, optim_paras, options = process_params_and_options(params, options)

    state_space = StateSpace(params, options)

    base_draws_sim = create_base_draws(
        (options["n_periods"], options["simulation_agents"], len(options["choices"])),
        options["simulation_seed"],
    )

    # ``seed + 1`` ensures that draws for wages are different than for simulation.
    base_draws_wage = create_base_draws(
        base_draws_sim.shape, seed=options["simulation_seed"] + 1
    )

    simulate_function = functools.partial(
        simulate,
        base_draws_sim=base_draws_sim,
        base_draws_wage=base_draws_wage,
        state_space=state_space,
        options=options,
    )

    return simulate_function


def simulate(params, base_draws_sim, base_draws_wage, state_space, options):
    """Simulate a data set.

    This function provides the interface for the simulation of a data set.

    Parameters
    ----------
    params : pandas.DataFrame or pandas.Series
        DataFrame or Series containing parameters.
    options : dict
        Dictionary containing model options.

    """
    params, optim_paras, options = process_params_and_options(params, options)

    state_space.update_systematic_rewards(optim_paras, options)

    state_space = solve_with_backward_induction(state_space, optim_paras, options)

    simulated_data = simulate_data(
        state_space, base_draws_sim, base_draws_wage, optim_paras, options
    )

    return simulated_data


def simulate_data(state_space, base_draws_sim, base_draws_wage, optim_paras, options):
    """Simulate a data set.

    At the beginning, agents are initialized with zero experience in occupations and
    random values for years of education, lagged choices and types. Then, each simulated
    agent in each period is paired with its corresponding state in the state space. We
    recalculate utilities for each choice as the agents experience different shocks in
    the simulation. In the end, observed and unobserved information is recorded in the
    simulated dataset.

    Parameters
    ----------
    state_space : :class:`~respy.state_space.StateSpace`
        Class of state space.
    base_draws_sim : numpy.ndarray
        Array with shape (n_periods, n_agents_sim, n_choices).
    base_draws_wage : numpy.ndarray
        Array with shape (n_periods, n_agents_sim, n_choices).
    optim_paras : dict
        Parameters affected by optimization.
    options : dict
        Dictionary containing model options.

    Returns
    -------
    simulated_data : pandas.DataFrame
        Dataset of simulated agents.

    """
    n_choices = len(options["choices"])
    n_periods = options["n_periods"]
    n_wages = len(options["choices_w_wage"])
    n_experiences = len(options["choices_w_exp"])

    # Standard deviates transformed to the distributions relevant for the agents actual
    # decision making as traversing the tree.
    base_draws_sim_transformed = np.full(
        (n_periods, options["simulation_agents"], n_choices), np.nan
    )

    for period in range(n_periods):
        base_draws_sim_transformed[period] = transform_disturbances(
            base_draws_sim[period],
            np.zeros(n_choices),
            optim_paras["shocks_cholesky"],
            n_wages,
        )

    base_draws_wage_transformed = np.exp(base_draws_wage * optim_paras["meas_error"])

    # Create initial starting values for agents in simulation.
    container = ()
    for choice in options["choices_w_exp"]:
        container += (_get_random_initial_experience(choice, options),)

    container += (_get_random_lagged_choices(container, options),)

    for observable in options["observables"]:
        container += (_get_random_initial_observable(observable, options, optim_paras),)

    states_wo_types = pd.DataFrame(
        np.column_stack(container),
        columns=[f"exp_{i}" for i in options["choices_w_exp"]]
        + ["lagged_choice"]
        + [obs for obs in options["observables"]],
    ).assign(period=0)
    container += (_get_random_types(states_wo_types, optim_paras, options),)

    # Create a matrix of initial states of simulated agents.
    current_states = np.column_stack(container).astype(np.uint8)

    data = []

    for period in range(n_periods):

        # Get indices which connect states in the state space and simulated agents.
        indices = state_space.indexer[period][
            tuple(current_states[:, i] for i in range(current_states.shape[1]))
        ]

        # Select relevant subset of random draws.
        draws_shock = base_draws_sim_transformed[period]
        draws_wage = base_draws_wage_transformed[period]

        # Get total values and ex post rewards.
        value_functions, flow_utilities = calculate_value_functions_and_flow_utilities(
            state_space.wages[indices],
            state_space.nonpec[indices],
            state_space.continuation_values[indices],
            draws_shock.reshape(-1, 1, n_choices),
            optim_paras["delta"],
            state_space.is_inadmissible[indices],
        )
        value_functions = value_functions.reshape(-1, n_choices)
        flow_utilities = flow_utilities.reshape(-1, n_choices)

        # We need to ensure that no individual chooses an inadmissible state. This
        # cannot be done directly in the calculate_value_functions function as the
        # penalty otherwise dominates the interpolation equation. The parameter
        # INADMISSIBILITY_PENALTY is a compromise. It is only relevant in very
        # constructed cases.
        value_functions = np.where(
            state_space.is_inadmissible[indices], -HUGE_FLOAT, value_functions
        )

        # Determine optimal choice.
        choice = np.argmax(value_functions, axis=1)

        wages = state_space.wages[indices] * draws_shock * draws_wage
        wages[:, n_wages:] = np.nan
        wage = np.choose(choice, wages.T)

        # Record data of all agents in one period.
        rows = np.column_stack(
            (
                np.arange(options["simulation_agents"]),
                np.full(options["simulation_agents"], period),
                choice,
                wage,
                # Write relevant state space for period to data frame. However, the
                # individual's type is not part of the observed dataset. This is
                # included in the simulated dataset.
                current_states,
                # As we are working with a simulated dataset, we can also output
                # additional information that is not available in an observed dataset.
                # The discount rate is included as this allows to construct the EMAX
                # with the information provided in the simulation output.
                state_space.nonpec[indices],
                state_space.wages[indices, :n_wages],
                flow_utilities,
                value_functions,
                draws_shock,
                np.full(options["simulation_agents"], optim_paras["delta"][0]),
            )
        )
        data.append(rows)

        # Update work experiences.
        current_states[np.arange(options["simulation_agents"]), choice] = np.where(
            choice <= len(options["choices_w_exp"]),
            current_states[np.arange(options["simulation_agents"]), choice] + 1,
            current_states[np.arange(options["simulation_agents"]), choice],
        )
        # Update lagged choices.
<<<<<<< HEAD
        current_states[:, n_experiences] = choice
=======
        current_states[:, len(options["choices_w_exp"])] = choice
>>>>>>> dcd1e9c3

    simulated_data = _process_simulated_data(data, options)

    return simulated_data


def _get_random_types(states, optim_paras, options):
    """Get random types for simulated agents."""
    if options["n_types"] == 1:
        types = np.zeros(options["simulation_agents"])
    else:
        type_covariates = create_type_covariates(states, options)

        probs = predict_multinomial_logit(optim_paras["type_prob"], type_covariates)

        np.random.seed(options["simulation_seed"])
        types = _random_choice(options["n_types"], probs)

    return types


def _get_random_initial_experience(choice, options):
    """Get random, initial levels of schooling for simulated agents."""
    np.random.seed(options["simulation_seed"])

    initial_experience = np.random.choice(
        options["choices"][choice]["start"],
        p=options["choices"][choice]["share"],
        size=options["simulation_agents"],
    )

    return initial_experience


def _get_random_lagged_choices(container, options):
    """Get random, initial levels of lagged choices for simulated agents."""
    edu_start = container[list(options["choices"]).index("edu")]

    np.random.seed(options["simulation_seed"])

    choices = [
        list(options["choices"]).index("edu"),
        list(options["choices"]).index("home"),
    ]

    lagged_start = []
    for i in range(options["simulation_agents"]):
        idx = np.where(options["choices"]["edu"]["start"] == edu_start[i])[0][0]
        probs = (
            options["choices"]["edu"]["lagged"][idx],
            1 - options["choices"]["edu"]["lagged"][idx],
        )
        lagged_start += np.random.choice(choices, p=probs, size=1).tolist()

    # If we only have one individual, we need to ensure that activities are a vector.
    lagged_start = np.array(lagged_start, ndmin=1)

    return lagged_start


def _get_random_initial_observable(observable, options, optim_paras):
    np.random.seed(options["simulation_seed"])

    probs = optim_paras[observable]
    probs = probs / probs.sum()

    return np.random.choice(
        options["observables"][observable], size=options["simulation_agents"], p=probs
    )


@guvectorize(
    [
        "f4[:], f4[:], f4[:], f4[:, :], f4, b1[:], f4[:, :], f4[:, :]",
        "f8[:], f8[:], f8[:], f8[:, :], f8, b1[:], f8[:, :], f8[:, :]",
    ],
    "(n_choices), (n_choices), (n_choices), (n_draws, n_choices), (), (n_choices) "
    "-> (n_choices, n_draws), (n_choices, n_draws)",
    nopython=True,
    target="cpu",
)
def calculate_value_functions_and_flow_utilities(
    wages,
    nonpec,
    continuation_values,
    draws,
    delta,
    is_inadmissible,
    value_functions,
    flow_utilities,
):
    """Calculate the choice-specific value functions and flow utilities.

    Parameters
    ----------
    wages : numpy.ndarray
        Array with shape (n_choices,).
    nonpec : numpy.ndarray
        Array with shape (n_choices,).
    continuation_values : numpy.ndarray
        Array with shape (n_choices,)
    draws : numpy.ndarray
        Array with shape (n_draws, n_choices)
    delta : float
        Discount rate.
    is_inadmissible: numpy.ndarray
        Array with shape (n_choices,) containing indicator for whether the following
        state is inadmissible.

    Returns
    -------
    value_functions : numpy.ndarray
        Array with shape (n_choices, n_draws).
    flow_utilities : numpy.ndarray
        Array with shape (n_choices, n_draws).

    """
    n_draws, n_choices = draws.shape

    for i in range(n_draws):
        for j in range(n_choices):
            value_function, flow_utility = aggregate_keane_wolpin_utility(
                wages[j],
                nonpec[j],
                continuation_values[j],
                draws[i, j],
                delta,
                is_inadmissible[j],
            )

            flow_utilities[j, i] = flow_utility
            value_functions[j, i] = value_function


def _convert_choice_variables_from_codes_to_categorical(df, options):
    code_to_choice = {i: choice for i, choice in enumerate(options["choices"])}

    df.Choice = df.Choice.cat.set_categories(code_to_choice).cat.rename_categories(
        code_to_choice
    )
    df.Lagged_Choice = df.Lagged_Choice.cat.set_categories(
        code_to_choice
    ).cat.rename_categories(code_to_choice)

    return df


def _process_simulated_data(data, options):
    labels, dtypes = generate_column_labels_simulation(options)

    df = (
        pd.DataFrame(data=np.vstack(data), columns=labels)
        .astype(dtypes)
        .sort_values(["Identifier", "Period"])
        .reset_index(drop=True)
    )

    df = _convert_choice_variables_from_codes_to_categorical(df, options)

    return df


def _random_choice(choices, probabilities):
    """Return elements of choices for a two-dimensional array of probabilities.

    It is assumed that probabilities are ordered (n_samples, n_choices).

    The function is taken from this `StackOverflow post
    <https://stackoverflow.com/questions/40474436>`_ as a workaround for
    :func:`np.random.choice` as it can only handle one-dimensional probabilities.

    Example
    -------
    Here is an example with non-zero probabilities.

    >>> n_samples = 100_000
    >>> choices = np.array([0, 1, 2])
    >>> p = np.array([0.15, 0.35, 0.5])
    >>> ps = np.tile(p, (n_samples, 1))
    >>> choices = _random_choice(choices, ps)
    >>> np.round(np.bincount(choices), decimals=-3) / n_samples
    array([0.15, 0.35, 0.5 ])

    Here is an example where one choice has probability zero.

    >>> p = np.array([0.4, 0, 0.6])
    >>> ps = np.tile(p, (n_samples, 1))
    >>> choices = _random_choice(choices, ps)
    >>> np.round(np.bincount(choices), decimals=-3) / n_samples
    array([0.4, 0. , 0.6])
    >>> assert np.bincount(choices)[1] == 0

    """
    cumulative_distribution = probabilities.cumsum(axis=1)
    # Probabilities often do not sum to one but 0.99999999999999999.
    cumulative_distribution[:, -1] = np.round(cumulative_distribution[:, -1], 15)

    if not (cumulative_distribution[:, -1] == 1).all():
        raise ValueError("Probabilities do not sum to one.")

    u = np.random.rand(cumulative_distribution.shape[0], 1)

    # Note that :func:`np.argmax` returns the first index for multiple maximum values.
    indices = (u < cumulative_distribution).argmax(axis=1)

    if isinstance(choices, int):
        choices = np.arange(choices)

    return choices[indices]<|MERGE_RESOLUTION|>--- conflicted
+++ resolved
@@ -231,11 +231,7 @@
             current_states[np.arange(options["simulation_agents"]), choice],
         )
         # Update lagged choices.
-<<<<<<< HEAD
         current_states[:, n_experiences] = choice
-=======
-        current_states[:, len(options["choices_w_exp"])] = choice
->>>>>>> dcd1e9c3
 
     simulated_data = _process_simulated_data(data, options)
 
