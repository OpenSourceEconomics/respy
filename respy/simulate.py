"""Everything related to the simulation of data with structural models."""
import functools
import warnings

import numpy as np
import pandas as pd
from scipy.special import softmax

from respy.pre_processing.model_processing import process_params_and_options
from respy.shared import calculate_value_functions_and_flow_utilities
from respy.shared import compute_covariates
from respy.shared import create_base_draws
from respy.shared import create_state_space_columns
from respy.shared import generate_column_dtype_dict_for_simulation
from respy.shared import rename_labels
from respy.shared import transform_base_draws_with_cholesky_factor
from respy.solve import solve_with_backward_induction
from respy.state_space import StateSpace


def get_simulate_func(
    params,
    options,
    method="n_step_ahead_with_sampling",
    df=None,
    n_simulation_periods=None,
):
    """Get the simulation function.

    Return :func:`simulate` where all arguments except the parameter vector are fixed
    with :func:`functools.partial`. Thus, the function can be directly passed into an
    optimizer for estimation with simulated method of moments or other techniques.

    Parameters
    ----------
    params : pandas.DataFrame
        DataFrame containing model parameters.
    options : dict
        Dictionary containing model options.
    method : {"n_step_ahead_with_sampling", "n_step_ahead_with_data", "one_step_ahead"}
        The simulation method which can be one of three and is explained in more detail
        in :func:`simulate`.
    df : pandas.DataFrame or None
        DataFrame containing one or multiple observations per individual.
    n_simulation_periods : int or None
        Simulate data for a number of periods. This options does not affect
        ``options["n_periods"]`` which controls the number of periods for which decision
        rules are computed.

    Returns
    -------
    simulate_function : :func:`simulate`
        Simulation function where all arguments except the parameter vector are set.

    """
    optim_paras, options = process_params_and_options(params, options)

    df, n_simulation_periods, options = _harmonize_simulation_arguments(
        method, df, n_simulation_periods, options
    )

    df = _process_input_df_for_simulation(df, method, options, optim_paras)

    state_space = StateSpace(optim_paras, options)

    shape = (
        n_simulation_periods,
        options["simulation_agents"],
        len(optim_paras["choices"]),
    )
    base_draws_sim = create_base_draws(
        shape, next(options["simulation_seed_startup"]), "random"
    )
    base_draws_wage = create_base_draws(
        shape, next(options["simulation_seed_startup"]), "random"
    )

    simulate_function = functools.partial(
        simulate,
        base_draws_sim=base_draws_sim,
        base_draws_wage=base_draws_wage,
        df=df,
        n_simulation_periods=n_simulation_periods,
        state_space=state_space,
        options=options,
    )

    return simulate_function


def simulate(
    params,
    base_draws_sim,
    base_draws_wage,
    df,
    n_simulation_periods,
    state_space,
    options,
):
    """Perform a simulation.

    This function performs one of three possible simulation exercises. The type of the
    simulation is controlled by ``method`` in :func:`get_simulate_func`. Ordered from no
    data to panel data on individuals, there is:

    1. *n-step-ahead simulation with sampling*: The first observation of an individual
       is sampled from the initial conditions, i.e., the distribution of observed
       variables or initial experiences, etc. in the first period. Then, the individuals
       are guided for ``n`` periods by the decision rules from the solution of the
       model.

    2. *n-step-ahead simulation with data*: Instead of sampling individuals from the
       initial conditions, take the first observation of each individual in the data.
       Then, do as in 1..

    3. *one-step-ahead simulation*: Take the complete data and find for each observation
       the corresponding outcomes, e.g, choices and wages, using the decision rules from
       the model solution.

    Parameters
    ----------
    params : pandas.DataFrame or pandas.Series
        Contains parameters.
    base_draws_sim : numpy.ndarray
        Array with shape (n_periods, n_individuals, n_choices) to provide a unique set
        of shocks for each individual in each period.
    base_draws_wage : numpy.ndarray
        Array with shape (n_periods, n_individuals, n_choices) to provide a unique set
        of wage measurement errors for each individual in each period.
    df : pandas.DataFrame or None
        Can be one three objects:

        - :data:`None` if no data is provided. This triggers sampling from initial
          conditions and a n-step-ahead simulation.
        - :class:`pandas.DataFrame` containing panel data on individuals which triggers
          a one-step-ahead simulation.
        - :class:`pandas.DataFrame` containing only first observations which triggers a
          n-step-ahead simulation taking the data as initial conditions.
    n_simulation_periods : int
        Simulate data for a number of periods. This options does not affect
        ``options["n_periods"]`` which controls the number of periods for which decision
        rules are computed.
    state_space : :class:`~respy.state_space.StateSpace`
        State space of the model.
    options : dict
        Contains model options.

    Returns
    -------
    simulated_data : pandas.DataFrame
        DataFrame of simulated individuals.

    """
    df = df.copy()

    optim_paras, options = process_params_and_options(params, options)

    # Solve the model.
    state_space.create_choice_rewards(optim_paras)
    state_space = solve_with_backward_induction(state_space, optim_paras, options)

    # Prepare simulation.
    n_wages = len(optim_paras["choices_w_wage"])
    base_draws_sim_transformed = transform_base_draws_with_cholesky_factor(
        base_draws_sim, optim_paras["shocks_cholesky"], n_wages
    )
    base_draws_wage_transformed = np.exp(base_draws_wage * optim_paras["meas_error"])

    df = df.copy()
    df = _extend_data_with_sampled_characteristics(df, optim_paras, options)
    is_n_step_ahead = df.index.get_level_values("identifier").duplicated().sum() == 0

    # Start simulating.
    data = []
    for period in range(n_simulation_periods):

        # If it is a one-step-ahead simulation, we pick rows from the panel data. For
        # n-step-ahead simulation, ``df`` always contains only data of the current
        # period.
        current_states = df.query("period == @period").to_numpy(dtype=np.uint32)

        rows = _simulate_single_period(
            period,
            current_states,
            state_space,
            base_draws_sim_transformed,
            base_draws_wage_transformed,
            optim_paras,
        )

        data.append(rows)

        if is_n_step_ahead:
            choices = rows[:, 1].astype(np.uint8)
            df = _apply_law_of_motion(df, choices, optim_paras)

    simulated_data = _create_simulated_data(
        data, df, is_n_step_ahead, n_simulation_periods, optim_paras, options
    )

    return simulated_data


def _extend_data_with_sampled_characteristics(df, optim_paras, options):
    """Sample initial observations from initial conditions.

    The function iterates over all state space dimensions and replaces NaNs with values
    sampled from initial conditions. In the case of an n-step-ahead simulation with
    sampling all state space dimensions are sampled. For the other two simulation
    methods, potential NaNs in the data are replaced with sampled characteristics.

    Characteristics are sampled regardless of the simulation type which keeps randomness
    across the types constant.

    Parameters
    ----------
    df : pandas.DataFrame
        A pandas DataFrame which contains only an index for n-step-ahead simulation with
        sampling. For the other simulation methods, it contains information on
        individuals which is allowed to have missing information in the first period.
    optim_paras : dict
    options : dict

    Returns
    -------
    df : pandas.DataFrame
        A pandas DataFrame with no missings at all.

    """
    index = df.index

    for observable in optim_paras["observables"]:
        level_dict = optim_paras["observables"][observable]
        sampled_char = _sample_characteristic(df, options, level_dict, use_keys=False)
        df[observable] = df[observable].fillna(
            pd.Series(data=sampled_char, index=index), downcast="infer"
        )

    for choice in optim_paras["choices_w_exp"]:
        level_dict = optim_paras["choices"][choice]["start"]
        sampled_char = _sample_characteristic(df, options, level_dict, use_keys=True)
        df[f"exp_{choice}"] = df[f"exp_{choice}"].fillna(
            pd.Series(data=sampled_char, index=index), downcast="infer"
        )

    for lag in reversed(range(1, optim_paras["n_lagged_choices"] + 1)):
        level_dict = optim_paras[f"lagged_choice_{lag}"]
        sampled_char = _sample_characteristic(df, options, level_dict, use_keys=False)
        df[f"lagged_choice_{lag}"] = df[f"lagged_choice_{lag}"].fillna(
            pd.Series(data=sampled_char, index=index), downcast="infer"
        )

    if optim_paras["n_types"] >= 2:
        level_dict = optim_paras["type_prob"]
        types = _sample_characteristic(df, options, level_dict, use_keys=False)
        df["type"] = df["type"].fillna(
            pd.Series(data=types, index=index), downcast="infer"
        )

    return df


def _simulate_single_period(
    period,
    current_states,
    state_space,
    base_draws_sim_transformed,
    base_draws_wage_transformed,
    optim_paras,
):
    """Simulate individuals in a single period.

    This function takes a set of states and simulates wages, choices and other
    information. The information is stored in a NumPy array.

    Parameter
    ---------
    period : int
        The period for which individual outcomes are simulated.
    current_states : numpy.ndarray
        Array with shape (n_individuals, n_state_space_dims) which contains the states
        of simulated individuals.
    state_space : :class:`~respy.state_space.StateSpace`
        State space of the model.
    base_draws_sim_transformed : numpy.ndarray
        Draws to simulate choices of individuals.
    base_draws_wage_transformed : numpy.ndarray
        Draws to simulate the measurement error in wages.
    optim_paras : dict

    """
    n_wages = len(optim_paras["choices_w_wage"])
    n_individuals = current_states.shape[0]

    # Get indices which connect states in the state space and simulated agents.
    indices = state_space.indexer[period][
        tuple(current_states[:, i] for i in range(current_states.shape[1]))
    ]

    # Get continuation values. Indices work on the complete state space whereas
    # continuation values are period-specific. Make them period-specific.
    continuation_values = state_space.get_continuation_values(period)
    cont_indices = indices - state_space.slices_by_periods[period].start

    # Select relevant subset of random draws.
    draws_shock = base_draws_sim_transformed[period][:n_individuals]
    draws_wage = base_draws_wage_transformed[period][:n_individuals]

    # Get total values and ex post rewards.
    value_functions, flow_utilities = calculate_value_functions_and_flow_utilities(
        state_space.wages[indices],
        state_space.nonpec[indices],
        continuation_values[cont_indices],
        draws_shock,
        optim_paras["delta"],
        state_space.is_inadmissible[indices],
    )

    # We need to ensure that no individual chooses an inadmissible state. Thus, set
    # value functions to NaN. This cannot be done in
    # :func:`aggregate_keane_wolpin_utility` as the interpolation requires a mild
    # penalty.
    value_functions = np.where(
        state_space.is_inadmissible[indices], np.nan, value_functions
    )

    choice = np.nanargmax(value_functions, axis=1)

    wages = state_space.wages[indices] * draws_shock * draws_wage
    wages[:, n_wages:] = np.nan
    wage = np.choose(choice, wages.T)

    rows = np.column_stack(
        (
            np.full(n_individuals, period),
            choice,
            wage,
            # Write relevant state space for period to data frame. However, the
            # individual's type is not part of the observed dataset. This is included in
            # the simulated dataset.
            current_states,
            # As we are working with a simulated dataset, we can also output additional
            # information that is not available in an observed dataset. The discount
            # rate is included as this allows to construct the EMAX with the information
            # provided in the simulation output.
            state_space.nonpec[indices],
            state_space.wages[indices, :n_wages],
            flow_utilities,
            value_functions,
            draws_shock,
            np.full(n_individuals, optim_paras["delta"]),
        )
    )

    return rows


def _sample_characteristic(states_df, options, level_dict, use_keys):
    """Sample characteristic of individuals.

    The function is used to sample the values of one state space characteristic, say
    experience. The keys of ``level_dict`` are the possible starting values of
    experience. The values of the dictionary are :class:`pandas.Series` whose index are
    covariate names and the values are the parameter values.

    ``states_df`` is used to generate all possible covariates with the existing
    information.

    For each level, the dot product of parameters and covariates determines the value
    ``z``. The softmax function converts the level-specific ``z``-values to
    probabilities. The probabilities are used to sample the characteristic.

    Parameters
    ----------
    lag : int
        Number of lag.
    states_df : pandas.DataFrame
        Contains the state of each individual.
    options : dict
        Options of the model.
    level_dict : dict
        A dictionary where the keys are the values distributed according to the
        probability mass function. The values are a :class:`pandas.Series` with
        covariate names as the index and parameter values.

    Returns
    -------
    characteristic : numpy.ndarray
        Array with shape (n_individuals,) containing sampled values.

    """
    # Generate covariates.
    all_data = compute_covariates(states_df, options["covariates"], raise_errors=False)
    for column in all_data:
        if all_data[column].dtype == np.bool:
            all_data[column] = all_data[column].astype(np.uint8)

    # Calculate dot product of covariates and parameters.
    z = ()
    for level in level_dict:
        labels = level_dict[level].index
        x_beta = np.dot(all_data[labels], level_dict[level])

        z += (x_beta,)

    # Calculate probabilities with the softmax function.
    probabilities = softmax(np.column_stack(z), axis=1)

    np.random.seed(next(options["simulation_seed_iteration"]))

    choices = level_dict if use_keys else len(level_dict)
    characteristic = _random_choice(choices, probabilities)

    return characteristic


def _convert_codes_to_original_labels(df, optim_paras):
    """Convert codes in choice-related and observed variables to labels."""
    code_to_choice = dict(enumerate(optim_paras["choices"]))

    df.Choice = df.Choice.cat.set_categories(code_to_choice).cat.rename_categories(
        code_to_choice
    )
    for i in range(1, optim_paras["n_lagged_choices"] + 1):
        df[f"Lagged_Choice_{i}"] = (
            df[f"Lagged_Choice_{i}"]
            .cat.set_categories(code_to_choice)
            .cat.rename_categories(code_to_choice)
        )

    for observable in optim_paras["observables"]:
        code_to_obs = dict(enumerate(optim_paras["observables"][observable]))
        df[f"{observable.title()}"] = df[f"{observable.title()}"].replace(code_to_obs)

    return df


def _create_simulated_data(data, df, is_n_step_ahead, n_sim_p, optim_paras, options):
    """Create simulated data.

    This function takes an array of simulated outcomes for each period and stacks them
    together to one DataFrame.

    Parameters
    ----------
    data : list
        List of period-specific simulated outcomes.
    df : pandas.DataFrame
        Original DataFrame passed by the user.
    is_n_step_ahead : bool
        Indicator for whether the simulation method is n-step-ahead or not. If it is
        true, the individual identifier is generated. If false, take the identifier from
        the data passed by the user.
    n_sim_p : int
        Number of periods for which outcomes are simulated.
    optim_paras : dict
    options : dict

    Returns
    -------
    simulated_df : pandas.DataFrame
        DataFrame with simulated data.

    """
    if is_n_step_ahead:
        identifier = np.tile(np.arange(options["simulation_agents"]), n_sim_p)
    else:
        identifier = df.index.get_level_values("identifier")

    col_dtype = generate_column_dtype_dict_for_simulation(optim_paras)

    simulated_df = (
        pd.DataFrame(
            data=np.column_stack((identifier, np.row_stack(data))), columns=col_dtype
        )
        .astype(col_dtype)
        .sort_values(["Identifier", "Period"])
        .set_index(["Identifier", "Period"], drop=True)
    )

    simulated_df = _convert_codes_to_original_labels(simulated_df, optim_paras)
    if "Type" in simulated_df:
        simulated_df["Type"] = simulated_df["Type"] + 1

    return simulated_df


def _random_choice(choices, probabilities, decimals=5):
    """Return elements of choices for a two-dimensional array of probabilities.

    It is assumed that probabilities are ordered (n_samples, n_choices).

    The function is taken from this `StackOverflow post
    <https://stackoverflow.com/questions/40474436>`_ as a workaround for
    :func:`np.random.choice` as it can only handle one-dimensional probabilities.

    Example
    -------
    Here is an example with non-zero probabilities.

    >>> n_samples = 100_000
    >>> choices = np.array([0, 1, 2])
    >>> p = np.array([0.15, 0.35, 0.5])
    >>> ps = np.tile(p, (n_samples, 1))
    >>> choices = _random_choice(choices, ps)
    >>> np.round(np.bincount(choices), decimals=-3) / n_samples
    array([0.15, 0.35, 0.5 ])

    Here is an example where one choice has probability zero.

    >>> p = np.array([0.4, 0, 0.6])
    >>> ps = np.tile(p, (n_samples, 1))
    >>> choices = _random_choice(choices, ps)
    >>> np.round(np.bincount(choices), decimals=-3) / n_samples
    array([0.4, 0. , 0.6])

    """
    cumulative_distribution = probabilities.cumsum(axis=1)
    # Probabilities often do not sum to one but 0.99999999999999999.
    cumulative_distribution[:, -1] = np.round(cumulative_distribution[:, -1], decimals)

    if not (cumulative_distribution[:, -1] == 1).all():
        raise ValueError("Probabilities do not sum to one.")

    u = np.random.rand(cumulative_distribution.shape[0], 1)

    # Note that :func:`np.argmax` returns the first index for multiple maximum values.
    indices = (u < cumulative_distribution).argmax(axis=1)

    if isinstance(choices, int):
        choices = np.arange(choices)
    elif isinstance(choices, (dict, list, np.ndarray, tuple)):
        choices = np.array(list(choices))
    else:
        raise TypeError(f"'choices' has invalid type {type(choices)}.")

    return choices[indices]


def _apply_law_of_motion(df, choices, optim_paras):
    """Apply the law of motion to get the states in the next period.

    For n-step-ahead simulations, the states of the next period are generated from the
    current states and the current decision. This function changes experiences and
    previous choices according to the choice in the current period, to get the states of
    the next period.

    Parameters
    ----------
    df : pandas.DataFrame
        DataFrame with shape (n_individuals, n_state_space_dim) containing the state of
        each individual.
    choices : numpy.ndarray
        Array with shape (n_individuals,) containing the current choice.
    optim_paras : dict

    Returns
    -------
    df : pandas.DataFrame
        DataFrame with containing the states of individuals to simulate outcomes for the
        next period.

    """
    n_lagged_choices = optim_paras["n_lagged_choices"]

    # Update work experiences.
    for i, choice in enumerate(optim_paras["choices_w_exp"]):
        is_choice = choices == i
        df.loc[is_choice, f"exp_{choice}"] = df.loc[is_choice, f"exp_{choice}"] + 1

    # Update lagged choices by deleting oldest lagged, renaming other lags and inserting
    # choice in the first position.
    if n_lagged_choices:
        # Save position of first lagged choice.
        position = df.columns.tolist().index("lagged_choice_1")

        # Drop oldest lag.
        df = df.drop(columns=f"lagged_choice_{n_lagged_choices}")

        # Rename newer lags
        rename_lagged_choices = {
            f"lagged_choice_{i}": f"lagged_choice_{i + 1}"
            for i in range(1, n_lagged_choices)
        }
        df = df.rename(columns=rename_lagged_choices)

        # Add current choice as new lag.
        df.insert(position, "lagged_choice_1", choices)

    # Increment period in MultiIndex by one.
    df.index = df.index.set_levels(
        df.index.get_level_values("period") + 1, level="period", verify_integrity=False
    )

    return df


<<<<<<< HEAD
=======
def _create_state_space_columns(optim_paras):
    """Create names of state space dimensions excluding the period and identifier."""
    columns = (
        [f"exp_{choice}" for choice in optim_paras["choices_w_exp"]]
        + [f"lagged_choice_{i}" for i in range(1, optim_paras["n_lagged_choices"] + 1)]
        + list(optim_paras["observables"])
    )
    if optim_paras["n_types"] >= 2:
        columns += ["type"]

    return columns


>>>>>>> 3de71f1f
def _harmonize_simulation_arguments(method, df, n_sim_p, options):
    """Harmonize the arguments of the simulation."""
    if method == "n_step_ahead_with_sampling":
        df = None
    else:
        if df is None:
            raise ValueError(f"Method '{method}' requires data.")

        options["simulation_agents"] = df.index.get_level_values("Identifier").nunique()

        if method == "n_step_ahead_with_data":
            df = df.query("Period == 0")
        elif method == "one_step_ahead":
            n_sim_p = int(df.index.get_level_values("Period").max() + 1)
        else:
            raise NotImplementedError(f"Method '{method}' is not implemented.")

    n_sim_p = options["n_periods"] if n_sim_p is None else n_sim_p
    if options["n_periods"] < n_sim_p:
        options["n_periods"] = n_sim_p
        warnings.warn(
            f"The number of periods in the model, {options['n_periods']}, is lower than"
            f" the requested number of simulated periods, {n_sim_p}. Set "
            "model periods equal to simulated periods."
        )

    return df, n_sim_p, options


def _process_input_df_for_simulation(df, method, options, optim_paras):
    """Process the ``df`` provided by the user for the simulation."""
    if df is None:
        ids = np.arange(options["simulation_agents"])
        index = pd.MultiIndex.from_product((ids, [0]), names=["identifier", "period"])
        df = pd.DataFrame(index=index)

    else:
        df = df.copy().rename(columns=rename_labels)
        df = df.rename_axis(index=rename_labels).sort_index()

    state_space_columns = create_state_space_columns(optim_paras)
    df = df.reindex(columns=state_space_columns)

    first_period = df.query("period == 0")
    has_nans = np.any(first_period.drop(columns="type", errors="ignore").isna())
    if has_nans and method != "n_step_ahead_with_sampling":
        warnings.warn(
            "The data contains 'NaNs' in the first period which are replaced with "
            "characteristics implied by the initial conditions. Fix the data to silence"
            " the warning."
        )
    else:
        pass

    other_periods = df.query("period != 0")
    has_nans = np.any(other_periods.drop(columns="type", errors="ignore").isna())
    if has_nans:
        raise ValueError("The data must not contain NaNs beyond the first period.")

    return df<|MERGE_RESOLUTION|>--- conflicted
+++ resolved
@@ -595,22 +595,6 @@
     return df
 
 
-<<<<<<< HEAD
-=======
-def _create_state_space_columns(optim_paras):
-    """Create names of state space dimensions excluding the period and identifier."""
-    columns = (
-        [f"exp_{choice}" for choice in optim_paras["choices_w_exp"]]
-        + [f"lagged_choice_{i}" for i in range(1, optim_paras["n_lagged_choices"] + 1)]
-        + list(optim_paras["observables"])
-    )
-    if optim_paras["n_types"] >= 2:
-        columns += ["type"]
-
-    return columns
-
-
->>>>>>> 3de71f1f
 def _harmonize_simulation_arguments(method, df, n_sim_p, options):
     """Harmonize the arguments of the simulation."""
     if method == "n_step_ahead_with_sampling":
