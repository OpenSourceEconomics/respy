--- conflicted
+++ resolved
@@ -153,14 +153,10 @@
     for lag in reversed(range(1, n_lagged_choices + 1)):
         container += (_get_random_lagged_choices(states_df, optim_paras, options, lag),)
 
-<<<<<<< HEAD
+
     for observable in options["observable_specification"].keys():
         container += (_get_random_initial_observable(states_df, observable, options, optim_paras),)
-=======
-    for observable in optim_paras["observable_specification"].keys():
-        container += (
-        _get_random_initial_observable(states_df, observable, options, optim_paras),)
->>>>>>> c4741218
+
 
     container += (_get_random_types(states_df, optim_paras, options),)
 
@@ -353,21 +349,12 @@
 def _get_random_initial_observable(states_df, observable, options, optim_paras):
     np.random.seed(next(options["simulation_seed_iteration"]))
 
-<<<<<<< HEAD
-    probs = np.array([optim_paras.loc["{}_{}".format(observable, x)] for x in
-                      range(optim_paras["observable_specification"][observable])])
-    probs = probs / probs.sum()
-
-    obs = np.random.choice(
-        np.arange(optim_paras["observable"][observable]), size=options["simulation_agents"], p=probs
-=======
     probs = np.array([optim_paras["observables"]["{}_{}".format(observable, x)] for x in
              range(optim_paras["observable_specification"][observable])])
     probs = probs / probs.sum()
     obs = np.random.choice(
         np.arange(optim_paras["observable_specification"][observable]),
         size=options["simulation_agents"], p=probs
->>>>>>> c4741218
     )
     states_df[observable] = obs
     return obs
