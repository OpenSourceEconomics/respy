"""Everything related to the simulation of data with structural models."""
import functools
import warnings

import numba as nb
import numpy as np
import pandas as pd
from scipy.special import softmax

from respy._numba import array_to_tuple
from respy.parallelization import parallelize_across_dense_dimensions
from respy.parallelization import split_and_combine_df
from respy.pre_processing.model_processing import process_params_and_options
from respy.shared import calculate_value_functions_and_flow_utilities
from respy.shared import compute_covariates
from respy.shared import create_base_draws
from respy.shared import create_core_state_space_columns
from respy.shared import create_dense_state_space_columns
from respy.shared import create_state_space_columns
from respy.shared import downcast_to_smallest_dtype
from respy.shared import pandas_dot
from respy.shared import rename_labels_from_internal
from respy.shared import rename_labels_to_internal
from respy.shared import return_valid_choices
from respy.solve import get_solve_func
from respy.state_space import create_is_inadmissible
from respy.state_space import transform_base_draws_with_cholesky_factor


def get_simulate_func(
    params,
    options,
    method="n_step_ahead_with_sampling",
    df=None,
    n_simulation_periods=None,
):
    """Get the simulation function.

    Return :func:`simulate` where all arguments except the parameter vector are fixed
    with :func:`functools.partial`. Thus, the function can be directly passed into an
    optimizer for estimation with simulated method of moments or other techniques.

    Parameters
    ----------
    params : pandas.DataFrame
        DataFrame containing model parameters.
    options : dict
        Dictionary containing model options.
    method : {"n_step_ahead_with_sampling", "n_step_ahead_with_data", "one_step_ahead"}
        The simulation method which can be one of three and is explained in more detail
        in :func:`simulate`.
    df : pandas.DataFrame or None
        DataFrame containing one or multiple observations per individual.
    n_simulation_periods : int or None
        Simulate data for a number of periods. This options does not affect
        ``options["n_periods"]`` which controls the number of periods for which decision
        rules are computed.

    Returns
    -------
    simulate_function : :func:`simulate`
        Simulation function where all arguments except the parameter vector are set.

    """
    optim_paras, options = process_params_and_options(params, options)

    n_simulation_periods, options = _harmonize_simulation_arguments(
        method, df, n_simulation_periods, options
    )

    df = _process_input_df_for_simulation(
        df, method, n_simulation_periods, options, optim_paras
    )

    solve = get_solve_func(params, options)

    shape = (df.shape[0], len(optim_paras["choices"]))

    # We gotta do sth here. That has to be changed
    base_draws_sim = create_base_draws(
        shape, next(options["simulation_seed_startup"]), "random"
    )
    base_draws_wage = create_base_draws(
        shape, next(options["simulation_seed_startup"]), "random"
    )

    simulate_function = functools.partial(
        simulate,
        base_draws_sim=base_draws_sim,
        base_draws_wage=base_draws_wage,
        df=df,
        solve=solve,
        options=options,
    )

    return simulate_function


def simulate(params, base_draws_sim, base_draws_wage, df, solve, options):
    """Perform a simulation.

    This function performs one of three possible simulation exercises. The type of the
    simulation is controlled by ``method`` in :func:`get_simulate_func`. Ordered from no
    data to panel data on individuals, there is:

    1. *n-step-ahead simulation with sampling*: The first observation of an individual
       is sampled from the initial conditions, i.e., the distribution of observed
       variables or initial experiences, etc. in the first period. Then, the individuals
       are guided for ``n`` periods by the decision rules from the solution of the
       model.

    2. *n-step-ahead simulation with data*: Instead of sampling individuals from the
       initial conditions, take the first observation of each individual in the data.
       Then, do as in 1..

    3. *one-step-ahead simulation*: Take the complete data and find for each observation
       the corresponding outcomes, e.g, choices and wages, using the decision rules from
       the model solution.

    Parameters
    ----------
    params : pandas.DataFrame or pandas.Series
        Contains parameters.
    base_draws_sim : numpy.ndarray
        Array with shape (n_periods, n_individuals, n_choices) to provide a unique set
        of shocks for each individual in each period.
    base_draws_wage : numpy.ndarray
        Array with shape (n_periods, n_individuals, n_choices) to provide a unique set
        of wage measurement errors for each individual in each period.
    df : pandas.DataFrame or None
        Can be one three objects:

        - :data:`None` if no data is provided. This triggers sampling from initial
          conditions and a n-step-ahead simulation.
        - :class:`pandas.DataFrame` containing panel data on individuals which triggers
          a one-step-ahead simulation.
        - :class:`pandas.DataFrame` containing only first observations which triggers a
          n-step-ahead simulation taking the data as initial conditions.
    solve : :func:`~respy.solve.solve`
        Function which creates the solution of the model with new parameters.
    options : dict
        Contains model options.

    Returns
    -------
    simulated_data : pandas.DataFrame
        DataFrame of simulated individuals.

    """
    # Copy DataFrame so that the DataFrame attached to :func:`simulate` is not altered.
    df = df.copy()
    optim_paras, options = process_params_and_options(params, options)
    state_space = solve(params)

    # Prepare simulation.
    n_simulation_periods = int(df.index.get_level_values("period").max() + 1)
    df = _extend_data_with_sampled_characteristics(df, optim_paras, options)

    # Prepare shocks and store them in the pandas.DataFrame.
    base_draws_wage_transformed = np.exp(base_draws_wage * optim_paras["meas_error"])
    for i, choice in enumerate(optim_paras["choices"]):
        df[f"shock_reward_{choice}"] = base_draws_sim[:, i]
        df[f"meas_error_wage_{choice}"] = base_draws_wage_transformed[:, i]

    core_columns = create_core_state_space_columns(optim_paras)
    is_n_step_ahead = np.any(df[core_columns].isna())
    choices = [f"_{choice}" for choice in optim_paras["choices"]]

    data = []
    for period in range(n_simulation_periods):

        # If it is a one-step-ahead simulation, we pick rows from the panel data. For
        # n-step-ahead simulation, `df` always contains only data of the current period.
        current_df = df.query("period == @period").copy()
        current_df = create_is_inadmissible(current_df, optim_paras, options)
        current_df[choices] = ~current_df[choices]
        current_df["period"] = period

        columns = ["period"]
        columns += create_core_state_space_columns(optim_paras)

        sp_cols = _get_location_of_simulated_objects(
            current_df[columns].to_numpy(dtype="int64"), state_space.indexer, size=2
        )

        current_df["core_index"] = sp_cols[:, 0]
        current_df["position"] = sp_cols[:, 1]

        dense_choice_columns = create_dense_state_space_columns(optim_paras)

        if not state_space.dense:
            current_df["dense_position"] = 0
        else:
            current_df["dense_position"] = _get_location_of_simulated_objects(
                current_df[dense_choice_columns].to_numpy(dtype="int64"),
                state_space.dense_covariates_to_index,
                1,
            )

        current_df["dense_index"] = _get_location_of_simulated_objects(
            current_df[["core_index", "dense_position"]].to_numpy(dtype="int64"),
            state_space.core_to_index,
            1,
        )

        wages = state_space.get_attribute_from_period("wages", period)
        nonpecs = state_space.get_attribute_from_period("nonpecs", period)
        index_to_choice_set = state_space.get_attribute_from_period(
            "index_to_choice_set", period
        )
        continuation_values = state_space.get_continuation_values(period=period)

        current_df_extended = _simulate_single_period(
            current_df,
            index_to_choice_set,
            wages,
            nonpecs,
            continuation_values,
            optim_paras=optim_paras,
        )

        data.append(current_df_extended)

        if is_n_step_ahead and period != n_simulation_periods - 1:
            next_df = _apply_law_of_motion(current_df_extended, optim_paras)
            df = df.fillna(next_df)

    simulated_data = _process_simulation_output(data, optim_paras)

    return simulated_data


def _extend_data_with_sampled_characteristics(df, optim_paras, options):
    """Sample initial observations from initial conditions.

    The function iterates over all state space dimensions and replaces NaNs with values
    sampled from initial conditions. In the case of an n-step-ahead simulation with
    sampling all state space dimensions are sampled. For the other two simulation
    methods, potential NaNs in the data are replaced with sampled characteristics.

    Characteristics are sampled regardless of the simulation type which keeps randomness
    across the types constant.

    Parameters
    ----------
    df : pandas.DataFrame
        A pandas DataFrame which contains only an index for n-step-ahead simulation with
        sampling. For the other simulation methods, it contains information on
        individuals which is allowed to have missing information in the first period.
    optim_paras : dict
    options : dict

    Returns
    -------
    df : pandas.DataFrame
        A pandas DataFrame with no missings at all.

    """
    # Sample characteristics only for the first period.
    fp = df.query("period == 0").copy()
    index = fp.index

    for observable in optim_paras["observables"]:
        level_dict = optim_paras["observables"][observable]
        sampled_char = _sample_characteristic(fp, options, level_dict, use_keys=False)
        fp[observable] = fp[observable].fillna(
            pd.Series(data=sampled_char, index=index), downcast="infer"
        )

    for choice in optim_paras["choices_w_exp"]:
        level_dict = optim_paras["choices"][choice]["start"]
        sampled_char = _sample_characteristic(fp, options, level_dict, use_keys=True)
        fp[f"exp_{choice}"] = fp[f"exp_{choice}"].fillna(
            pd.Series(data=sampled_char, index=index), downcast="infer"
        )

    for lag in reversed(range(1, optim_paras["n_lagged_choices"] + 1)):
        level_dict = optim_paras[f"lagged_choice_{lag}"]
        sampled_char = _sample_characteristic(fp, options, level_dict, use_keys=False)
        fp[f"lagged_choice_{lag}"] = fp[f"lagged_choice_{lag}"].fillna(
            pd.Series(data=sampled_char, index=index), downcast="infer"
        )

    # Sample types and map them to individuals for all periods.
    if optim_paras["n_types"] >= 2:
        level_dict = optim_paras["type_prob"]
        types = _sample_characteristic(fp, options, level_dict, use_keys=False)
        fp["type"] = fp["type"].fillna(
            pd.Series(data=types, index=index), downcast="infer"
        )

    # Update data in the first period with sampled characteristics.
    df = df.combine_first(fp)

    # Types are invariant and we have to fill the DataFrame for one-step-ahead.
    if optim_paras["n_types"] >= 2:
        df["type"] = df["type"].fillna(method="ffill", downcast="infer")

    state_space_columns = create_state_space_columns(optim_paras)
    df = df[state_space_columns]

    return df


@split_and_combine_df
@parallelize_across_dense_dimensions
def _simulate_single_period(
    df, choice_set, wages, nonpecs, continuation_values, optim_paras
):
    """Simulate individuals in a single period.

    The function performs the following sets:

    - Map individuals in one period to the states in the model.
    - Simulate choices and wages for those individuals.
    - Store additional information in a :class:`pandas.DataFrame` and return it.

    """
    valid_choices = return_valid_choices(choice_set, optim_paras)

    # TODO: Write a function maybe!
    n_wages_raw = len(optim_paras["choices_w_wage"])
    n_wages = sum(choice_set[:n_wages_raw])

    # Get indices which connect states in the state space and simulated agents. Subtract
    # the minimum of indices (excluding invalid indices) because wages, etc. contain
    # only wages in this period and normal indices select rows from all wages.
    # TODO: This only works as long as we have no mixed constraints!

    period_indices = df["position"].to_numpy()  #
    try:
        wages = wages[period_indices]
        nonpecs = nonpecs[period_indices]
        continuation_values = continuation_values[period_indices]
    except IndexError as e:
        raise Exception(
            "Simulated individuals could not be mapped to their corresponding states in"
            " the state space. This might be caused by a mismatch between "
            "option['core_state_space_filters'] and the initial conditions."
        ) from e

    draws_shock = df[[f"shock_reward_{c}" for c in valid_choices]].to_numpy()
    draws_shock_transformed = transform_base_draws_with_cholesky_factor(
        draws_shock, choice_set, optim_paras["shocks_cholesky"], optim_paras
    )

    draws_wage = df[[f"meas_error_wage_{c}" for c in valid_choices]].to_numpy()
    value_functions, flow_utilities = calculate_value_functions_and_flow_utilities(
<<<<<<< HEAD
        wages,
        nonpecs,
        continuation_values,
        draws_shock_transformed,
        optim_paras["delta"],
=======
        wages, nonpecs, continuation_values, draws_shock, optim_paras["beta_delta"],
>>>>>>> fd580c3a
    )
    choice = np.nanargmax(value_functions, axis=1)

    # Get choice replacement dict. There is too much positioning until now!

    wages = wages * draws_shock * draws_wage
    wages[:, n_wages:] = np.nan
    wage = np.choose(choice, wages.T)

    # We map choice positions to choice codes
    positions = [i for i, x in enumerate(optim_paras["choices"]) if x in valid_choices]
    for pos, val in enumerate(positions):
        choice = np.where(choice == pos, val, choice)

    # Store necessary information and information for debugging, etc..

    df["choice"] = choice
    df["wage"] = wage
    df["discount_rate"] = optim_paras["delta"]
<<<<<<< HEAD

    for i, choice in enumerate(valid_choices):
=======
    df["present_bias"] = optim_paras["beta"]
    for i, choice in enumerate(optim_paras["choices"]):
>>>>>>> fd580c3a
        df[f"nonpecuniary_reward_{choice}"] = nonpecs[:, i]
        df[f"wage_{choice}"] = wages[:, i]
        df[f"flow_utility_{choice}"] = flow_utilities[:, i]
        df[f"value_function_{choice}"] = value_functions[:, i]
        df[f"continuation_value_{choice}"] = continuation_values[:, i]

    return df


def _sample_characteristic(states_df, options, level_dict, use_keys):
    """Sample characteristic of individuals.

    The function is used to sample the values of one state space characteristic, say
    experience. The keys of ``level_dict`` are the possible starting values of
    experience. The values of the dictionary are :class:`pandas.Series` whose index are
    covariate names and the values are the parameter values.

    ``states_df`` is used to generate all possible covariates with the existing
    information.

    For each level, the dot product of parameters and covariates determines the value
    ``z``. The softmax function converts the level-specific ``z``-values to
    probabilities. The probabilities are used to sample the characteristic.

    Parameters
    ----------
    states_df : pandas.DataFrame
        Contains the state of each individual.
    options : dict
        Options of the model.
    level_dict : dict
        A dictionary where the keys are the values distributed according to the
        probability mass function. The values are a :class:`pandas.Series` with
        covariate names as the index and parameter values.
    use_keys : bool
        Identifier for whether the keys of the level dict should be used as variables
        values or use numeric codes instead. For example, assign numbers to choices.

    Returns
    -------
    characteristic : numpy.ndarray
        Array with shape (n_individuals,) containing sampled values.

    """
    # Generate covariates.
    all_data = compute_covariates(
        states_df, options["covariates_all"], check_nans=True, raise_errors=False
    )

    # Calculate dot product of covariates and parameters.
    z = ()
    for level in level_dict:
        x_beta = pandas_dot(all_data, level_dict[level])
        z += (x_beta,)

    # Calculate probabilities with the softmax function.
    probabilities = softmax(np.column_stack(z), axis=1)

    np.random.seed(next(options["simulation_seed_iteration"]))

    choices = level_dict if use_keys else len(level_dict)
    characteristic = _random_choice(choices, probabilities)

    return characteristic


def _convert_codes_to_original_labels(df, optim_paras):
    """Convert codes in choice-related and observed variables to labels."""
    code_to_choice = dict(enumerate(optim_paras["choices"]))

    for choice_var in ["Choice"] + [
        f"Lagged_Choice_{i}" for i in range(1, optim_paras["n_lagged_choices"] + 1)
    ]:
        df[choice_var] = (
            df[choice_var]
            .astype("category")
            .cat.set_categories(code_to_choice)
            .cat.rename_categories(code_to_choice)
        )

    for observable in optim_paras["observables"]:
        code_to_obs = dict(enumerate(optim_paras["observables"][observable]))
        df[f"{observable.title()}"] = df[f"{observable.title()}"].replace(code_to_obs)

    return df


def _process_simulation_output(data, optim_paras):
    """Create simulated data.

    This function takes an array of simulated outcomes and additional information for
    each period and stacks them together to one DataFrame.

    Parameters
    ----------
    data : list
        List of DataFrames for each simulated period with internal codes and labels.
    optim_paras : dict

    Returns
    -------
    df : pandas.DataFrame
        DataFrame with simulated data.

    """
    df = (
        pd.concat(data)
        .sort_index()
        .rename(columns=rename_labels_from_internal)
        .rename_axis(index=rename_labels_from_internal)
    )
    df = _convert_codes_to_original_labels(df, optim_paras)

    # We use the downcast to convert some variables to integers.
    df = df.apply(downcast_to_smallest_dtype)

    return df


def _random_choice(choices, probabilities=None, decimals=5):
    """Return elements of choices for a two-dimensional array of probabilities.

    It is assumed that probabilities are ordered (n_samples, n_choices).

    The function is taken from this `StackOverflow post
    <https://stackoverflow.com/questions/40474436>`_ as a workaround for
    :func:`numpy.random.choice` as it can only handle one-dimensional probabilities.

    Example
    -------
    Here is an example with non-zero probabilities.

    >>> n_samples = 100_000
    >>> n_choices = 3
    >>> p = np.array([0.15, 0.35, 0.5])
    >>> ps = np.tile(p, (n_samples, 1))
    >>> choices = _random_choice(n_choices, ps)
    >>> np.round(np.bincount(choices), decimals=-3) / n_samples
    array([0.15, 0.35, 0.5 ])

    Here is an example where one choice has probability zero.

    >>> choices = np.arange(3)
    >>> p = np.array([0.4, 0, 0.6])
    >>> ps = np.tile(p, (n_samples, 1))
    >>> choices = _random_choice(3, ps)
    >>> np.round(np.bincount(choices), decimals=-3) / n_samples
    array([0.4, 0. , 0.6])

    """
    if isinstance(choices, int):
        choices = np.arange(choices)
    elif isinstance(choices, (dict, list, tuple)):
        choices = np.array(list(choices))
    elif isinstance(choices, np.ndarray):
        pass
    else:
        raise TypeError(f"'choices' has invalid type {type(choices)}.")

    if probabilities is None:
        n_choices = choices.shape[-1]
        probabilities = np.ones((1, n_choices)) / n_choices
        probabilities = np.broadcast_to(probabilities, choices.shape)

    cumulative_distribution = probabilities.cumsum(axis=1)
    # Probabilities often do not sum to one but 0.99999999999999999.
    cumulative_distribution[:, -1] = np.round(cumulative_distribution[:, -1], decimals)

    if not (cumulative_distribution[:, -1] == 1).all():
        raise ValueError("Probabilities do not sum to one.")

    u = np.random.rand(cumulative_distribution.shape[0], 1)

    # Note that :func:`np.argmax` returns the first index for multiple maximum values.
    indices = (u < cumulative_distribution).argmax(axis=1)

    out = np.take(choices, indices)
    if out.shape == (1,):
        out = out[0]

    return out


def _apply_law_of_motion(df, optim_paras):
    """Apply the law of motion to get the states in the next period.

    For n-step-ahead simulations, the states of the next period are generated from the
    current states and the current decision. This function changes experiences and
    previous choices according to the choice in the current period, to get the states of
    the next period.

    We implicitly assume that observed variables are constant.

    Parameters
    ----------
    df : pandas.DataFrame
        The DataFrame contains the simulated information of individuals in one period.
    optim_paras : dict

    Returns
    -------
    df : pandas.DataFrame
        The DataFrame contains the states of individuals in the next period.

    """
    df = df.copy()
    n_lagged_choices = optim_paras["n_lagged_choices"]

    # Update work experiences.
    for i, choice in enumerate(optim_paras["choices_w_exp"]):
        df[f"exp_{choice}"] += df["choice"] == i

    # Update lagged choices by deleting oldest lagged, renaming other lags and inserting
    # choice in the first position.
    if n_lagged_choices:
        # Save position of first lagged choice.
        position = df.columns.tolist().index("lagged_choice_1")

        # Drop oldest lag.
        df = df.drop(columns=f"lagged_choice_{n_lagged_choices}")

        # Rename newer lags
        rename_lagged_choices = {
            f"lagged_choice_{i}": f"lagged_choice_{i + 1}"
            for i in range(1, n_lagged_choices)
        }
        df = df.rename(columns=rename_lagged_choices)

        # Add current choice as new lag.
        df.insert(position, "lagged_choice_1", df["choice"])

    # Increment period in MultiIndex by one.
    df.index = df.index.set_levels(
        df.index.get_level_values("period") + 1, level="period", verify_integrity=False
    )

    state_space_columns = create_state_space_columns(optim_paras)
    df = df[state_space_columns]

    return df


def _harmonize_simulation_arguments(method, df, n_sim_p, options):
    """Harmonize the arguments of the simulation."""
    if method == "n_step_ahead_with_sampling":
        pass
    else:
        if df is None:
            raise ValueError(f"Method '{method}' requires data.")

        options["simulation_agents"] = df.index.get_level_values("Identifier").nunique()

        if method == "one_step_ahead":
            n_sim_p = int(df.index.get_level_values("Period").max() + 1)

    n_sim_p = options["n_periods"] if n_sim_p is None else n_sim_p
    if options["n_periods"] < n_sim_p:
        options["n_periods"] = n_sim_p
        warnings.warn(
            f"The number of periods in the model, {options['n_periods']}, is lower than"
            f" the requested number of simulated periods, {n_sim_p}. Set model periods "
            "equal to simulated periods."
        )

    return n_sim_p, options


def _process_input_df_for_simulation(df, method, n_sim_periods, options, optim_paras):
    """Process a :class:`pandas.DataFrame` provided by the user for the simulation."""
    if method == "n_step_ahead_with_sampling":
        ids = np.arange(options["simulation_agents"])
        index = pd.MultiIndex.from_product(
            (ids, range(n_sim_periods)), names=["identifier", "period"]
        )
        df = pd.DataFrame(index=index)

    elif method == "n_step_ahead_with_data":
        ids = np.arange(options["simulation_agents"])
        index = pd.MultiIndex.from_product(
            (ids, range(n_sim_periods)), names=["identifier", "period"]
        )
        df = (
            df.copy()
            .rename(columns=rename_labels_to_internal)
            .rename_axis(index=rename_labels_to_internal)
            .query("period == 0")
            .reindex(index=index)
            .sort_index()
        )

    elif method == "one_step_ahead":
        df = (
            df.copy()
            .rename(columns=rename_labels_to_internal)
            .rename_axis(index=rename_labels_to_internal)
            .sort_index()
        )

    else:
        raise NotImplementedError

    state_space_columns = create_state_space_columns(optim_paras)
    df = df.reindex(columns=state_space_columns)

    # Perform two checks for NaNs.

    data = df.query("period == 0").drop(columns="type", errors="ignore")
    has_nans_in_first_period = np.any(data.isna())
    if has_nans_in_first_period and method == "n_step_ahead_with_data":
        warnings.warn(
            "The data contains 'NaNs' in the first period which are replaced with "
            "characteristics implied by the initial conditions. Fix the data to silence"
            " the warning."
        )

    has_nans = np.any(df.drop(columns="type", errors="ignore").isna())
    if has_nans and method == "one_step_ahead":
        raise ValueError(
            "The data for one-step-ahead simulation must not contain NaNs."
        )

    return df


@nb.njit
def _get_location_of_simulated_objects(array, indexer, size):
    n_states = array.shape[0]
    out = np.zeros((n_states, size), dtype=np.int64)
    for n in range(n_states):
        state = array[n, :]
        idx = indexer[array_to_tuple(indexer, state)]
        out[n, :] = idx

    return out<|MERGE_RESOLUTION|>--- conflicted
+++ resolved
@@ -346,15 +346,11 @@
 
     draws_wage = df[[f"meas_error_wage_{c}" for c in valid_choices]].to_numpy()
     value_functions, flow_utilities = calculate_value_functions_and_flow_utilities(
-<<<<<<< HEAD
         wages,
         nonpecs,
         continuation_values,
         draws_shock_transformed,
-        optim_paras["delta"],
-=======
-        wages, nonpecs, continuation_values, draws_shock, optim_paras["beta_delta"],
->>>>>>> fd580c3a
+        optim_paras["beta_delta"],
     )
     choice = np.nanargmax(value_functions, axis=1)
 
@@ -374,13 +370,9 @@
     df["choice"] = choice
     df["wage"] = wage
     df["discount_rate"] = optim_paras["delta"]
-<<<<<<< HEAD
+    df["present_bias"] = optim_paras["beta"]
 
     for i, choice in enumerate(valid_choices):
-=======
-    df["present_bias"] = optim_paras["beta"]
-    for i, choice in enumerate(optim_paras["choices"]):
->>>>>>> fd580c3a
         df[f"nonpecuniary_reward_{choice}"] = nonpecs[:, i]
         df[f"wage_{choice}"] = wages[:, i]
         df[f"flow_utility_{choice}"] = flow_utilities[:, i]
