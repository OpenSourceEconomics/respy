"""This is the entrypoint to the respy package.

Include only imports which should be available using

.. code-block::

    import respy as rp

    rp.<func>

"""
import sys

import pytest

from respy.config import ROOT_DIR
from respy.interface import get_example_model  # noqa: F401
from respy.interface import get_parameter_constraints  # noqa: F401
from respy.likelihood import get_crit_func  # noqa: F401
from respy.method_of_simulated_moments import get_diag_weighting_matrix  # noqa: F401
from respy.method_of_simulated_moments import get_flat_moments  # noqa: F401
from respy.method_of_simulated_moments import get_msm_func  # noqa: F401
from respy.simulate import get_simulate_func  # noqa: F401
<<<<<<< HEAD
from respy.solve import get_solve_func  # noqa: F401
=======
from respy.solve import solve  # noqa: F401
from respy.tests.random_model import add_noise_to_params  # noqa: F401
>>>>>>> a1cd4d96

# We only maintain the code base for Python >= 3.6.
assert sys.version_info[:2] >= (3, 6)

__version__ = "2.0.0dev2"


def test():
    """Run basic tests of the package."""
    pytest.main([str(ROOT_DIR)])<|MERGE_RESOLUTION|>--- conflicted
+++ resolved
@@ -21,12 +21,8 @@
 from respy.method_of_simulated_moments import get_flat_moments  # noqa: F401
 from respy.method_of_simulated_moments import get_msm_func  # noqa: F401
 from respy.simulate import get_simulate_func  # noqa: F401
-<<<<<<< HEAD
 from respy.solve import get_solve_func  # noqa: F401
-=======
-from respy.solve import solve  # noqa: F401
 from respy.tests.random_model import add_noise_to_params  # noqa: F401
->>>>>>> a1cd4d96
 
 # We only maintain the code base for Python >= 3.6.
 assert sys.version_info[:2] >= (3, 6)
