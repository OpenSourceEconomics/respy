import warnings
from functools import partial

import numpy as np
from numba import guvectorize

from respy.conditional_draws import create_draws_and_log_prob_wages
from respy.config import HUGE_FLOAT
from respy.pre_processing.data_checking import check_estimation_data
from respy.pre_processing.model_processing import process_params_and_options
from respy.shared import aggregate_keane_wolpin_utility
from respy.shared import clip
from respy.shared import create_base_draws
from respy.shared import create_type_covariates
from respy.shared import generate_column_labels_estimation
from respy.shared import predict_multinomial_logit
from respy.solve import solve_with_backward_induction
from respy.state_space import StateSpace


def get_crit_func(params, options, df, version="log_like"):
    """Get the criterion function.

    Return a version of the likelihood functions in respy where all arguments
    except the parameter vector are fixed with :func:`functools.partial`. Thus the
    function can be directly passed into an optimizer or a function for taking
    numerical derivatives.

    By default we return :func:`log_like`. Other versions can be requested via the
    version argument.

    Parameters
    ----------
    params : pandas.DataFrame
        DataFrame containing model parameters.
    options : dict
        Dictionary containing model options.
    df : pandas.DataFrame
        The model is fit to this dataset.
    version : str, default "log_like"
        Can take the values "log_like" and "log_like_obs".

    Returns
    -------
    criterion_function : :func:`log_like`
        Criterion function where all arguments except the parameter vector are set.

    Raises
    ------
    AssertionError
        If data has not the expected format.

    """
    optim_paras, options = process_params_and_options(params, options)

    optim_paras = _adjust_optim_paras_for_estimation(optim_paras, df)

    state_space = StateSpace(optim_paras, options)

    check_estimation_data(df, optim_paras)

    (
        choices,
        idx_indiv_first_obs,
        indices,
        log_wages_observed,
        type_covariates,
    ) = _process_estimation_data(df, state_space, optim_paras, options)

    base_draws_est = create_base_draws(
        (
            options["n_periods"],
            options["estimation_draws"],
            len(optim_paras["choices"]),
        ),
        options["estimation_seed"],
    )

    if version == "log_like":
        unpartialed = log_like
    elif version == "log_like_obs":
        unpartialed = log_like_obs
    else:
        raise ValueError("version has to be 'log_like' or 'log_like_obs'.")

    criterion_function = partial(
        unpartialed,
        choices=choices,
        idx_indiv_first_obs=idx_indiv_first_obs,
        indices=indices,
        log_wages_observed=log_wages_observed,
        base_draws_est=base_draws_est,
        state_space=state_space,
        type_covariates=type_covariates,
        options=options,
    )

    # this will be relevant for estimagic topography plots
    criterion_function.__name__ = version
    return criterion_function


def log_like(
    params,
    choices,
    idx_indiv_first_obs,
    indices,
    log_wages_observed,
    base_draws_est,
    state_space,
    type_covariates,
    options,
):
    """Criterion function for the likelihood maximization.

    This function calculates the average likelihood contribution of the sample.

    Parameters
    ----------
    params : pandas.Series
        Parameter Series
    choices : numpy.ndarray
        Array with shape (n_observations, n_types) containing choices for each
        individual-period pair.
    idx_indiv_first_obs : numpy.ndarray
        Array with shape (n_individuals,) containing indices for the first observation
        of each individual in the data. This is used to aggregate probabilities of the
        individual over all periods.
    indices : numpy.ndarray
        Array with shape (n_observations, n_types) containing indices to map each
        observation to its correponding state for each type.
    log_wages_observed : numpy.ndarray
        Array with shape (n_observations, n_types) containing observed log wages.
    base_draws_est : numpy.ndarray
        Set of draws to calculate the probability of observed wages.
    state_space : :class:`~respy.state_space.StateSpace`
        State space.
    options : dict
        Contains model options.

    """
    contribs = log_like_obs(
        params,
        choices,
        idx_indiv_first_obs,
        indices,
        log_wages_observed,
        base_draws_est,
        state_space,
        type_covariates,
        options,
    )

    return contribs.mean()


def log_like_obs(
    params,
    choices,
    idx_indiv_first_obs,
    indices,
    log_wages_observed,
    base_draws_est,
    state_space,
    type_covariates,
    options,
):
    """Criterion function for the likelihood maximization.

    This function calculates the likelihood contributions of the sample.

    Parameters
    ----------
    params : pandas.Series
        Parameter Series
    choices : numpy.ndarray
        Array with shape (n_observations, n_types) containing choices for each
        individual-period pair.
    idx_indiv_first_obs : numpy.ndarray
        Array with shape (n_individuals,) containing indices for the first observation
        of each individual in the data. This is used to aggregate probabilities of the
        individual over all periods.
    indices : numpy.ndarray
        Array with shape (n_observations, n_types) containing indices to map each
        observation to its correponding state for each type.
    log_wages_observed : numpy.ndarray
        Array with shape (n_observations, n_types) containing observed log wages.
    base_draws_est : numpy.ndarray
        Set of draws to calculate the probability of observed wages.
    state_space : :class:`~respy.state_space.StateSpace`
        State space.
    options : dict
        Contains model options.

    """
    optim_paras, options = process_params_and_options(params, options)

    state_space.update_systematic_rewards(optim_paras)

    state_space = solve_with_backward_induction(state_space, optim_paras, options)

    contribs = _internal_log_like_obs(
        state_space,
        choices,
        idx_indiv_first_obs,
        indices,
        log_wages_observed,
        base_draws_est,
        type_covariates,
        optim_paras,
        options,
    )

    return contribs


def _internal_log_like_obs(
    state_space,
    choices,
    idx_indiv_first_obs,
    indices,
    log_wages_observed,
    base_draws_est,
    type_covariates,
    optim_paras,
    options,
):
    """Calculate the likelihood contribution of each individual in the sample.

    The function calculates all likelihood contributions for all observations in the
    data which means all individual-period-type combinations.

    Then, likelihoods are accumulated within each individual and type over all periods.
    After that, the result is multiplied with the type-specific shares which yields the
    contribution to the likelihood for each individual.

    Parameters
    ----------
    state_space : :class:`~respy.state_space.StateSpace`
        Class of state space.
    choices : numpy.ndarray
        Array with shape (n_observations, n_types) containing choices for each
        individual-period pair.
    idx_indiv_first_obs : numpy.ndarray
        Array with shape (n_individuals,) containing indices for the first observation
        of each individual in the data. This is used to aggregate probabilities of the
        individual over all periods.
    indices : numpy.ndarray
        Array with shape (n_observations, n_types) containing indices to map each
        observation to its correponding state for each type.
    log_wages_observed : numpy.ndarray
        Array with shape (n_observations, n_types) containing observed log wages.
    base_draws_est : numpy.ndarray
        Array with shape (n_periods, n_draws, n_choices) containing i.i.d. draws from
        standard normal distributions.
    optim_paras : dict
        Dictionary with quantities that were extracted from the parameter vector.
    options : dict

    Returns
    -------
    contribs : numpy.ndarray
        Array with shape (n_individuals,) containing contributions of individuals in the
        empirical data.

    """
    n_obs, n_types = indices.shape
    n_choices = len(optim_paras["choices"])

    wages_systematic = state_space.wages[indices].reshape(n_obs * n_types, -1)
    periods = state_space.states[indices, 0].flatten()

    draws, wage_loglikes = create_draws_and_log_prob_wages(
        log_wages_observed,
        wages_systematic,
        base_draws_est,
        choices,
        optim_paras["shocks_cholesky"],
        optim_paras["meas_error"],
        periods,
        len(optim_paras["choices_w_wage"]),
    )

    draws = draws.reshape(n_obs, n_types, -1, n_choices)

    # Get continuation values. The problem is that we only need a subset of continuation
    # values defined in ``indices``. To not create the complete matrix of continuation
    # values, select only necessary continuation value indices.
    selected_indices = state_space.indices_of_child_states[indices]
    continuation_values = state_space.emax_value_functions[selected_indices]
    continuation_values = np.where(selected_indices >= 0, continuation_values, 0)

    choice_loglikes = simulate_log_probability_of_individuals_observed_choice(
        state_space.wages[indices],
        state_space.nonpec[indices],
        continuation_values,
        draws,
        optim_paras["delta"],
        state_space.is_inadmissible[indices],
        choices.reshape(-1, n_types),
        options["estimation_tau"],
    )

    wage_loglikes = wage_loglikes.reshape(n_obs, n_types)

    per_period_loglikes = wage_loglikes + choice_loglikes

    per_individual_loglikes = np.add.reduceat(per_period_loglikes, idx_indiv_first_obs)
    if n_types >= 2:
        type_probabilities = predict_multinomial_logit(
            optim_paras["type_prob"], type_covariates
        )
        log_type_probabilities = np.log(type_probabilities)
        weighted_loglikes = per_individual_loglikes + log_type_probabilities

        # The following is equivalent to:
        # writing contribs = np.log(np.exp(weighted_loglikes).sum(axis=1))
        # but avoids overflows and underflows
        minimal_m = -700 - weighted_loglikes.min(axis=1)
        maximal_m = 700 - weighted_loglikes.max(axis=1)
        valid = minimal_m <= maximal_m
        m = np.where(valid, (minimal_m + maximal_m) / 2, np.nan).reshape(-1, 1)
        contribs = np.log(np.exp(weighted_loglikes + m).sum(axis=1)) - m.flatten()
        contribs[~valid] = -HUGE_FLOAT
    else:
        contribs = per_individual_loglikes.flatten()

    contribs = np.clip(contribs, -HUGE_FLOAT, HUGE_FLOAT)

    return contribs


@guvectorize(
    ["f8[:], f8[:], f8[:], f8[:, :], f8, b1[:], i8, f8, f8[:]"],
    "(n_choices), (n_choices), (n_choices), (n_draws, n_choices), (), (n_choices), (), "
    "() -> ()",
    nopython=True,
    target="parallel",
)
def simulate_log_probability_of_individuals_observed_choice(
    wages,
    nonpec,
    continuation_values,
    draws,
    delta,
    is_inadmissible,
    choice,
    tau,
    log_prob_choice,
):
    """Simulate the probability of observing the agent's choice.

    The probability is simulated by iterating over a distribution of unobservables.
    First, the utility of each choice is computed. Then, the probability of observing
    the choice of the agent given the maximum utility from all choices is computed.

    Parameters
    ----------
    wages : numpy.ndarray
        Array with shape (n_choices,).
    nonpec : numpy.ndarray
        Array with shape (n_choices,).
    continuation_values : numpy.ndarray
        Array with shape (n_choices,)
    draws : numpy.ndarray
        Array with shape (n_draws, n_choices)
    delta : float
        Discount rate.
    is_inadmissible: numpy.ndarray
        Array with shape (n_choices,) containing an indicator for each choice whether
        the following state is inadmissible.
    choice : int
        Choice of the agent.
    tau : float
        Smoothing parameter for choice probabilities.

    Returns
    -------
    log_prob_choice : float
        Smoothed log probability of choice.

    """
    n_draws, n_choices = draws.shape

    value_functions = np.zeros((n_choices, n_draws))

    prob_choice = 0.0

    for i in range(n_draws):

        max_value_functions = 0.0

        for j in range(n_choices):
            value_function, _ = aggregate_keane_wolpin_utility(
                wages[j],
                nonpec[j],
                continuation_values[j],
                draws[i, j],
                delta,
                is_inadmissible[j],
            )

            value_functions[j, i] = value_function

            if value_function > max_value_functions:
                max_value_functions = value_function

        sum_smooth_values = 0.0

        for j in range(n_choices):
            val_exp = np.exp((value_functions[j, i] - max_value_functions) / tau)

            val_clipped = clip(val_exp, 0.0, HUGE_FLOAT)

            value_functions[j, i] = val_clipped
            sum_smooth_values += val_clipped

        prob_choice += value_functions[choice, i] / sum_smooth_values

    prob_choice /= n_draws

    log_prob_choice[0] = np.log(prob_choice)


def _convert_choice_variables_from_categorical_to_codes(df, options):
    """Recode choices to choice codes in the model.

    We cannot use ``.cat.codes`` because order might be different. The model requires an
    order of ``choices_w_exp_w_wag``, ``choices_w_exp_wo_wage``,
    ``choices_wo_exp_wo_wage``.

    See also
    --------
    respy.pre_processing.model_processing._order_choices

    """
    choices_to_codes = {choice: i for i, choice in enumerate(options["choices"])}
    df.choice = df.choice.replace(choices_to_codes).astype(np.uint8)
    for i in range(1, options["n_lagged_choices"] + 1):
        df[f"lagged_choice_{i}"] = (
            df[f"lagged_choice_{i}"].replace(choices_to_codes).astype(np.uint8)
        )

    return df


def _process_estimation_data(df, state_space, optim_paras, options):
    """Process estimation data.

    All necessary objects for :func:`_internal_log_like_obs` dependent on the data are
    produced.

    Some objects have to be repeated for each type which is a desirable format for the
    estimation where every observations is weighted by type probabilities.

    Parameters
    ----------
    df : pandas.DataFrame
        The DataFrame which contains the data used for estimation. The DataFrame
        contains individual identifiers, periods, experiences, lagged choices, choices
        in current period, the wage and other observed data.
    state_space : ~respy.state_space.StateSpace
    optim_paras : dict

    Returns
    -------
    choices : numpy.ndarray
        Array with shape (n_observations, n_types) where information is only repeated
        over the second axis.
    idx_indiv_first_obs : numpy.ndarray
        Array with shape (n_individuals,) containing indices for the first observations
        of each individual.
    indices : numpy.ndarray
        Array with shape (n_observations, n_types) containing indices for states which
        correspond to observations.
    log_wages_observed : numpy.ndarray
        Array with shape (n_observations, n_types) containing clipped log wages.
    type_covariates : numpy.ndarray
        Array with shape (n_individuals, n_type_covariates) containing covariates to
        predict probabilities for each type.

    """
<<<<<<< HEAD
    labels, _ = generate_column_labels_estimation(options)

    df = df.sort_values(["Identifier", "Period"])[labels]
    df = df.rename(columns=lambda x: x.replace("Experience", "exp").lower())
    df = _convert_choice_variables_from_categorical_to_codes(df, options)
=======
    labels, _ = generate_column_labels_estimation(optim_paras)

    df = df.sort_values(["Identifier", "Period"])[labels]
    df = df.rename(columns=lambda x: x.replace("Experience", "exp").lower())
    df = _convert_choice_variables_from_categorical_to_codes(df, optim_paras)
>>>>>>> 19057d16

    # Get indices of states in the state space corresponding to all observations for all
    # types. The indexer has the shape (n_observations, n_types).
    indices = ()

    for period in range(df.period.max() + 1):
        period_df = df.loc[df.period.eq(period)]

        period_experience = tuple(
            period_df[col].to_numpy() for col in period_df.filter(like="exp_").columns
        )
        period_lagged_choice = tuple(
            period_df[f"lagged_choice_{i}"].to_numpy()
<<<<<<< HEAD
            for i in range(1, options["n_lagged_choices"] + 1)
=======
            for i in range(1, optim_paras["n_lagged_choices"] + 1)
>>>>>>> 19057d16
        )

        period_indices = state_space.indexer[period][
            period_experience + period_lagged_choice
        ]

        indices += (period_indices,)

    indices = np.row_stack(indices)

    # The indexer is now sorted in period-individual pairs whereas the estimation needs
    # individual-period pairs. Sort it!
    indices_to_reorder = (
        df.sort_values(["period", "identifier"])
        .assign(__index__=np.arange(df.shape[0]))
        .sort_values(["identifier", "period"])["__index__"]
        .to_numpy()
    )
    indices = indices[indices_to_reorder]

    # Get an array of positions of the first observation for each individual. This is
    # used in :func:`_internal_log_like_obs` to aggregate probabilities of the
    # individual over all periods.
    n_obs_per_indiv = np.bincount(df.identifier.to_numpy())
    idx_indiv_first_obs = np.hstack((0, np.cumsum(n_obs_per_indiv)[:-1]))

    # For the estimation, log wages are needed with shape (n_observations, n_types).
    log_wages_observed = (
        np.log(df.wage.to_numpy())
        .clip(-HUGE_FLOAT, HUGE_FLOAT)
        .repeat(optim_paras["n_types"])
    )

    # For the estimation, choices are needed with shape (n_observations, n_types).
    choices = df.choice.to_numpy().repeat(optim_paras["n_types"])

    # For the type covariates, we only need the first observation of each individual.
    states = df.groupby("identifier").first()
    type_covariates = (
        create_type_covariates(states, optim_paras, options)
        if optim_paras["n_types"] > 1
        else None
    )

    return choices, idx_indiv_first_obs, indices, log_wages_observed, type_covariates


def _adjust_optim_paras_for_estimation(optim_paras, df):
    """Adjust optim_paras for estimation.

    There are some option values which are necessary for the simulation, but they can be
    directly inferred from the data for estimation. A warning is raised for the user
    which can be suppressed by adjusting the optim_paras.

    """
    for choice in optim_paras["choices_w_exp"]:

        # Adjust initial experience levels for all choices with experiences.
        init_exp_data = np.sort(
            df.loc[df.Period.eq(0), f"Experience_{choice.title()}"].unique()
        )
        init_exp_options = optim_paras["choices"][choice]["start"]
        if not np.array_equal(init_exp_data, init_exp_options):
            warnings.warn(
                f"The initial experience for choice '{choice}' differs between data, "
                f"{init_exp_data}, and optim_paras, {init_exp_options}. The optim_paras"
                " are ignored.",
                category=UserWarning,
            )
            optim_paras["choices"][choice]["start"] = init_exp_data
            optim_paras["choices"][choice].pop("share")
            optim_paras = {
                k: v
                for k, v in optim_paras.items()
                if not k.startswith("lagged_choice_")
            }

    return optim_paras<|MERGE_RESOLUTION|>--- conflicted
+++ resolved
@@ -480,19 +480,11 @@
         predict probabilities for each type.
 
     """
-<<<<<<< HEAD
-    labels, _ = generate_column_labels_estimation(options)
-
-    df = df.sort_values(["Identifier", "Period"])[labels]
-    df = df.rename(columns=lambda x: x.replace("Experience", "exp").lower())
-    df = _convert_choice_variables_from_categorical_to_codes(df, options)
-=======
     labels, _ = generate_column_labels_estimation(optim_paras)
 
     df = df.sort_values(["Identifier", "Period"])[labels]
     df = df.rename(columns=lambda x: x.replace("Experience", "exp").lower())
     df = _convert_choice_variables_from_categorical_to_codes(df, optim_paras)
->>>>>>> 19057d16
 
     # Get indices of states in the state space corresponding to all observations for all
     # types. The indexer has the shape (n_observations, n_types).
@@ -506,11 +498,7 @@
         )
         period_lagged_choice = tuple(
             period_df[f"lagged_choice_{i}"].to_numpy()
-<<<<<<< HEAD
-            for i in range(1, options["n_lagged_choices"] + 1)
-=======
             for i in range(1, optim_paras["n_lagged_choices"] + 1)
->>>>>>> 19057d16
         )
 
         period_indices = state_space.indexer[period][
