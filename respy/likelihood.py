import warnings
from functools import partial

import numpy as np
from numba import guvectorize
<<<<<<< HEAD
from scipy.special import softmax
=======
from scipy.special import logsumexp
>>>>>>> 1908fa89

from respy.conditional_draws import create_draws_and_log_prob_wages
from respy.config import HUGE_FLOAT
from respy.pre_processing.data_checking import check_estimation_data
from respy.pre_processing.model_processing import process_params_and_options
from respy.shared import aggregate_keane_wolpin_utility
from respy.shared import clip
from respy.shared import create_base_draws
from respy.shared import create_type_covariates
from respy.shared import generate_column_labels_estimation
from respy.solve import solve_with_backward_induction
from respy.state_space import StateSpace


def get_crit_func(params, options, df, version="log_like"):
    """Get the criterion function.

    Return a version of the likelihood functions in respy where all arguments
    except the parameter vector are fixed with :func:`functools.partial`. Thus the
    function can be directly passed into an optimizer or a function for taking
    numerical derivatives.

    By default we return :func:`log_like`. Other versions can be requested via the
    version argument.

    Parameters
    ----------
    params : pandas.DataFrame
        DataFrame containing model parameters.
    options : dict
        Dictionary containing model options.
    df : pandas.DataFrame
        The model is fit to this dataset.
    version : str, default "log_like"
        Can take the values "log_like" and "log_like_obs".

    Returns
    -------
    criterion_function : :func:`log_like`
        Criterion function where all arguments except the parameter vector are set.

    Raises
    ------
    AssertionError
        If data has not the expected format.

    """
    optim_paras, options = process_params_and_options(params, options)

    optim_paras = _adjust_optim_paras_for_estimation(optim_paras, df)

    state_space = StateSpace(optim_paras, options)

    check_estimation_data(df, optim_paras)

    (
        choices,
        idx_indiv_first_obs,
        indices,
        log_wages_observed,
        type_covariates,
    ) = _process_estimation_data(df, state_space, optim_paras, options)

    base_draws_est = create_base_draws(
        (len(choices), options["estimation_draws"], len(optim_paras["choices"])),
        next(options["estimation_seed_startup"]),
    )

    if version == "log_like":
        unpartialed = log_like
    elif version == "log_like_obs":
        unpartialed = log_like_obs
    else:
        raise ValueError("version has to be 'log_like' or 'log_like_obs'.")

    criterion_function = partial(
        unpartialed,
        choices=choices,
        idx_indiv_first_obs=idx_indiv_first_obs,
        indices=indices,
        log_wages_observed=log_wages_observed,
        base_draws_est=base_draws_est,
        state_space=state_space,
        type_covariates=type_covariates,
        options=options,
    )

    # this will be relevant for estimagic topography plots
    criterion_function.__name__ = version
    return criterion_function


def log_like(
    params,
    choices,
    idx_indiv_first_obs,
    indices,
    log_wages_observed,
    base_draws_est,
    state_space,
    type_covariates,
    options,
):
    """Criterion function for the likelihood maximization.

    This function calculates the average likelihood contribution of the sample.

    Parameters
    ----------
    params : pandas.Series
        Parameter Series
    choices : numpy.ndarray
        Array with shape (n_observations * n_types) containing choices for each
        individual-period pair.
    idx_indiv_first_obs : numpy.ndarray
        Array with shape (n_individuals,) containing indices for the first observation
        of each individual in the data. This is used to aggregate probabilities of the
        individual over all periods.
    indices : numpy.ndarray
        Array with shape (n_observations, n_types) containing indices to map each
        observation to its correponding state for each type.
    log_wages_observed : numpy.ndarray
        Array with shape (n_observations, n_types) containing observed log wages.
    base_draws_est : numpy.ndarray
        Set of draws to calculate the probability of observed wages.
    state_space : :class:`~respy.state_space.StateSpace`
        State space.
    options : dict
        Contains model options.

    """
    contribs = log_like_obs(
        params,
        choices,
        idx_indiv_first_obs,
        indices,
        log_wages_observed,
        base_draws_est,
        state_space,
        type_covariates,
        options,
    )

    return contribs.mean()


def log_like_obs(
    params,
    choices,
    idx_indiv_first_obs,
    indices,
    log_wages_observed,
    base_draws_est,
    state_space,
    type_covariates,
    options,
):
    """Criterion function for the likelihood maximization.

    This function calculates the likelihood contributions of the sample.

    Parameters
    ----------
    params : pandas.Series
        Parameter Series
    choices : numpy.ndarray
        Array with shape (n_observations * n_types) containing choices for each
        individual-period pair.
    idx_indiv_first_obs : numpy.ndarray
        Array with shape (n_individuals,) containing indices for the first observation
        of each individual in the data. This is used to aggregate probabilities of the
        individual over all periods.
    indices : numpy.ndarray
        Array with shape (n_observations, n_types) containing indices to map each
        observation to its correponding state for each type.
    log_wages_observed : numpy.ndarray
        Array with shape (n_observations, n_types) containing observed log wages.
    base_draws_est : numpy.ndarray
        Set of draws to calculate the probability of observed wages.
    state_space : :class:`~respy.state_space.StateSpace`
        State space.
    options : dict
        Contains model options.

    """
    optim_paras, options = process_params_and_options(params, options)

    state_space.update_systematic_rewards(optim_paras)

    state_space = solve_with_backward_induction(state_space, optim_paras, options)

    contribs = _internal_log_like_obs(
        state_space,
        choices,
        idx_indiv_first_obs,
        indices,
        log_wages_observed,
        base_draws_est,
        type_covariates,
        optim_paras,
        options,
    )

    return contribs


def _internal_log_like_obs(
    state_space,
    choices,
    idx_indiv_first_obs,
    indices,
    log_wages_observed,
    base_draws_est,
    type_covariates,
    optim_paras,
    options,
):
    """Calculate the likelihood contribution of each individual in the sample.

    The function calculates all likelihood contributions for all observations in the
    data which means all individual-period-type combinations.

    Then, likelihoods are accumulated within each individual and type over all periods.
    After that, the result is multiplied with the type-specific shares which yields the
    contribution to the likelihood for each individual.

    Parameters
    ----------
    state_space : :class:`~respy.state_space.StateSpace`
        Class of state space.
    choices : numpy.ndarray
        Array with shape (n_observations * n_types) containing choices for each
        individual-period pair.
    idx_indiv_first_obs : numpy.ndarray
        Array with shape (n_individuals,) containing indices for the first observation
        of each individual in the data. This is used to aggregate probabilities of the
        individual over all periods.
    indices : numpy.ndarray
        Array with shape (n_observations, n_types) containing indices to map each
        observation to its correponding state for each type.
    log_wages_observed : numpy.ndarray
        Array with shape (n_observations, n_types) containing observed log wages.
    base_draws_est : numpy.ndarray
        Array with shape (n_periods, n_draws, n_choices) containing i.i.d. draws from
        standard normal distributions.
    optim_paras : dict
        Dictionary with quantities that were extracted from the parameter vector.
    options : dict

    Returns
    -------
    contribs : numpy.ndarray
        Array with shape (n_individuals,) containing contributions of individuals in the
        empirical data.

    """
    n_obs, n_types = indices.shape
    n_choices = len(optim_paras["choices"])

    wages_systematic = state_space.wages[indices].reshape(n_obs * n_types, -1)

    draws, wage_loglikes = create_draws_and_log_prob_wages(
        log_wages_observed,
        wages_systematic,
        base_draws_est,
        choices,
        optim_paras["shocks_cholesky"],
        len(optim_paras["choices_w_wage"]),
        optim_paras["meas_error"],
        optim_paras["is_meas_error"],
    )

    draws = draws.reshape(n_obs, n_types, -1, n_choices)

    # Get continuation values. The problem is that we only need a subset of continuation
    # values defined in ``indices``. To not create the complete matrix of continuation
    # values, select only necessary continuation value indices.
    selected_indices = state_space.indices_of_child_states[indices]
    continuation_values = state_space.emax_value_functions[selected_indices]
    continuation_values = np.where(selected_indices >= 0, continuation_values, 0)

    choice_loglikes = simulate_log_probability_of_individuals_observed_choice(
        state_space.wages[indices],
        state_space.nonpec[indices],
        continuation_values,
        draws,
        optim_paras["delta"],
        state_space.is_inadmissible[indices],
        choices.reshape(-1, n_types),
        options["estimation_tau"],
    )

    wage_loglikes = wage_loglikes.reshape(n_obs, n_types)

    per_period_loglikes = wage_loglikes + choice_loglikes

    per_individual_loglikes = np.add.reduceat(per_period_loglikes, idx_indiv_first_obs)
    if n_types >= 2:
        z = np.dot(type_covariates, optim_paras["type_prob"].T)
        type_probabilities = softmax(z, axis=1)

        log_type_probabilities = np.log(type_probabilities)
        weighted_loglikes = per_individual_loglikes + log_type_probabilities

        contribs = logsumexp(weighted_loglikes, axis=1)
    else:
        contribs = per_individual_loglikes.flatten()

    contribs = np.clip(contribs, -HUGE_FLOAT, HUGE_FLOAT)

    return contribs


@guvectorize(
    ["f8[:], f8[:], f8[:], f8[:, :], f8, b1[:], i8, f8, f8[:]"],
    "(n_choices), (n_choices), (n_choices), (n_draws, n_choices), (), (n_choices), (), "
    "() -> ()",
    nopython=True,
    target="parallel",
)
def simulate_log_probability_of_individuals_observed_choice(
    wages,
    nonpec,
    continuation_values,
    draws,
    delta,
    is_inadmissible,
    choice,
    tau,
    log_prob_choice,
):
    """Simulate the probability of observing the agent's choice.

    The probability is simulated by iterating over a distribution of unobservables.
    First, the utility of each choice is computed. Then, the probability of observing
    the choice of the agent given the maximum utility from all choices is computed.

    Parameters
    ----------
    wages : numpy.ndarray
        Array with shape (n_choices,).
    nonpec : numpy.ndarray
        Array with shape (n_choices,).
    continuation_values : numpy.ndarray
        Array with shape (n_choices,)
    draws : numpy.ndarray
        Array with shape (n_draws, n_choices)
    delta : float
        Discount rate.
    is_inadmissible: numpy.ndarray
        Array with shape (n_choices,) containing an indicator for each choice whether
        the following state is inadmissible.
    choice : int
        Choice of the agent.
    tau : float
        Smoothing parameter for choice probabilities.

    Returns
    -------
    log_prob_choice : float
        Smoothed log probability of choice.

    """
    n_draws, n_choices = draws.shape

    value_functions = np.zeros((n_choices, n_draws))

    prob_choice = 0.0

    for i in range(n_draws):

        max_value_functions = 0.0

        for j in range(n_choices):
            value_function, _ = aggregate_keane_wolpin_utility(
                wages[j],
                nonpec[j],
                continuation_values[j],
                draws[i, j],
                delta,
                is_inadmissible[j],
            )

            value_functions[j, i] = value_function

            if value_function > max_value_functions:
                max_value_functions = value_function

        sum_smooth_values = 0.0

        for j in range(n_choices):
            val_exp = np.exp((value_functions[j, i] - max_value_functions) / tau)

            val_clipped = clip(val_exp, 0.0, HUGE_FLOAT)

            value_functions[j, i] = val_clipped
            sum_smooth_values += val_clipped

        prob_choice += value_functions[choice, i] / sum_smooth_values

    prob_choice /= n_draws

    log_prob_choice[0] = np.log(prob_choice)


def _convert_choice_variables_from_categorical_to_codes(df, options):
    """Recode choices to choice codes in the model.

    We cannot use ``.cat.codes`` because order might be different. The model requires an
    order of ``choices_w_exp_w_wag``, ``choices_w_exp_wo_wage``,
    ``choices_wo_exp_wo_wage``.

    See also
    --------
    respy.pre_processing.model_processing._order_choices

    """
    choices_to_codes = {choice: i for i, choice in enumerate(options["choices"])}
    df.choice = df.choice.replace(choices_to_codes).astype(np.uint8)
    for i in range(1, options["n_lagged_choices"] + 1):
        df[f"lagged_choice_{i}"] = (
            df[f"lagged_choice_{i}"].replace(choices_to_codes).astype(np.uint8)
        )

    return df


def _process_estimation_data(df, state_space, optim_paras, options):
    """Process estimation data.

    All necessary objects for :func:`_internal_log_like_obs` dependent on the data are
    produced.

    Some objects have to be repeated for each type which is a desirable format for the
    estimation where every observations is weighted by type probabilities.

    Parameters
    ----------
    df : pandas.DataFrame
        The DataFrame which contains the data used for estimation. The DataFrame
        contains individual identifiers, periods, experiences, lagged choices, choices
        in current period, the wage and other observed data.
    state_space : ~respy.state_space.StateSpace
    optim_paras : dict

    Returns
    -------
    choices : numpy.ndarray
        Array with shape (n_observations, n_types) where information is only repeated
        over the second axis.
    idx_indiv_first_obs : numpy.ndarray
        Array with shape (n_individuals,) containing indices for the first observations
        of each individual.
    indices : numpy.ndarray
        Array with shape (n_observations, n_types) containing indices for states which
        correspond to observations.
    log_wages_observed : numpy.ndarray
        Array with shape (n_observations, n_types) containing clipped log wages.
    type_covariates : numpy.ndarray
        Array with shape (n_individuals, n_type_covariates) containing covariates to
        predict probabilities for each type.

    """
    labels, _ = generate_column_labels_estimation(optim_paras)

    df = df.sort_values(["Identifier", "Period"])[labels]
    df = df.rename(columns=lambda x: x.replace("Experience", "exp").lower())
    df = _convert_choice_variables_from_categorical_to_codes(df, optim_paras)

    # Get indices of states in the state space corresponding to all observations for all
    # types. The indexer has the shape (n_observations, n_types).
    indices = ()

    for period in range(df.period.max() + 1):
        period_df = df.loc[df.period.eq(period)]

        period_experience = tuple(
            period_df[col].to_numpy() for col in period_df.filter(like="exp_").columns
        )
        period_lagged_choice = tuple(
            period_df[f"lagged_choice_{i}"].to_numpy()
            for i in range(1, optim_paras["n_lagged_choices"] + 1)
        )

        period_indices = state_space.indexer[period][
            period_experience + period_lagged_choice
        ]

        indices += (period_indices,)

    indices = np.row_stack(indices)

    # The indexer is now sorted in period-individual pairs whereas the estimation needs
    # individual-period pairs. Sort it!
    indices_to_reorder = (
        df.sort_values(["period", "identifier"])
        .assign(__index__=np.arange(df.shape[0]))
        .sort_values(["identifier", "period"])["__index__"]
        .to_numpy()
    )
    indices = indices[indices_to_reorder]

    # Get an array of positions of the first observation for each individual. This is
    # used in :func:`_internal_log_like_obs` to aggregate probabilities of the
    # individual over all periods.
    n_obs_per_indiv = np.bincount(df.identifier.to_numpy())
    idx_indiv_first_obs = np.hstack((0, np.cumsum(n_obs_per_indiv)[:-1]))

    # For the estimation, log wages are needed with shape (n_observations, n_types).
    log_wages_observed = (
        np.log(df.wage.to_numpy())
        .clip(-HUGE_FLOAT, HUGE_FLOAT)
        .repeat(optim_paras["n_types"])
    )

    # For the estimation, choices are needed with shape (n_observations * n_types).
    choices = df.choice.to_numpy().repeat(optim_paras["n_types"])

    # For the type covariates, we only need the first observation of each individual.
    states = df.groupby("identifier").first()
    type_covariates = (
        create_type_covariates(states, optim_paras, options)
        if optim_paras["n_types"] > 1
        else None
    )

    return choices, idx_indiv_first_obs, indices, log_wages_observed, type_covariates


def _adjust_optim_paras_for_estimation(optim_paras, df):
    """Adjust optim_paras for estimation.

    There are some option values which are necessary for the simulation, but they can be
    directly inferred from the data for estimation. A warning is raised for the user
    which can be suppressed by adjusting the optim_paras.

    """
    for choice in optim_paras["choices_w_exp"]:

        # Adjust initial experience levels for all choices with experiences.
        init_exp_data = np.sort(
            df.loc[df.Period.eq(0), f"Experience_{choice.title()}"].unique()
        )
        init_exp_options = optim_paras["choices"][choice]["start"]
        if not np.array_equal(init_exp_data, init_exp_options):
            warnings.warn(
                f"The initial experience for choice '{choice}' differs between data, "
                f"{init_exp_data}, and optim_paras, {init_exp_options}. The optim_paras"
                " are ignored.",
                category=UserWarning,
            )
            optim_paras["choices"][choice]["start"] = init_exp_data
            optim_paras["choices"][choice].pop("share")
            optim_paras = {
                k: v
                for k, v in optim_paras.items()
                if not k.startswith("lagged_choice_")
            }

    return optim_paras<|MERGE_RESOLUTION|>--- conflicted
+++ resolved
@@ -3,11 +3,8 @@
 
 import numpy as np
 from numba import guvectorize
-<<<<<<< HEAD
 from scipy.special import softmax
-=======
 from scipy.special import logsumexp
->>>>>>> 1908fa89
 
 from respy.conditional_draws import create_draws_and_log_prob_wages
 from respy.config import HUGE_FLOAT
