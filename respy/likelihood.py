--- conflicted
+++ resolved
@@ -351,41 +351,11 @@
         empirical data.
 
     """
-<<<<<<< HEAD
-    # Convert data to NumPy arrays.
-    periods = df.period.to_numpy()
-    lagged_choices = df.lagged_choice.to_numpy()
-    choices = df.choice.to_numpy()
-    experiences = tuple(df[col].to_numpy() for col in df.filter(like="exp_").columns)
-    observables = tuple(
-        df[observable].to_numpy() for observable in options["observables"]
-    )
-    wages_observed = df.wage.to_numpy()
-
-    # Get the number of observations for each individual and an array with indices of
-    # each individual's first observation. After that, extract initial education levels
-    # per agent which are important for type-specific probabilities.
-    n_obs_per_indiv = np.bincount(df.identifier.to_numpy())
-    idx_indiv_first_obs = np.hstack((0, np.cumsum(n_obs_per_indiv)[:-1]))
-
-    # Get indices of states in the state space corresponding to all observations for all
-    # types. The indexer has the shape (n_obs, n_types).
-    ks = state_space.indexer[(periods,) + experiences + (lagged_choices,) + observables]
-    n_obs, n_types = ks.shape
-
-    wages_observed = wages_observed.repeat(n_types)
-    log_wages_observed = np.clip(np.log(wages_observed), -HUGE_FLOAT, HUGE_FLOAT)
-    wages_systematic = state_space.wages[ks].reshape(n_obs * n_types, -1)
-    n_choices = wages_systematic.shape[1]
-    choices = choices.repeat(n_types)
-    periods = state_space.states[ks, 0].flatten()
-=======
     n_obs, n_types = indices.shape
     n_choices = len(options["choices"])
 
     wages_systematic = state_space.wages[indices].reshape(n_obs * n_types, -1)
     periods = state_space.states[indices, 0].flatten()
->>>>>>> dcd1e9c3
 
     draws, wage_loglikes = create_draws_and_log_prob_wages(
         log_wages_observed,
@@ -516,9 +486,12 @@
             period_df[col].to_numpy() for col in period_df.filter(like="exp_").columns
         )
         period_lagged_choice = period_df.lagged_choice.to_numpy()
+        period_observables = tuple(
+            period_df[observable].to_numpy() for observable in options["observables"]
+        )
 
         period_indices = state_space.indexer[period][
-            period_experience + (period_lagged_choice,)
+            period_experience + (period_lagged_choice,) + period_observables
         ]
 
         indices += (period_indices,)
