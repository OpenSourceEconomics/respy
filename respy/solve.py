"""Everything related to the solution of a structural model."""
import functools

import numpy as np

from respy.interpolate import interpolate
from respy.parallelization import parallelize_across_dense_dimensions
from respy.pre_processing.model_processing import process_params_and_options
from respy.shared import calculate_expected_value_functions
from respy.shared import transform_base_draws_with_cholesky_factor
from respy.state_space import create_state_space_class


def get_solve_func(params, options):
    """Get the solve function.

    This function takes a model specification and returns the state space of the model
    along with components of the solution such as covariates, non-pecuniary rewards,
    wages, continuation values and expected value functions as attributes of the class.

    Parameters
    ----------
    params : pandas.DataFrame
        DataFrame containing parameter series.
    options : dict
        Dictionary containing model attributes which are not optimized.

    Returns
    -------
    solve : :func:`~respy.solve.solve`
        Function with partialed arguments.

    """
    optim_paras, options = process_params_and_options(params, options)

    state_space = create_state_space_class(optim_paras, options)
    solve_function = functools.partial(solve, options=options, state_space=state_space)

    return solve_function


def solve(params, options, state_space):
    """Solve the model."""
    optim_paras, options = process_params_and_options(params, options)

    states = state_space.states
    wages = state_space.get_attribute("wages")
    nonpecs = state_space.get_attribute("nonpecs")

    wages, nonpecs = _create_choice_rewards(states, wages, nonpecs, optim_paras)
    state_space.set_attribute("wages", wages)
    state_space.set_attribute("nonpecs", nonpecs)

    if optim_paras["delta"] == 0:
        expected_value_functions = _solve_for_myopic_individuals(
            state_space.get_attribute("expected_value_functions")
        )
        state_space.set_attribute("expected_value_functions", expected_value_functions)
    else:
        state_space = _solve_with_backward_induction(state_space, optim_paras, options)

    return state_space


@parallelize_across_dense_dimensions
def _create_choice_rewards(states, wages, nonpecs, optim_paras):
    """Create wage and non-pecuniary reward for each state and choice.

    Note that missing wages filled with ones and missing non-pecuniary rewards with
    zeros. This is done in :meth:`_initialize_attributes`.

<<<<<<< HEAD
    The ``out`` keyword ensures that the result is written into the specified
    positions without allocating another temporary array.

=======
>>>>>>> bc555d0a
    """
    for i, choice in enumerate(optim_paras["choices"]):
        if f"wage_{choice}" in optim_paras:
            wage_columns = optim_paras[f"wage_{choice}"].index
            log_wage = np.dot(
                states[wage_columns].to_numpy(),
                optim_paras[f"wage_{choice}"].to_numpy(),
            )
            wages[:, i] = np.exp(log_wage)

        if f"nonpec_{choice}" in optim_paras:
            nonpec_columns = optim_paras[f"nonpec_{choice}"].index
            nonpecs[:, i] = np.dot(
                states[nonpec_columns].to_numpy(),
                optim_paras[f"nonpec_{choice}"].to_numpy(),
            )

    return wages, nonpecs


@parallelize_across_dense_dimensions
def _solve_for_myopic_individuals(expected_value_functions):
    """Solve the dynamic programming problem for myopic individuals."""
    expected_value_functions[:] = 0
    return expected_value_functions


def _solve_with_backward_induction(state_space, optim_paras, options):
    """Calculate utilities with backward induction.

    Parameters
    ----------
    state_space : :class:`~respy.state_space.StateSpace`
        State space of the model which is not solved yet.
    optim_paras : dict
        Parsed model parameters affected by the optimization.
    options : dict
        Optimization independent model options.

    Returns
    -------
    state_space : :class:`~respy.state_space.StateSpace`

    """
    n_wages = len(optim_paras["choices_w_wage"])
    n_periods = optim_paras["n_periods"]
    shocks_cholesky = optim_paras["shocks_cholesky"]

    draws_emax_risk = transform_base_draws_with_cholesky_factor(
        state_space.base_draws_sol, shocks_cholesky, n_wages
    )

    for period in reversed(range(n_periods)):
        wages = state_space.get_attribute_from_period("wages", period)
        nonpecs = state_space.get_attribute_from_period("nonpecs", period)
        is_inadmissible = state_space.get_attribute_from_period(
            "is_inadmissible", period
        )
        continuation_values = state_space.get_continuation_values(period)
        period_draws_emax_risk = draws_emax_risk[period]

        # The number of interpolation points is the same for all periods. Thus, for some
        # periods the number of interpolation points is larger than the actual number of
        # states. In this case, no interpolation is needed.
        n_dense_combinations = len(getattr(state_space, "sub_state_spaces", [1]))
        n_core_states = state_space.core.query("period == @period").shape[0]
        n_states_in_period = n_core_states * n_dense_combinations
        any_interpolated = (
            options["interpolation_points"] <= n_states_in_period
            and options["interpolation_points"] != -1
        )

        if any_interpolated:
            interp_points = int(options["interpolation_points"] / n_dense_combinations)
            period_expected_value_functions = interpolate(
                wages,
                nonpecs,
                continuation_values,
                is_inadmissible,
                period_draws_emax_risk,
                interp_points,
                optim_paras,
                options,
            )

        else:
            period_expected_value_functions = _full_solution(
                wages,
                nonpecs,
                continuation_values,
                is_inadmissible,
                period_draws_emax_risk,
                optim_paras,
            )

        state_space.set_attribute_from_period(
            "expected_value_functions", period_expected_value_functions, period
        )

    return state_space


@parallelize_across_dense_dimensions
def _full_solution(
    wages,
    nonpecs,
    continuation_values,
    is_inadmissible,
    period_draws_emax_risk,
    optim_paras,
):
    """Calculate the full solution of the model.

    In contrast to approximate solution, the Monte Carlo integration is done for each
    state and not only a subset.

    """
    period_expected_value_functions = calculate_expected_value_functions(
        wages,
        nonpecs,
        continuation_values,
        period_draws_emax_risk,
        optim_paras["delta"],
        is_inadmissible,
    )

    return period_expected_value_functions<|MERGE_RESOLUTION|>--- conflicted
+++ resolved
@@ -69,12 +69,6 @@
     Note that missing wages filled with ones and missing non-pecuniary rewards with
     zeros. This is done in :meth:`_initialize_attributes`.
 
-<<<<<<< HEAD
-    The ``out`` keyword ensures that the result is written into the specified
-    positions without allocating another temporary array.
-
-=======
->>>>>>> bc555d0a
     """
     for i, choice in enumerate(optim_paras["choices"]):
         if f"wage_{choice}" in optim_paras:
