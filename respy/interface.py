--- conflicted
+++ resolved
@@ -77,16 +77,9 @@
         constraints = KW_97_BASIC_CONSTRAINTS
     elif "kw_97_extended" == model:
         constraints = KW_97_EXTENDED_CONSTRAINTS
-<<<<<<< HEAD
-    elif "robinson" == model:
-        constraints = ROBINSON_CONSTRAINTS
-    else:
-        constraints = {}
-=======
     elif "robinson_crusoe" in model:
         constraints = ROBINSON_CRUSOE_CONSTRAINTS
     else:
         raise NotImplementedError(f"No constraints defined for model {model}.")
->>>>>>> 9509ac28
 
     return constraints