"""General interface functions for respy."""
import warnings

import pandas as pd
import yaml

from respy.config import EXAMPLE_MODELS
from respy.config import TEST_RESOURCES_DIR
from respy.data import create_kw_97
from respy.simulate import get_simulate_func

KW_94_CONSTRAINTS = [
    {"loc": "shocks_sdcorr", "type": "sdcorr"},
    {"loc": "lagged_choice_1_edu", "type": "fixed"},
    {"loc": "initial_exp_edu_10", "type": "fixed"},
    {"loc": "maximum_exp", "type": "fixed"},
    {"loc": "inadmissibility_penalty", "type": "fixed"},
]

KW_97_BASIC_CONSTRAINTS = [
    {"loc": "shocks_sdcorr", "type": "sdcorr"},
    {
        "loc": [
            ("initial_exp_school_7", "probability"),
            ("initial_exp_school_8", "probability"),
            ("initial_exp_school_9", "probability"),
            ("initial_exp_school_10", "probability"),
            ("initial_exp_school_11", "probability"),
        ],
        "type": "fixed",
    },
    {"loc": "maximum_exp", "type": "fixed"},
    {"loc": "inadmissibility_penalty", "type": "fixed"},
]

KW_97_EXTENDED_CONSTRAINTS = KW_97_BASIC_CONSTRAINTS + [
    {"query": "name == 'military_dropout'", "type": "equality"},
    {"query": "name == 'common_hs_graduate'", "type": "equality"},
    {"query": "name == 'common_co_graduate'", "type": "equality"},
    {"loc": "lagged_choice_1_school", "type": "fixed"},
    {"loc": "lagged_choice_1_home", "type": "fixed"},
]

KW_2000_CONSTRAINTS = [
    {"loc": "shocks_sdcorr", "type": "sdcorr"},
    {"query": "name == 'military_dropout'", "type": "equality"},
    {"query": "name == 'common_hs_graduate'", "type": "equality"},
    {"query": "name == 'common_co_graduate'", "type": "equality"},
    {"loc": "lagged_choice_1_school", "type": "fixed"},
    {"loc": "lagged_choice_1_home", "type": "fixed"},
    {
        "loc": [
            ("initial_exp_school_7", "probability"),
            ("initial_exp_school_8", "probability"),
            ("initial_exp_school_9", "probability"),
            ("initial_exp_school_10", "probability"),
            ("initial_exp_school_11", "probability"),
        ],
        "type": "fixed",
    },
    {"loc": "maximum_exp", "type": "fixed"},
    {
        "loc": [
            ("observable_race_white", "probability"),
            ("observable_race_black", "probability"),
        ],
        "type": "fixed",
    },
    {"loc": "inadmissibility_penalty", "type": "fixed"},
]

ROBINSON_CRUSOE_CONSTRAINTS = [
    {"loc": "shocks_sdcorr", "type": "sdcorr"},
<<<<<<< HEAD
=======
    {"loc": "lagged_choice_1_hammock", "type": "fixed"},
    {"loc": "inadmissibility_penalty", "type": "fixed"},
>>>>>>> 26971dda
]


def get_example_model(model, with_data=True):
    """Return parameters, options and data (optional) of an example model.

    Parameters
    ----------
    model : str
        Choose one model name in ``{"robinson_crusoe_basic", "robinson_crusoe_extended",
        kw_94_one", "kw_94_two", "kw_94_three", "kw_97_basic", "kw_97_extended"
        "kw_2000"}``.
    with_data : bool
        Whether the accompanying data set should be returned. For some data sets, real
        data can be provided, for others, a simulated data set will be produced.

    """
    assert model in EXAMPLE_MODELS, f"{model} is not in {EXAMPLE_MODELS}."

    options = yaml.safe_load((TEST_RESOURCES_DIR / f"{model}.yaml").read_text())
    params = pd.read_csv(
        TEST_RESOURCES_DIR / f"{model}.csv", index_col=["category", "name"]
    )

    if "kw_97" in model and with_data:
        df = (create_kw_97(params, options),)
    elif ("kw_94" in model or "robinson" in model) and with_data:
        simulate = get_simulate_func(params, options)
        df = (simulate(params),)
    else:
        df = ()
        if with_data:
            warnings.warn(
                f"No data available for model '{model}'.", category=UserWarning
            )

    return (params, options) + df


def get_parameter_constraints(model):
    """Get parameter constraints for the estimation compatible with estimagic.

    For more information, see the `documentation of estimagic
    <https://estimagic.readthedocs.io/en/latest/optimization/constraints/
    constraints.html>`_.

    Parameters
    ----------
    model : str
        Choose one model name in ``{"robinson_crusoe_basic", "robinson_crusoe_extended",
        kw_94_one", "kw_94_two", "kw_94_three", "kw_97_basic", "kw_97_extended"
        "kw_2000"}``.

    Returns
    -------
    constraints : list[dict[str, str]]
        A list of dictionaries specifying constraints.

    Examples
    --------
    >>> constr = rp.get_parameter_constraints("robinson_crusoe_basic")
    >>> constr
    [{'loc': 'shocks_sdcorr', 'type': 'sdcorr'}]

    """
    if "kw_94" in model:
        constraints = KW_94_CONSTRAINTS
    elif "kw_97_basic" == model:
        constraints = KW_97_BASIC_CONSTRAINTS
    elif "kw_97_extended" == model:
        constraints = KW_97_EXTENDED_CONSTRAINTS
    elif "kw_2000" == model:
        constraints = KW_2000_CONSTRAINTS
    elif "robinson_crusoe" in model:
        constraints = ROBINSON_CRUSOE_CONSTRAINTS
    else:
        raise NotImplementedError(f"No constraints defined for model {model}.")

    return constraints<|MERGE_RESOLUTION|>--- conflicted
+++ resolved
@@ -71,11 +71,6 @@
 
 ROBINSON_CRUSOE_CONSTRAINTS = [
     {"loc": "shocks_sdcorr", "type": "sdcorr"},
-<<<<<<< HEAD
-=======
-    {"loc": "lagged_choice_1_hammock", "type": "fixed"},
-    {"loc": "inadmissibility_penalty", "type": "fixed"},
->>>>>>> 26971dda
 ]
 
 
