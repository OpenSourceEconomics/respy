"""General interface functions for respy."""
import warnings

import pandas as pd
import yaml

from respy.config import EXAMPLE_MODELS
from respy.config import TEST_RESOURCES_DIR
from respy.data import create_kw_97
from respy.simulate import get_simulate_func

KW_94_CONSTRAINTS = [
    {"loc": "shocks_sdcorr", "type": "sdcorr"},
    {"loc": "lagged_choice_1_edu", "type": "fixed"},
    {"loc": "initial_exp_edu_10", "type": "fixed"},
    {"loc": "maximum_exp", "type": "fixed"},
    {"loc": "inadmissibility_penalty", "type": "fixed"},
]

KW_97_BASIC_CONSTRAINTS = [
    {"loc": "shocks_sdcorr", "type": "sdcorr"},
    {
        "loc": [
            ("initial_exp_school_7", "probability"),
            ("initial_exp_school_8", "probability"),
            ("initial_exp_school_9", "probability"),
            ("initial_exp_school_10", "probability"),
            ("initial_exp_school_11", "probability"),
        ],
        "type": "fixed",
    },
    {"loc": "maximum_exp", "type": "fixed"},
    {"loc": "inadmissibility_penalty", "type": "fixed"},
]

KW_97_EXTENDED_CONSTRAINTS = KW_97_BASIC_CONSTRAINTS + [
    {"query": "name == 'military_dropout'", "type": "equality"},
    {"query": "name == 'common_hs_graduate'", "type": "equality"},
    {"query": "name == 'common_co_graduate'", "type": "equality"},
    {"loc": "lagged_choice_1_school", "type": "fixed"},
    {"loc": "lagged_choice_1_home", "type": "fixed"},
    {"loc": "inadmissibility_penalty", "type": "fixed"},
]

KW_2000_CONSTRAINTS = [
    {"loc": "shocks_sdcorr", "type": "sdcorr"},
    {"query": "name == 'military_dropout'", "type": "equality"},
    {"query": "name == 'common_hs_graduate'", "type": "equality"},
    {"query": "name == 'common_co_graduate'", "type": "equality"},
    {"loc": "lagged_choice_1_school", "type": "fixed"},
    {"loc": "lagged_choice_1_home", "type": "fixed"},
    {
        "loc": [
            ("initial_exp_school_7", "probability"),
            ("initial_exp_school_8", "probability"),
            ("initial_exp_school_9", "probability"),
            ("initial_exp_school_10", "probability"),
            ("initial_exp_school_11", "probability"),
        ],
        "type": "fixed",
    },
    {"loc": "maximum_exp", "type": "fixed"},
<<<<<<< HEAD
    {"loc": "observables", "type": "fixed"},
=======
    {
        "loc": [
            ("observable_race_white", "probability"),
            ("observable_race_black", "probability"),
        ],
        "type": "fixed",
    },
>>>>>>> 81f12633
    {"loc": "inadmissibility_penalty", "type": "fixed"},
]

ROBINSON_CRUSOE_CONSTRAINTS = [
    {"loc": "shocks_sdcorr", "type": "sdcorr"},
    {"loc": "lagged_choice_1_hammock", "type": "fixed"},
    {"loc": "inadmissibility_penalty", "type": "fixed"},
]


def get_example_model(model, with_data=True):
    """Return parameters, options and data (optional) of an example model.

    Parameters
    ----------
    model : str
        Choose one model name in ``{"robinson_crusoe_basic", "robinson_crusoe_extended",
        kw_94_one", "kw_94_two", "kw_94_three", "kw_97_basic", "kw_97_extended"
        "kw_2000"}``.
    with_data : bool
        Whether the accompanying data set should be returned. For some data sets, real
        data can be provided, for others, a simulated data set will be produced.

    """
    assert model in EXAMPLE_MODELS, f"{model} is not in {EXAMPLE_MODELS}."

    options = yaml.safe_load((TEST_RESOURCES_DIR / f"{model}.yaml").read_text())
    params = pd.read_csv(
        TEST_RESOURCES_DIR / f"{model}.csv", index_col=["category", "name"]
    )

    if "kw_97" in model and with_data:
        df = (create_kw_97(params, options),)
    elif ("kw_94" in model or "robinson" in model) and with_data:
        simulate = get_simulate_func(params, options)
        df = (simulate(params),)
    else:
        df = ()
        if with_data:
            warnings.warn(
                f"No data available for model '{model}'.", category=UserWarning
            )

    return (params, options) + df


def get_parameter_constraints(model):
    """Get parameter constraints for the estimation compatible with estimagic.

    For more information, see the `documentation of estimagic
    <https://estimagic.readthedocs.io/en/latest/optimization/constraints/
    constraints.html>`_.

    Parameters
    ----------
    model : str
        Choose one model name in ``{"robinson_crusoe_basic", "robinson_crusoe_extended",
        kw_94_one", "kw_94_two", "kw_94_three", "kw_97_basic", "kw_97_extended"
        "kw_2000"}``.

    Returns
    -------
    constraints : list[dict[str, str]]
        A list of dictionaries specifying constraints.

    Examples
    --------
    >>> constr = rp.get_parameter_constraints("robinson_crusoe_basic")
    >>> constr
    [{'loc': 'shocks_sdcorr', 'type': 'sdcorr'}, ...

    """
    if "kw_94" in model:
        constraints = KW_94_CONSTRAINTS
    elif "kw_97_basic" == model:
        constraints = KW_97_BASIC_CONSTRAINTS
    elif "kw_97_extended" == model:
        constraints = KW_97_EXTENDED_CONSTRAINTS
    elif "kw_2000" == model:
        constraints = KW_2000_CONSTRAINTS
    elif "robinson_crusoe" in model:
        constraints = ROBINSON_CRUSOE_CONSTRAINTS
    else:
        raise NotImplementedError(f"No constraints defined for model {model}.")

    return constraints<|MERGE_RESOLUTION|>--- conflicted
+++ resolved
@@ -39,7 +39,6 @@
     {"query": "name == 'common_co_graduate'", "type": "equality"},
     {"loc": "lagged_choice_1_school", "type": "fixed"},
     {"loc": "lagged_choice_1_home", "type": "fixed"},
-    {"loc": "inadmissibility_penalty", "type": "fixed"},
 ]
 
 KW_2000_CONSTRAINTS = [
@@ -60,9 +59,6 @@
         "type": "fixed",
     },
     {"loc": "maximum_exp", "type": "fixed"},
-<<<<<<< HEAD
-    {"loc": "observables", "type": "fixed"},
-=======
     {
         "loc": [
             ("observable_race_white", "probability"),
@@ -70,7 +66,6 @@
         ],
         "type": "fixed",
     },
->>>>>>> 81f12633
     {"loc": "inadmissibility_penalty", "type": "fixed"},
 ]
 
