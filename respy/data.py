import numpy as np
import pandas as pd

from respy import shared as rp_shared
from respy.config import TEST_RESOURCES_DIR
from respy.pre_processing.model_processing import process_params_and_options


def _create_working_experience(df, optim_paras):
    for choice in optim_paras["choices_w_wage"]:
        df[f"Experience_{choice.title()}"] = df.Choice.eq(choice)
        df[f"Experience_{choice.title()}"] = (
            df.groupby("Identifier")[f"Experience_{choice.title()}"]
            .shift()
            .fillna(0)
            .astype(np.uint8)
        )
        df[f"Experience_{choice.title()}"] = df.groupby("Identifier")[
            f"Experience_{choice.title()}"
        ].cumsum()

    return df


def create_kw_97(params, options):
    """Create data for Keane and Wolpin (1997).

    The data includes individuals labor market history and accumulated experiences in
    white-collar, blue-collar occupations, military and schooling.

    """
    optim_paras, options = process_params_and_options(params, options)

    dtypes = {
        "Identifier": np.int,
        "Age": np.uint8,
        "Experience_School": np.uint8,
        "Choice": "category",
        "Wage": np.float,
    }

    df = pd.read_csv(
<<<<<<< HEAD
        TEST_RESOURCES_DIR / "KW_97.raw",
        sep=r"\s+",
        names=dtypes,
        dtype=dtypes,
        na_values=".",
        float_precision="high",
=======
        TEST_RESOURCES_DIR / "kw_97_data.csv", dtype=dtypes, float_precision="high"
>>>>>>> f4872a1c
    )

    df.Identifier = df.groupby("Identifier").ngroup().astype(np.uint16)

    codes_to_choices = {
        "3": "white_collar",
        "4": "blue_collar",
        "5": "military",
        "1": "school",
        "2": "home",
    }
    df.Choice = df.Choice.cat.set_categories(codes_to_choices).cat.rename_categories(
        codes_to_choices
    )

    df = _create_working_experience(df, optim_paras)

    df["Lagged_Choice_1"] = df.groupby("Identifier").Choice.shift(1)
    df["Period"] = df.Age - 16

    labels, _ = rp_shared.generate_column_labels_estimation(optim_paras)

    df = df[labels]

    return df<|MERGE_RESOLUTION|>--- conflicted
+++ resolved
@@ -40,16 +40,7 @@
     }
 
     df = pd.read_csv(
-<<<<<<< HEAD
-        TEST_RESOURCES_DIR / "KW_97.raw",
-        sep=r"\s+",
-        names=dtypes,
-        dtype=dtypes,
-        na_values=".",
-        float_precision="high",
-=======
         TEST_RESOURCES_DIR / "kw_97_data.csv", dtype=dtypes, float_precision="high"
->>>>>>> f4872a1c
     )
 
     df.Identifier = df.groupby("Identifier").ngroup().astype(np.uint16)
