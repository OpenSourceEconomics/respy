--- conflicted
+++ resolved
@@ -112,11 +112,7 @@
 
     # 9. Types.
     if optim_paras["n_types"] >= 2:
-<<<<<<< HEAD
-        assert df.Type.max() <= n_types
-=======
         assert df.Type.max() <= n_types - 1
->>>>>>> 3de71f1f
         assert df.Type.notna().all()
         assert df.groupby("Identifier").Type.nunique().eq(1).all()
 
