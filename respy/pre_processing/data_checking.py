import numpy as np


def check_estimation_data(df, optim_paras):
    """Check data for estimation.

    Parameters
    ----------
    optim_paras : dict
        Dictionary containing model optim_paras.
    df : pd.DataFrame
        Data for estimation.

    Raises
    ------
    AssertionError
        If data has not the expected format.

    """
    df = df.reset_index()

    n_periods = optim_paras["n_periods"]

    # 1. Identifier.
    # It is assumed in the likelihood function that Identifier starts at 0 and
    # increments in steps of one.
    unique = df["Identifier"].unique()
    assert (unique == np.arange(len(unique))).all()

    # 2. Period.
    assert df.Period.le(n_periods - 1).all()

    # 3. Choice.
    assert df.Choice.isin(optim_paras["choices"]).all()

    # 4. Wage.
    assert df.Wage.fillna(1).gt(0).all()

    # 8. Lagged_Choice.
<<<<<<< HEAD
    for i in range(1, options["n_lagged_choices"] + 1):
        assert df[f"Lagged_Choice_{i}"].isin(options["choices"]).all()

    if options["n_periods"] > 1 and options["n_lagged_choices"] > 0:
        choices = ["Choice"] + [
            f"Lagged_Choice_{i}" for i in range(1, options["n_lagged_choices"] + 1)
=======
    for i in range(1, optim_paras["n_lagged_choices"] + 1):
        assert df[f"Lagged_Choice_{i}"].isin(optim_paras["choices"]).all()

    if optim_paras["n_periods"] > 1 and optim_paras["n_lagged_choices"] > 0:
        choices = ["Choice"] + [
            f"Lagged_Choice_{i}" for i in range(1, optim_paras["n_lagged_choices"] + 1)
>>>>>>> 19057d16
        ][:-1]

        for i in range(len(choices) - 1):
            lc = df.groupby("Identifier")[choices[i]].transform("shift").dropna()
            assert (
                df[choices[i + 1]].loc[~df.Period.le(i)].cat.codes == lc.cat.codes
            ).all()

    # Others.
    assert df.drop(columns="Wage").notna().all().all()

    # We check individual state variables against the recorded choices.
    df.groupby("Identifier").apply(_check_state_variables, optim_paras=optim_paras)

    # Check that there are no duplicated observations for any period by agent.
    assert ~df.duplicated(subset=["Identifier", "Period"]).any()

    # Check that we observe the whole sequence of observations.
    max_periods_per_ind = df.groupby("Identifier").Period.max() + 1
    n_obs_per_ind = df.groupby("Identifier").size()
    assert (max_periods_per_ind == n_obs_per_ind).all()


def _check_state_variables(agent, optim_paras):
    """Check that state variables in the dataset.

    Construct the experience and schooling levels implied by the reported
    choices and compare them to the information provided in the dataset.

    """
    experiences = agent.iloc[0].filter(like="Experience_").to_numpy()

    for _, row in agent.iterrows():

        assert (experiences == row.filter(like="Experience_").to_numpy()).all()

        if row.Choice in optim_paras["choices_w_exp"]:
            index_of_choice = optim_paras["choices_w_exp"].index(row.Choice)
            experiences[index_of_choice] += 1


def check_simulated_data(optim_paras, df):
    """Check simulated data.

    This routine runs some consistency checks on the simulated dataset. Some more
    restrictions are imposed on the simulated dataset than the observed data.

    """
    df = df.copy()

    # Distribute class attributes
    n_periods = optim_paras["n_periods"]
    n_types = optim_paras["n_types"]

    # Run all tests available for the estimation data.
    check_estimation_data(df, optim_paras)

    # 9. Types.
    assert df.Type.max() <= n_types - 1
    assert df.Type.notna().all()
    assert df.groupby("Identifier").Type.nunique().eq(1).all()

    # Check that there are not missing wage observations if an agent is working. Also,
    # we check that if an agent is not working, there also is no wage observation.
    is_working = df["Choice"].isin(optim_paras["choices_w_wage"])
    assert df.Wage[is_working].notna().all()
    assert df.Wage[~is_working].isna().all()

    # Check that there are no missing observations and we follow an agent each period.
    df.groupby("Identifier").Period.nunique().eq(n_periods).all()<|MERGE_RESOLUTION|>--- conflicted
+++ resolved
@@ -37,21 +37,12 @@
     assert df.Wage.fillna(1).gt(0).all()
 
     # 8. Lagged_Choice.
-<<<<<<< HEAD
-    for i in range(1, options["n_lagged_choices"] + 1):
-        assert df[f"Lagged_Choice_{i}"].isin(options["choices"]).all()
-
-    if options["n_periods"] > 1 and options["n_lagged_choices"] > 0:
-        choices = ["Choice"] + [
-            f"Lagged_Choice_{i}" for i in range(1, options["n_lagged_choices"] + 1)
-=======
     for i in range(1, optim_paras["n_lagged_choices"] + 1):
         assert df[f"Lagged_Choice_{i}"].isin(optim_paras["choices"]).all()
 
     if optim_paras["n_periods"] > 1 and optim_paras["n_lagged_choices"] > 0:
         choices = ["Choice"] + [
             f"Lagged_Choice_{i}" for i in range(1, optim_paras["n_lagged_choices"] + 1)
->>>>>>> 19057d16
         ][:-1]
 
         for i in range(len(choices) - 1):
