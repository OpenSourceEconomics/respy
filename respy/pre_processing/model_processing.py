--- conflicted
+++ resolved
@@ -12,8 +12,6 @@
 from estimagic.optimization.utilities import cov_params_to_matrix
 from estimagic.optimization.utilities import robust_cholesky
 from estimagic.optimization.utilities import sdcorr_params_to_matrix
-from scipy.optimize import fsolve
-from scipy.special import softmax
 
 from respy.config import DEFAULT_OPTIONS
 from respy.config import SEED_STARTUP_ITERATION_GAP
@@ -203,30 +201,16 @@
             n_probabilities = (sub.index.get_level_values(1) == "probability").sum()
 
             # It is allowed to specify the shares of initial experiences as
-<<<<<<< HEAD
-            # probabilities. Then, the probabilities are replaced with the appropriate
-            # coefficients to recover the probabilities with a softmax function.
-=======
             # probabilities. Then, the probabilities are replaced with their logs to
             # recover the probabilities with a softmax function.
->>>>>>> b3358767
             if n_probabilities == len(levels) == n_parameters:
                 if sub.sum() != 1:
                     warnings.warn(
                         "The probabilities over initial experience levels for choice "
-<<<<<<< HEAD
-                        f"'{choice}' do not sum to one.",
-                        category=UserWarning,
-                    )
-                if n_probabilities > 1:
-                    coeffs = calculate_softmax_coefficients(sub)
-                    sub[:] = coeffs
-=======
                         f"'{choice}' do not sum to one. Probabilities are normalized.",
                         category=UserWarning,
                     )
                 sub = np.log(sub)
->>>>>>> b3358767
                 sub = sub.rename(index={"probability": "constant"}, level="name")
                 params = params.append(sub)
 
@@ -242,11 +226,7 @@
                 optim_paras["choices"][choice]["start"][level] = coeffs
         else:
             optim_paras["choices"][choice]["start"] = {
-<<<<<<< HEAD
-                0: pd.Series(index=["constant"], data=1)
-=======
                 0: pd.Series(index=["constant"], data=0)
->>>>>>> b3358767
             }
 
         max_ = int(params.get(("maximum_exp", choice), options["n_periods"] - 1))
@@ -556,23 +536,4 @@
     ):
         optim_paras[match] = params.loc[match]
 
-    return optim_paras
-
-
-def calculate_softmax_coefficients(implied_probabilities):
-    def calculate_softmax_error(x, expected):
-        result = softmax(x)
-        return expected - result
-
-    with warnings.catch_warnings():
-        warnings.simplefilter("ignore", category=RuntimeWarning)
-        x = fsolve(
-            calculate_softmax_error,
-            x0=np.zeros(len(implied_probabilities)),
-            args=implied_probabilities,
-        )
-
-    if not np.allclose(implied_probabilities, softmax(x)):
-        raise ValueError("Conversion to softmax coefficients failed.")
-
-    return x+    return optim_paras