"""Process model specification files or objects."""
import copy
import re
import warnings
from pathlib import Path

import numpy as np
import pandas as pd
import yaml
from estimagic.optimization.utilities import chol_params_to_lower_triangular_matrix
from estimagic.optimization.utilities import cov_params_to_matrix
from estimagic.optimization.utilities import sdcorr_params_to_matrix

from respy.config import DEFAULT_OPTIONS
from respy.pre_processing.model_checking import validate_options

warnings.simplefilter("error", category=pd.errors.PerformanceWarning)


def process_params_and_options(params, options):
    options = _read_options(options)
    options = {**DEFAULT_OPTIONS, **options}
    validate_options(options)

    params = _read_params(params)
    optim_paras = _parse_parameters(params, options)

    optim_paras["n_periods"] = options["n_periods"]

    return optim_paras, options


def _read_options(input_):
    if not isinstance(input_, (Path, dict)):
        raise TypeError("options must be pathlib.Path or dictionary.")

<<<<<<< HEAD
    extended_options = {**DEFAULT_OPTIONS, **options}
    extended_options["n_lagged_choices"] = _infer_number_of_lagged_choices(
        extended_options, params
    )
    extended_options = _order_choices(extended_options, params)
    extended_options = _set_defaults_for_choices_with_experience(extended_options)
    extended_options = _set_defaults_for_inadmissible_states(extended_options)
=======
    if isinstance(input_, Path):
        options = yaml.safe_load(input_.read_text())
    else:
        options = copy.deepcopy(input_)
>>>>>>> 19057d16

    return options


def _read_params(input_):
    input_ = pd.read_csv(input_) if isinstance(input_, Path) else input_.copy()

    if isinstance(input_, pd.DataFrame):
        if not input_.index.names == ["category", "name"]:
            input_.set_index(["category", "name"], inplace=True)
        params = input_["value"]
    elif isinstance(input_, pd.Series):
        params = input_
        assert params.index.names == [
            "category",
            "name",
        ], "params as pd.Series has wrong index."
    else:
        raise TypeError("params must be Path, pd.DataFrame or pd.Series.")

    return params


def _parse_parameters(params, options):
    """Parse the parameter vector into a dictionary of model quantities."""
    optim_paras = {}

    optim_paras["delta"] = params.loc[("delta", "delta")]
    optim_paras = _parse_choices(optim_paras, params, options)
    optim_paras = _parse_choice_parameters(optim_paras, params)
    optim_paras = _parse_initial_and_max_experience(optim_paras, params, options)
    optim_paras = _parse_shocks(optim_paras, params)
    optim_paras = _parse_measurement_errors(optim_paras, params)
    optim_paras = _parse_types(optim_paras, params)
    optim_paras = _parse_lagged_choices(optim_paras, options, params)

    return optim_paras


def _parse_choices(optim_paras, params, options):
    """Define unique order of choices.

    This function defines a unique order of choices. Choices can be separated in choices
    with experience and wage, with experience but without wage and without experience
    and wage. This distinction is used to create a unique ordering of choices. Within
    each group, we order alphabetically. Then, the order is applied to ``optim_paras``.

    """
    # Be careful with ``choices_w_exp_fuzzy`` as it contains some erroneous elements.
    choices_w_exp_fuzzy = set(_infer_choices_with_experience(params, options))
    choices_w_wage = set(_infer_choices_with_prefix(params, "wage"))
    choices_w_nonpec = set(_infer_choices_with_prefix(params, "nonpec"))
    choices_w_exp_wo_wage = (choices_w_exp_fuzzy & choices_w_nonpec) - choices_w_wage
    choices_wo_exp_wo_wage = choices_w_nonpec - choices_w_exp_fuzzy

    optim_paras["choices_w_wage"] = sorted(choices_w_wage)
    optim_paras["choices_w_exp"] = sorted(choices_w_wage) + sorted(
        choices_w_exp_wo_wage
    )
    optim_paras["choices_wo_exp"] = sorted(choices_wo_exp_wo_wage)

    # Dictionaries are insertion ordered since Python 3.6+.
    order = optim_paras["choices_w_exp"] + optim_paras["choices_wo_exp"]
    optim_paras["choices"] = {choice: {} for choice in order}

    return optim_paras


def _parse_choice_parameters(optim_paras, params):
    """Parse utility parameters for choices."""
    for choice in optim_paras["choices"]:
        if f"wage_{choice}" in params.index:
            optim_paras[f"wage_{choice}"] = params.loc[f"wage_{choice}"]
        if f"nonpec_{choice}" in params.index:
            optim_paras[f"nonpec_{choice}"] = params.loc[f"nonpec_{choice}"]

    return optim_paras


def _parse_initial_and_max_experience(optim_paras, params, options):
    """Process initial experience distributions and maximum experience.

    Each choice with experience accumulation has to be defined in three ways. First, a
    set of initial experience values, second, the share of the initial experience levels
    in the population and the maximum of accumulated experience. The defaults are zero
    experience with no upper limit.

    """
    for choice in optim_paras["choices_w_exp"]:
        if f"initial_exp_{choice}" in params.index:
            # Take starts and shares and convert index to numeric or sorting will fail.
            # Maybe waiting on https://github.com/pandas-dev/pandas/pull/27237.
            starts_and_shares = params.loc[f"initial_exp_{choice}"].copy()
            starts_and_shares.index = starts_and_shares.index.astype(np.uint8)
            starts_and_shares.sort_index(inplace=True)
            starts = starts_and_shares.index.to_numpy()
            shares = starts_and_shares.to_numpy()
            if shares.sum() != 1:
                warnings.warn(
                    f"The shares of initial experiences for choice '{choice}' do not "
                    "sum to one. Shares are divided by their sum for normalization.",
                    category=UserWarning,
                )
                shares = shares / shares.sum()
        else:
            starts = np.zeros(1, dtype=np.uint8)
            shares = np.ones(1, dtype=np.uint8)

        max_ = int(params.get(("maximum_exp", choice), options["n_periods"] - 1))

        optim_paras["choices"][choice]["start"] = starts
        optim_paras["choices"][choice]["share"] = shares
        optim_paras["choices"][choice]["max"] = max_

    return optim_paras


def _parse_shocks(optim_paras, params):
    """Parse the shock parameters and create the Cholesky factor."""
    if "shocks_sdcorr" in params.index:
        sorted_shocks = _sort_shocks_sdcorr(optim_paras, params.loc["shocks_sdcorr"])
        cov = sdcorr_params_to_matrix(sorted_shocks)
        optim_paras["shocks_cholesky"] = np.linalg.cholesky(cov)
    elif "shocks_cov" in params.index:
        sorted_shocks = _sort_shocks_cov_chol(
            optim_paras, params.loc["shocks_cov"], "cov"
        )
        cov = cov_params_to_matrix(sorted_shocks)
        optim_paras["shocks_cholesky"] = np.linalg.cholesky(cov)
    elif "shocks_chol" in params.index:
        sorted_shocks = _sort_shocks_cov_chol(
            optim_paras, params.loc["shocks_chol"], "chol"
        )
        optim_paras["shocks_cholesky"] = chol_params_to_lower_triangular_matrix(
            sorted_shocks
        )
    else:
        raise NotImplementedError

    return optim_paras


def _sort_shocks_sdcorr(optim_paras, params):
    """Sort shocks of the standard deviation/correlation matrix.

    To fit :func:`estimagic.optimization.utilities.sdcorr_params_to_matrix`, standard
    deviations have to precede the elements of the remaining lower triangular matrix.

    """
    sds_flat = []
    corrs_flat = []

    for i, c_1 in enumerate(optim_paras["choices"]):
        for c_2 in list(optim_paras["choices"])[: i + 1]:
            if c_1 == c_2:
                sds_flat.append(params.loc[f"sd_{c_1}"])
            else:
                # The order in which choices are mentioned in the labels is not clear.
                # Check both combinations.
                if f"corr_{c_1}_{c_2}" in params.index:
                    corrs_flat.append(params.loc[f"corr_{c_1}_{c_2}"])
                elif f"corr_{c_2}_{c_1}" in params.index:
                    corrs_flat.append(params.loc[f"corr_{c_2}_{c_1}"])
                else:
                    raise ValueError(
                        f"Shock matrix has no entry for choice {c_1} and {c_2}"
                    )

    return sds_flat + corrs_flat


def _sort_shocks_cov_chol(optim_paras, params, type_):
    """Sort shocks of the covariance matrix or the Cholesky factor.

    To fit :func:`estimagic.optimization.utilities.cov_params_to_matrix` and
    :func:`estimagic.optimization.utilties.chol_params_to_lower_triangular_matrix`
    shocks have to be sorted like the lower triangular matrix or
    :func:`np.tril_indices(dim)`.

    """
    lower_triangular_flat = []

    for i, c_1 in enumerate(optim_paras["choices"]):
        for c_2 in list(optim_paras["choices"])[: i + 1]:
            if c_1 == c_2:
                label = "var" if type_ == "cov" else "chol"
                lower_triangular_flat.append(params.loc[f"{label}_{c_1}"])
            else:
                label = "cov" if type_ == "cov" else "chol"
                # The order in which choices are mentioned in the labels is not clear.
                # Check both combinations.
                if f"{label}_{c_1}_{c_2}" in params.index:
                    lower_triangular_flat.append(params.loc[f"{label}_{c_1}_{c_2}"])
                elif f"{label}_{c_2}_{c_1}" in params.index:
                    lower_triangular_flat.append(params.loc[f"{label}_{c_2}_{c_1}"])
                else:
                    raise ValueError(
                        f"Shock matrix has no entry for choice {c_1} and {c_2}"
                    )

    return lower_triangular_flat

<<<<<<< HEAD
    for quantity in params.index.get_level_values("category").unique():
        quant = params.loc[quantity].to_numpy()
        # Scalars should be scalars, not one-dimensional arrays.
        optim_paras[quantity] = quant[0] if quant.shape == (1,) else quant
=======
>>>>>>> 19057d16

def _parse_measurement_errors(optim_paras, params):
    """Parse correctly sorted measurement errors."""
    meas_error = np.zeros(len(optim_paras["choices"]))

<<<<<<< HEAD
    n_choices = cov.shape[0]

    short_meas_error = params.loc["meas_error"]
    meas_error = params.loc["shocks"][:n_choices].copy(deep=True)
    meas_error[:] = 0.0
    meas_error.update(short_meas_error)
    optim_paras["meas_error"] = meas_error.to_numpy()
=======
    labels = [f"sd_{choice}" for choice in optim_paras["choices_w_wage"]]
    meas_error[: len(labels)] = params.loc["meas_error"].loc[labels].to_numpy()
    optim_paras["meas_error"] = meas_error
>>>>>>> 19057d16

    return optim_paras


def _parse_types(optim_paras, params):
    """Parse type shifts and type parameters.

    It is not explicitly enforced that all types have the same covariates, but it is
    implicitly enforced that the parameters form a valid matrix.

    """
    n_choices = len(optim_paras["choices"])

    if "type_shift" in params.index:
        n_types = _infer_number_of_types(params)
        types = [f"type_{i}" for i in range(2, n_types + 1)]
        optim_paras["type_covariates"] = (
            params.loc[types[0]].sort_index().index.to_list()
        )
        n_type_covariates = len(optim_paras["type_covariates"])

        optim_paras["type_prob"] = np.vstack(
            (
                np.zeros(n_type_covariates),
                params.loc[types]
                .sort_index()
                .to_numpy()
                .reshape(n_types - 1, n_type_covariates),
            )
        )

        type_shifts = np.zeros((n_types, n_choices))
        for type_ in range(2, n_types + 1):
            for i, choice in enumerate(optim_paras["choices"]):
                type_shifts[type_ - 1, i] = params.loc[
                    ("type_shift", f"type_{type_}_in_{choice}")
                ]
        optim_paras["type_shift"] = type_shifts
    else:
        optim_paras["type_shift"] = np.zeros((1, n_choices))

    optim_paras["n_types"] = optim_paras["type_shift"].shape[0]

    return optim_paras


def _infer_number_of_types(params):
    """Infer the number of types from parameters.

    Examples
    --------
    >>> params = pd.DataFrame(index=["type_3", "type_2"])
    >>> _infer_number_of_types(params)
    3
    >>> params = pd.DataFrame(index=["type_2", "type_3_asds", "type_423_"])
    >>> _infer_number_of_types(params)
    2

    """
    return (
        params.index.get_level_values(0)
        .str.extract(r"(\btype_[0-9]+\b)", expand=False)
        .nunique()
        + 1
    )


def _infer_choices_with_experience(params, options):
    """Infer choices with experiences.

    Example
    -------
    >>> options = {"covariates": {"a": "exp_white_collar + exp_a", "b": "exp_b >= 2"}}
    >>> index = pd.MultiIndex.from_product([["category"], ["a", "b"]])
    >>> params = pd.Series(index=index)
    >>> _infer_choices_with_experience(params, options)
    ['a', 'b', 'white_collar']

    """
    covariates = options["covariates"]
    parameters = params.index.get_level_values(1)

    used_covariates = [cov for cov in covariates if cov in parameters]

    matches = []
    for param in parameters:
        matches += re.findall(r"\bexp_([A-Za-z_]+)\b", str(param))
    for cov in used_covariates:
        matches += re.findall(r"\bexp_([A-Za-z_]+)\b", covariates[cov])

    return sorted(set(matches))


def _infer_choices_with_prefix(params, prefix):
    """Infer choices with prefix.

    Example
    -------
    >>> params = pd.Series(index=["wage_b", "wage_white_collar", "wage_a", "nonpec_c"])
    >>> _infer_choices_with_prefix(params, "wage")
    ['a', 'b', 'white_collar']

    """
    return sorted(
        params.index.get_level_values(0)
        .str.extract(fr"\b{prefix}_([A-Za-z_]+)\b", expand=False)
        .dropna()
        .unique()
    )


def _parse_lagged_choices(optim_paras, options, params):
    """Parse lagged choices from covariates and params.

    Lagged choices can only influence behavior of individuals through covariates of the
    utility function. Thus, check the covariates for any patterns like
    ``"lagged_choice_[0-9]+"``.

    Then, compare the number of lags required by covariates with the information on
    lagged choices in the parameter specification. For the estimation, there does not
    have to be any information on lagged choices. For the simulation, we need parameters
    to define the probability of a choice being the lagged choice.

    Warning
    -------
    UserWarning
        If not enough lagged choices are specified in params and the model can only be
        used for estimation.
    UserWarning
        If the model contains superfluous definitions of lagged choices.

    Example
    -------
    >>> optim_paras = {}
    >>> options = {
    ...     "covariates": {"covariate": "lagged_choice_2 + lagged_choice_1"},
    ...     "core_state_space_filters": [],
    ... }
    >>> index = pd.MultiIndex.from_tuples([("name", "covariate")])
    >>> params = pd.DataFrame(index=index)
    >>> _parse_lagged_choices(optim_paras, options, params)
    {'n_lagged_choices': 2}

    """
    regex_pattern = r"lagged_choice_([0-9]+)"

    # First, infer the number of lags from all used covariates.
    covariates = options["covariates"]
    parameters = params.index.get_level_values(1)
    used_covariates = [cov for cov in covariates if cov in parameters]

    matches = []
    for cov in used_covariates:
        matches += re.findall(regex_pattern, covariates[cov])

    n_lagged_choices = 0 if not matches else pd.to_numeric(matches).max()

    # Second, infer the number of lags defined in params.
    matches_params = list(
        params.index.get_level_values(0)
        .str.extract(regex_pattern, expand=False)
        .dropna()
        .unique()
    )

    lc_params = np.zeros(1) if not matches_params else pd.to_numeric(matches_params)
    n_lc_params = lc_params.max()
    undefined_lags = set(range(1, n_lagged_choices + 1)) - set(lc_params)

    # Check whether there is a discrepancy between the maximum number of lags specified
    # in covariates and filters or params.
    if n_lagged_choices > n_lc_params or undefined_lags:
        warnings.warn(
            "The distribution of initial lagged choices is insufficiently specified in "
            "params. This model cannot be used for simulation, only for estimation.",
            category=UserWarning,
        )
    elif n_lagged_choices < n_lc_params:
        warnings.warn(
            "The model contains superfluous information on lagged choices. The "
            f"covariates and filters require {n_lagged_choices} lagged choices whereas "
            f"{n_lc_params} lags are specified in params. Ignore superfluous lags in "
            "params.",
            category=UserWarning,
        )
    else:
        pass

    optim_paras["n_lagged_choices"] = n_lagged_choices

    # Add existing lagged choice parameters to ``optim_paras``.
    for match in (
        params.filter(like="lagged_choice_", axis=0).index.get_level_values(0).unique()
    ):
        optim_paras[match] = params.loc[match]

<<<<<<< HEAD
    return list(set(choices_w_wage) | set(choices_w_nonpec))


def _infer_number_of_lagged_choices(options, params):
    """Infer the maximum lag of choices.

    Notes
    -----
    Once, the probability parameter for lagged choices are moved to the parameters
    (https://github.com/OpenSourceEconomics/respy/issues/212) this function should also
    infer from ``params``.

    Example
    -------
    >>> index = pd.MultiIndex.from_tuples([("name", "covariate")])
    >>> params = pd.DataFrame(index=index)
    >>> options = {
    ...     "covariates": {"covariate": "lagged_choice_2 + lagged_choice_1"},
    ...     "core_state_space_filters": [],
    ... }
    >>> _infer_number_of_lagged_choices(options, params)
    2

    """
    covariates = options["covariates"]
    parameters = params.index.get_level_values(1)

    used_covariates = [cov for cov in covariates if cov in parameters]

    matches = []

    # Look in covariates for lagged choices.
    for cov in used_covariates:
        matches += re.findall(r"lagged_choice_([0-9]+)", str(covariates[cov]))

    # Look in state space filters for lagged choices.
    for filter_ in options["core_state_space_filters"]:
        matches += re.findall(r"lagged_choice_([0-9]+)", filter_)

    n_lagged_choices = 0 if not matches else pd.to_numeric(matches).max()

    return n_lagged_choices
=======
    return optim_paras
>>>>>>> 19057d16
<|MERGE_RESOLUTION|>--- conflicted
+++ resolved
@@ -34,20 +34,10 @@
     if not isinstance(input_, (Path, dict)):
         raise TypeError("options must be pathlib.Path or dictionary.")
 
-<<<<<<< HEAD
-    extended_options = {**DEFAULT_OPTIONS, **options}
-    extended_options["n_lagged_choices"] = _infer_number_of_lagged_choices(
-        extended_options, params
-    )
-    extended_options = _order_choices(extended_options, params)
-    extended_options = _set_defaults_for_choices_with_experience(extended_options)
-    extended_options = _set_defaults_for_inadmissible_states(extended_options)
-=======
     if isinstance(input_, Path):
         options = yaml.safe_load(input_.read_text())
     else:
         options = copy.deepcopy(input_)
->>>>>>> 19057d16
 
     return options
 
@@ -250,31 +240,14 @@
 
     return lower_triangular_flat
 
-<<<<<<< HEAD
-    for quantity in params.index.get_level_values("category").unique():
-        quant = params.loc[quantity].to_numpy()
-        # Scalars should be scalars, not one-dimensional arrays.
-        optim_paras[quantity] = quant[0] if quant.shape == (1,) else quant
-=======
->>>>>>> 19057d16
 
 def _parse_measurement_errors(optim_paras, params):
     """Parse correctly sorted measurement errors."""
     meas_error = np.zeros(len(optim_paras["choices"]))
 
-<<<<<<< HEAD
-    n_choices = cov.shape[0]
-
-    short_meas_error = params.loc["meas_error"]
-    meas_error = params.loc["shocks"][:n_choices].copy(deep=True)
-    meas_error[:] = 0.0
-    meas_error.update(short_meas_error)
-    optim_paras["meas_error"] = meas_error.to_numpy()
-=======
     labels = [f"sd_{choice}" for choice in optim_paras["choices_w_wage"]]
     meas_error[: len(labels)] = params.loc["meas_error"].loc[labels].to_numpy()
     optim_paras["meas_error"] = meas_error
->>>>>>> 19057d16
 
     return optim_paras
 
@@ -471,49 +444,4 @@
     ):
         optim_paras[match] = params.loc[match]
 
-<<<<<<< HEAD
-    return list(set(choices_w_wage) | set(choices_w_nonpec))
-
-
-def _infer_number_of_lagged_choices(options, params):
-    """Infer the maximum lag of choices.
-
-    Notes
-    -----
-    Once, the probability parameter for lagged choices are moved to the parameters
-    (https://github.com/OpenSourceEconomics/respy/issues/212) this function should also
-    infer from ``params``.
-
-    Example
-    -------
-    >>> index = pd.MultiIndex.from_tuples([("name", "covariate")])
-    >>> params = pd.DataFrame(index=index)
-    >>> options = {
-    ...     "covariates": {"covariate": "lagged_choice_2 + lagged_choice_1"},
-    ...     "core_state_space_filters": [],
-    ... }
-    >>> _infer_number_of_lagged_choices(options, params)
-    2
-
-    """
-    covariates = options["covariates"]
-    parameters = params.index.get_level_values(1)
-
-    used_covariates = [cov for cov in covariates if cov in parameters]
-
-    matches = []
-
-    # Look in covariates for lagged choices.
-    for cov in used_covariates:
-        matches += re.findall(r"lagged_choice_([0-9]+)", str(covariates[cov]))
-
-    # Look in state space filters for lagged choices.
-    for filter_ in options["core_state_space_filters"]:
-        matches += re.findall(r"lagged_choice_([0-9]+)", filter_)
-
-    n_lagged_choices = 0 if not matches else pd.to_numeric(matches).max()
-
-    return n_lagged_choices
-=======
-    return optim_paras
->>>>>>> 19057d16
+    return optim_paras