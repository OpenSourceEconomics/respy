"""Process model specification files or objects.

"""
import pandas as pd
import numpy as np
import json
import yaml
from respy.python.shared.shared_auxiliary import distribute_parameters, get_optim_paras
from respy.pre_processing.specification_helpers import csv_template
from pathlib import Path


def process_model_spec(params_spec, options_spec):
    if not isinstance(params_spec, pd.DataFrame):
        assert isinstance(
            params_spec, str
        ), "params_spec has to be a DataFrame or file path."
        params_spec = _read_params_spec(params_spec)
    if not isinstance(options_spec, dict):
        assert isinstance(
            options_spec, str
        ), "options_spec has to be a dictionary or file path."
        options_spec = _read_options_spec(options_spec)
    attr = _create_attribute_dictionary(params_spec, options_spec)
    return attr


def write_out_model_spec(attr, save_path):
    params_spec = _params_spec_from_attributes(attr)
    options_spec = _options_spec_from_attributes(attr)
    # todo: does this need index=False?
    params_spec.to_csv(save_path + '.csv')
    with open(save_path + '.json', 'w') as j:
        json.dump(options_spec, j)


def _options_spec_from_attributes(attr):
    estimation = {
        'file': attr['file_est'],
        'maxfun': attr['maxfun'],
        'agents': attr['num_agents_est'],
        'draws': attr['num_draws_prob'],
        'optimizer': attr['optimizer_used'],
        'seed': attr['seed_prob'],
        'tau': attr['tau']
    }

    simulation = {
        'file': attr['file_sim'],
        'agents': attr['num_agents_sim'],
        'seed': attr['seed_sim']

    }

    program = {
        'debug': attr['is_debug'],
        'procs': attr['num_procs'],
        'threads': attr['num_threads'],
        'version': attr['version']
    }

    interpolation = {
        'flag': attr['is_interpolated'],
        'points': attr['num_points_interp'],
    }

    solution = {
        'store': attr['is_store'],
        'seed': attr['seed_emax'],
        'draws': attr['num_draws_emax']
    }

<<<<<<< HEAD
    The different formatting makes the file rather involved. The resulting
    initialization files are rad by PYTHON and FORTRAN routines. Thus, the formatting
    with respect to the number of decimal places is rather small.
=======
    options_spec = {
        'estimation': estimation,
        'simulation': simulation,
        'program': program,
        'interpolation': interpolation,
        'solution': solution,
        'preconditioning': attr['precond_spec'],
        'derivatives': attr['derivatives'],
        'edu_spec': attr['edu_spec'],
        'num_periods': attr['num_periods'],
    }
>>>>>>> b53cceb8

    for optimizer, option in attr['optimizer_options'].items():
        options_spec[optimizer] = option

    return options_spec


def _params_spec_from_attributes(attr):
    csv = csv_template(attr['num_types'])
    bounds = np.array(attr['optim_paras']['paras_bounds'])
    csv['lower'] = bounds[:, 0]
    csv['upper'] = bounds[:, 1]
    csv['fixed'] = attr['optim_paras']['paras_fixed']
    csv['para'] = get_optim_paras(
        paras_dict=attr['optim_paras'],
        num_paras=attr['num_paras'],
        which='all',
        is_debug=True)
    return csv


def _create_attribute_dictionary(params_spec, options_spec):
    attr = {
        "edu_max": int(options_spec["edu_spec"]["max"]),
        "file_est": str(options_spec["estimation"]["file"]),
        "file_sim": str(options_spec["simulation"]["file"]),
        "is_debug": bool(options_spec["program"]["debug"]),
        "is_interpolated": bool(options_spec["interpolation"]["flag"]),
        "is_store": bool(options_spec["solution"]["store"]),
        "maxfun": int(options_spec["estimation"]["maxfun"]),
        "num_agents_est": int(options_spec["estimation"]["agents"]),
        "num_agents_sim": int(options_spec["simulation"]["agents"]),
        "num_draws_emax": int(options_spec["solution"]["draws"]),
        "num_draws_prob": int(options_spec["estimation"]["draws"]),
        "num_points_interp": int(options_spec["interpolation"]["points"]),
        "num_procs": int(options_spec["program"]["procs"]),
        "num_threads": int(options_spec["program"]["threads"]),
        "num_types": int(_get_num_types(params_spec)),
        "optim_paras": distribute_parameters(params_spec["para"].to_numpy(), is_debug=True),
        "optimizer_used": str(options_spec["estimation"]["optimizer"]),
        # make type conversions here
        "precond_spec": options_spec["preconditioning"],
        "seed_emax": int(options_spec["solution"]["seed"]),
        "seed_prob": int(options_spec["estimation"]["seed"]),
        "seed_sim": int(options_spec["simulation"]["seed"]),
        "tau": float(options_spec["estimation"]["tau"]),
        "version": str(options_spec["program"]["version"]),
        "derivatives": str(options_spec['derivatives']),
        # to-do: add type conversions and checks for edu spec
        'edu_spec': options_spec['edu_spec'],
        'num_periods': int(options_spec['num_periods']),
        'num_paras': len(params_spec),
    }

    # todo: add assert statements for bounds
    bounds = []
    for coeff in params_spec.index:
        bound = []
        for bounds_type in ['lower', 'upper']:
            if pd.isnull(params_spec.loc[coeff, bounds_type]):
                bound.append(None)
            else:
                bound.append(float(params_spec.loc[coeff, bounds_type]))
        bounds.append(bound)

    attr["optim_paras"]["paras_bounds"] = bounds
    attr["optim_paras"]["paras_fixed"] = params_spec["fixed"].astype(bool).to_numpy().tolist()

    optimizers = [
        "FORT-NEWUOA",
        "FORT-BFGS",
        "FORT-BOBYQA",
        "SCIPY-BFGS",
        "SCIPY-POWELL",
        "SCIPY-LBFGSB",
    ]
    # to-do: add type checks and/or conversions for optimizer options
    attr["optimizer_options"] = {}
    for opt in optimizers:
        attr["optimizer_options"][opt] = options_spec[opt]

    attr['is_myopic'] = params_spec.loc[('delta', 'delta'), 'para'] == 0.0

    # to-do: make asserts that all string values are lowercase
    return attr


def _get_num_types(params_spec):
    if 'type_shares' in params_spec.index:
        len_type_shares = len(params_spec.loc["type_shares"])
        num_types = len_type_shares / 2 + 1
    else:
        num_types = 1
    return num_types


def _read_params_spec(file_path):
    assert file_path.endswith(".csv"), "file_path has to be a .csv file"
    params_spec = pd.read_csv(file_path)
    params_spec["para"] = params_spec["para"].astype(float)
    params_spec.set_index(['category', 'name'], inplace=True)
    return params_spec


def _read_options_spec(file_path):
    if file_path.endswith(".json"):
        with open(file_path, "r") as j:
            options_spec = json.load(j)
    elif file_path.endswith(".yaml"):
        with open(file_path, "r") as y:
            options_spec = yaml.load(y)

    default = default_model_dict()
    default.update(options_spec)
    options_spec = default
    return options_spec


def default_model_dict():
    """Return a partial init_dict with default values.

    This is not a complete init_dict. It only contains the parts
    for which default values make sense.

    """
    default = {
        "FORT-NEWUOA": {"maxfun": 1000000, "npt": 1, "rhobeg": 1.0, "rhoend": 0.000001},
        "FORT-BFGS": {"eps": 0.0001, "gtol": 0.00001, "maxiter": 10, "stpmx": 100.0},
        "FORT-BOBYQA": {"maxfun": 1000000, "npt": 1, "rhobeg": 1.0, "rhoend": 0.000001},
        "SCIPY-BFGS": {"eps": 0.0001, "gtol": 0.0001, "maxiter": 1},
        "SCIPY-POWELL": {
            "ftol": 0.0001,
            "maxfun": 1000000,
            "maxiter": 1,
            "xtol": 0.0001,
        },
        "SCIPY-LBFGSB": {
            "eps": 0.000000441037423,
            "factr": 30.401091854739622,
            "m": 5,
            "maxiter": 2,
            "maxls": 2,
            "pgtol": 0.000086554171164,
        },
    }

    return default<|MERGE_RESOLUTION|>--- conflicted
+++ resolved
@@ -70,11 +70,6 @@
         'draws': attr['num_draws_emax']
     }
 
-<<<<<<< HEAD
-    The different formatting makes the file rather involved. The resulting
-    initialization files are rad by PYTHON and FORTRAN routines. Thus, the formatting
-    with respect to the number of decimal places is rather small.
-=======
     options_spec = {
         'estimation': estimation,
         'simulation': simulation,
@@ -86,7 +81,6 @@
         'edu_spec': attr['edu_spec'],
         'num_periods': attr['num_periods'],
     }
->>>>>>> b53cceb8
 
     for optimizer, option in attr['optimizer_options'].items():
         options_spec[optimizer] = option
