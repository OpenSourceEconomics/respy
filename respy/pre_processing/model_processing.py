--- conflicted
+++ resolved
@@ -137,12 +137,9 @@
 def _parse_parameters(params, options):
     """Parse the parameter vector into a dictionary of model quantities."""
     optim_paras = {"delta": params.loc[("delta", "delta")]}
-<<<<<<< HEAD
     optim_paras = {"eta": params.get(("eta", "eta"), 0.0)}
-
-=======
+    
     optim_paras = _parse_present_bias_parameter(optim_paras, params)
->>>>>>> c2eb955e
     optim_paras = _parse_inadmissibility_penalty(optim_paras, params)
     optim_paras = _parse_observables(optim_paras, params)
     optim_paras = _parse_choices(optim_paras, params, options)
