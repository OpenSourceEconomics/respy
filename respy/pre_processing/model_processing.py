"""Process model specification files or objects."""
import copy
import itertools
import re
import warnings
from pathlib import Path

import numpy as np
import pandas as pd
import yaml
from estimagic.optimization.utilities import chol_params_to_lower_triangular_matrix
from estimagic.optimization.utilities import cov_params_to_matrix
from estimagic.optimization.utilities import robust_cholesky
from estimagic.optimization.utilities import sdcorr_params_to_matrix

from respy.config import DEFAULT_OPTIONS
from respy.config import SEED_STARTUP_ITERATION_GAP
from respy.pre_processing.model_checking import validate_options
from respy.shared import normalize_probabilities

warnings.simplefilter("error", category=pd.errors.PerformanceWarning)


def process_params_and_options(params, options):
    options = _read_options(options)
    options = {**DEFAULT_OPTIONS, **options}
    options = _create_internal_seeds_from_user_seeds(options)
    validate_options(options)

    params = _read_params(params)
    optim_paras = _parse_parameters(params, options)

    optim_paras["n_periods"] = options["n_periods"]

    return optim_paras, options


def _read_options(input_):
    if not isinstance(input_, (Path, dict)):
        raise TypeError("options must be pathlib.Path or dictionary.")

    if isinstance(input_, Path):
        options = yaml.safe_load(input_.read_text())
    else:
        options = copy.deepcopy(input_)

    return options


def _create_internal_seeds_from_user_seeds(options):
    """Create internal seeds from user input.

    Instead of reusing the same seed, we use sequences of seeds incrementing by one. It
    ensures that we do not accidentally draw the same randomness twice.

    Furthermore, we need to sets of seeds. The first set is for building
    :func:`~respy.simulate.simulate` or :func:`~respy.likelihood.log_like` where
    ``"startup"`` seeds are used to generate the draws. The second set is for the
    iterations and has to be reset to the initial value at the beginning of every
    iteration.

    See :ref:`randomness-and-reproducibility` for more information.

    """

    seeds = [f"{key}_seed" for key in ["solution", "simulation", "estimation"]]

    # Check that two seeds are not equal. Otherwise, raise warning.
    if (np.bincount([options[seed] for seed in seeds]) > 1).any():
        warnings.warn("All seeds should be different.", category=UserWarning)

    for seed, start, end in zip(
        seeds, [100, 10_000, 1_000_000], [1_000, 100_000, 10_000_000]
    ):
        np.random.seed(options[seed])
        seed_startup = np.random.randint(start, end)
        options[f"{seed}_startup"] = itertools.count(seed_startup)
        seed_iteration = seed_startup + SEED_STARTUP_ITERATION_GAP
        options[f"{seed}_iteration"] = itertools.count(seed_iteration)

    return options


def _read_params(input_):
    input_ = pd.read_csv(input_) if isinstance(input_, Path) else input_.copy()

    if isinstance(input_, pd.DataFrame):
        if not input_.index.names == ["category", "name"]:
            input_.set_index(["category", "name"], inplace=True)
        params = input_["value"]
    elif isinstance(input_, pd.Series):
        params = input_
        assert params.index.names == [
            "category",
            "name",
        ], "params as pd.Series has wrong index."
    else:
        raise TypeError("params must be Path, pd.DataFrame or pd.Series.")

    return params


def _parse_parameters(params, options):
    """Parse the parameter vector into a dictionary of model quantities."""
    optim_paras = {}

    optim_paras["delta"] = params.loc[("delta", "delta")]
    optim_paras = _parse_observables(optim_paras, params)
    optim_paras = _parse_choices(optim_paras, params, options)
    optim_paras = _parse_choice_parameters(optim_paras, params)
    optim_paras = _parse_initial_and_max_experience(optim_paras, params, options)
    optim_paras = _parse_shocks(optim_paras, params)
    optim_paras = _parse_measurement_errors(optim_paras, params)
    optim_paras = _parse_types(optim_paras, params)
    optim_paras = _parse_lagged_choices(optim_paras, options, params)

    return optim_paras


def _parse_choices(optim_paras, params, options):
    """Define unique order of choices.

    This function defines a unique order of choices. Choices can be separated in choices
    with experience and wage, with experience but without wage and without experience
    and wage. This distinction is used to create a unique ordering of choices. Within
    each group, we order alphabetically.

    """
    # Be careful with ``choices_w_exp_fuzzy`` as it contains some erroneous elements,
    # e.g., ``"a_squared"`` from the covariate ``"exp_a_squared"``.
    choices_w_exp_fuzzy = set(_infer_choices_with_experience(params, options))
    choices_w_wage = set(_infer_choices_with_prefix(params, "wage"))
    choices_w_nonpec = set(_infer_choices_with_prefix(params, "nonpec"))
    choices_w_exp_wo_wage = (choices_w_exp_fuzzy & choices_w_nonpec) - choices_w_wage
    choices_wo_exp_wo_wage = choices_w_nonpec - choices_w_exp_fuzzy

    optim_paras["choices_w_wage"] = sorted(choices_w_wage)
    optim_paras["choices_w_exp"] = sorted(choices_w_wage) + sorted(
        choices_w_exp_wo_wage
    )
    optim_paras["choices_wo_exp"] = sorted(choices_wo_exp_wo_wage)

    # Dictionaries are insertion ordered since Python 3.6+.
    order = optim_paras["choices_w_exp"] + optim_paras["choices_wo_exp"]
    optim_paras["choices"] = {choice: {} for choice in order}

    return optim_paras


def _parse_observables(optim_paras, params):
    """Parse observed variables and their levels."""
    optim_paras["observables"] = {}

    if "observables" in params.index.get_level_values(0):
        observables = params.loc["observables"]
        counts = (
            observables.index.str.extract(r"\b([a-z0-9_]+)_[0-9]+\b", expand=False)
            .value_counts()
            .sort_index()
        )
        for name, n_levels in counts.items():
            # This line ensures that the levels of observables start at zero and
            # increment by one.
            shares = [observables.loc[f"{name}_{value}"] for value in range(n_levels)]

            if np.sum(shares) != 1:
                warnings.warn(
                    f"The shares of observable '{name}' do not sum to one. Shares are "
                    "divided by their sum for normalization.",
                    category=UserWarning,
                )
                shares = normalize_probabilities(shares)
            optim_paras["observables"][name] = shares

    return optim_paras


def _parse_choice_parameters(optim_paras, params):
    """Parse utility parameters for choices."""
    for choice in optim_paras["choices"]:
        if f"wage_{choice}" in params.index:
            optim_paras[f"wage_{choice}"] = params.loc[f"wage_{choice}"]
        if f"nonpec_{choice}" in params.index:
            optim_paras[f"nonpec_{choice}"] = params.loc[f"nonpec_{choice}"]

    return optim_paras


def _parse_initial_and_max_experience(optim_paras, params, options):
    """Process initial experience distributions and maximum experience."""
    for choice in optim_paras["choices_w_exp"]:
        mask = params.index.get_level_values("category").str.contains(
            f"initial_exp_{choice}"
        )
        n_parameters = mask.sum()

        if n_parameters:
            # Separate subset from params.
            sub = params.loc[mask].copy()
            params = params.loc[~mask].copy()

            levels = sorted(
                sub.index.get_level_values("category")
                .str.extract(fr"initial_exp_{choice}_([0-9]+)", expand=False)
                .astype(int)
                .unique()
            )
            n_probabilities = (sub.index.get_level_values(1) == "probability").sum()

            # It is allowed to specify the shares of initial experiences as
            # probabilities. Then, the probabilities are replaced with their logs to
            # recover the probabilities with a softmax function.
            if n_probabilities == len(levels) == n_parameters:
                if sub.sum() != 1:
                    warnings.warn(
                        "The probabilities over initial experience levels for choice "
                        f"'{choice}' do not sum to one. Probabilities are normalized.",
                        category=UserWarning,
                    )
                sub = np.log(sub)
                sub = sub.rename(index={"probability": "constant"}, level="name")
                params = params.append(sub)

            elif n_probabilities > 0:
                raise ValueError(
                    "Cannot mix probabilities and softmax coefficients to specify the "
                    f"distribution of initial experience levels for choice '{choice}'."
                )
<<<<<<< HEAD

            optim_paras["choices"][choice]["start"] = {}
            for level in levels:
                coeffs = sub.loc[f"initial_exp_{choice}_{level}"]
                optim_paras["choices"][choice]["start"][level] = coeffs
=======
                shares = normalize_probabilities(shares)
>>>>>>> e0108bca
        else:
            optim_paras["choices"][choice]["start"] = {
                0: pd.Series(index=["constant"], data=0)
            }

        max_ = int(params.get(("maximum_exp", choice), options["n_periods"] - 1))
        optim_paras["choices"][choice]["max"] = max_

    return optim_paras


def _parse_shocks(optim_paras, params):
    """Parse the shock parameters and create the Cholesky factor."""
    if sum(f"shocks_{i}" in params.index for i in ["sdcorr", "cov", "chol"]) >= 2:
        raise ValueError("It is not allowed to define multiple shock matrices.")
    elif "shocks_sdcorr" in params.index:
        sorted_shocks = _sort_shocks_sdcorr(optim_paras, params.loc["shocks_sdcorr"])
        cov = sdcorr_params_to_matrix(sorted_shocks)
        optim_paras["shocks_cholesky"] = robust_cholesky(cov)
    elif "shocks_cov" in params.index:
        sorted_shocks = _sort_shocks_cov_chol(
            optim_paras, params.loc["shocks_cov"], "cov"
        )
        cov = cov_params_to_matrix(sorted_shocks)
        optim_paras["shocks_cholesky"] = robust_cholesky(cov)
    elif "shocks_chol" in params.index:
        sorted_shocks = _sort_shocks_cov_chol(
            optim_paras, params.loc["shocks_chol"], "chol"
        )
        optim_paras["shocks_cholesky"] = chol_params_to_lower_triangular_matrix(
            sorted_shocks
        )
    else:
        raise NotImplementedError

    return optim_paras


def _sort_shocks_sdcorr(optim_paras, params):
    """Sort shocks of the standard deviation/correlation matrix.

    To fit :func:`estimagic.optimization.utilities.sdcorr_params_to_matrix`, standard
    deviations have to precede the elements of the remaining lower triangular matrix.

    """
    sds_flat = []
    corrs_flat = []

    for i, c_1 in enumerate(optim_paras["choices"]):
        for c_2 in list(optim_paras["choices"])[: i + 1]:
            if c_1 == c_2:
                sds_flat.append(params.loc[f"sd_{c_1}"])
            else:
                # The order in which choices are mentioned in the labels is not clear.
                # Check both combinations.
                if f"corr_{c_1}_{c_2}" in params.index:
                    corrs_flat.append(params.loc[f"corr_{c_1}_{c_2}"])
                elif f"corr_{c_2}_{c_1}" in params.index:
                    corrs_flat.append(params.loc[f"corr_{c_2}_{c_1}"])
                else:
                    raise ValueError(
                        f"Shock matrix has no entry for choice {c_1} and {c_2}"
                    )

    return sds_flat + corrs_flat


def _sort_shocks_cov_chol(optim_paras, params, type_):
    """Sort shocks of the covariance matrix or the Cholesky factor.

    To fit :func:`estimagic.optimization.utilities.cov_params_to_matrix` and
    :func:`estimagic.optimization.utilties.chol_params_to_lower_triangular_matrix`
    shocks have to be sorted like the lower triangular matrix or
    :func:`np.tril_indices(dim)`.

    """
    lower_triangular_flat = []

    for i, c_1 in enumerate(optim_paras["choices"]):
        for c_2 in list(optim_paras["choices"])[: i + 1]:
            if c_1 == c_2:
                label = "var" if type_ == "cov" else "chol"
                lower_triangular_flat.append(params.loc[f"{label}_{c_1}"])
            else:
                label = "cov" if type_ == "cov" else "chol"
                # The order in which choices are mentioned in the labels is not clear.
                # Check both combinations.
                if f"{label}_{c_1}_{c_2}" in params.index:
                    lower_triangular_flat.append(params.loc[f"{label}_{c_1}_{c_2}"])
                elif f"{label}_{c_2}_{c_1}" in params.index:
                    lower_triangular_flat.append(params.loc[f"{label}_{c_2}_{c_1}"])
                else:
                    raise ValueError(
                        f"Shock matrix has no entry for choice {c_1} and {c_2}"
                    )

    return lower_triangular_flat


def _parse_measurement_errors(optim_paras, params):
    """Parse correctly sorted measurement errors.

    optim_paras["is_meas_error"] is only False if there are no meas_error sds in params,
    not if they are all zero. Otherwise we would introduce a kink into the likelihood
    function.

    """
    meas_error = np.zeros(len(optim_paras["choices"]))

    if "meas_error" in params.index:
        optim_paras["is_meas_error"] = True
        labels = [f"sd_{choice}" for choice in optim_paras["choices_w_wage"]]
        assert set(params.loc["meas_error"].index) == set(labels), (
            "Standard deviations of measurement error have to be provided for all or "
            "none of the choices with wages. There can't be standard deviations of "
            "measurement errors for choices without wage."
        )
        meas_error[: len(labels)] = params.loc["meas_error"].loc[labels].to_numpy()
    else:
        optim_paras["is_meas_error"] = False

    optim_paras["meas_error"] = meas_error

    return optim_paras


def _parse_types(optim_paras, params):
    """Parse type shifts and type parameters.

    It is not explicitly enforced that all types have the same covariates, but it is
    implicitly enforced that the parameters form a valid matrix.

    """
    n_choices = len(optim_paras["choices"])

    if "type_shift" in params.index:
        n_types = _infer_number_of_types(params)
        types = [f"type_{i}" for i in range(2, n_types + 1)]
        optim_paras["type_covariates"] = (
            params.loc[types[0]].sort_index().index.to_list()
        )
        n_type_covariates = len(optim_paras["type_covariates"])

        optim_paras["type_prob"] = np.zeros((n_types, n_type_covariates))
        for i, type_ in enumerate(types, 1):
            for j, cov in enumerate(optim_paras["type_covariates"]):
                optim_paras["type_prob"][i, j] = params.loc[type_, cov]

        optim_paras["type_shift"] = np.zeros((n_types, n_choices))
        for type_ in range(2, n_types + 1):
            for i, choice in enumerate(optim_paras["choices"]):
                optim_paras["type_shift"][type_ - 1, i] = params.get(
                    ("type_shift", f"type_{type_}_in_{choice}"), 0
                )
    else:
        optim_paras["type_shift"] = np.zeros((1, n_choices))

    optim_paras["n_types"] = optim_paras["type_shift"].shape[0]

    return optim_paras


def _infer_number_of_types(params):
    """Infer the number of types from parameters.

    Examples
    --------
    >>> params = pd.DataFrame(index=["type_3", "type_2"])
    >>> _infer_number_of_types(params)
    3
    >>> params = pd.DataFrame(index=["type_2", "type_3_asds", "type_423_"])
    >>> _infer_number_of_types(params)
    2

    """
    return (
        params.index.get_level_values(0)
        .str.extract(r"(\btype_[0-9]+\b)", expand=False)
        .nunique()
        + 1
    )


def _infer_choices_with_experience(params, options):
    """Infer choices with experiences.

    Example
    -------
    >>> options = {"covariates": {"a": "exp_white_collar + exp_a", "b": "exp_b >= 2"}}
    >>> index = pd.MultiIndex.from_product([["category"], ["a", "b"]])
    >>> params = pd.Series(index=index)
    >>> _infer_choices_with_experience(params, options)
    ['a', 'b', 'white_collar']

    """
    covariates = options["covariates"]
    parameters = params.index.get_level_values(1)

    used_covariates = [cov for cov in covariates if cov in parameters]

    matches = []
    for param in parameters:
        matches += re.findall(r"\bexp_([A-Za-z_]+)\b", str(param))
    for cov in used_covariates:
        matches += re.findall(r"\bexp_([A-Za-z_]+)\b", covariates[cov])

    return sorted(set(matches))


def _infer_choices_with_prefix(params, prefix):
    """Infer choices with prefix.

    Example
    -------
    >>> params = pd.Series(index=["wage_b", "wage_white_collar", "wage_a", "nonpec_c"])
    >>> _infer_choices_with_prefix(params, "wage")
    ['a', 'b', 'white_collar']

    """
    return sorted(
        params.index.get_level_values(0)
        .str.extract(fr"\b{prefix}_([A-Za-z_]+)\b", expand=False)
        .dropna()
        .unique()
    )


def _parse_lagged_choices(optim_paras, options, params):
    """Parse lagged choices from covariates and params.

    Lagged choices can only influence behavior of individuals through covariates of the
    utility function. Thus, check the covariates for any patterns like
    ``"lagged_choice_[0-9]+"``.

    Then, compare the number of lags required by covariates with the information on
    lagged choices in the parameter specification. For the estimation, there does not
    have to be any information on lagged choices. For the simulation, we need parameters
    to define the probability of a choice being the lagged choice.

    Warning
    -------
    UserWarning
        If not enough lagged choices are specified in params and the model can only be
        used for estimation.
    UserWarning
        If the model contains superfluous definitions of lagged choices.

    Example
    -------
    >>> optim_paras = {}
    >>> options = {
    ...     "covariates": {"covariate": "lagged_choice_2 + lagged_choice_1"},
    ...     "core_state_space_filters": [],
    ... }
    >>> index = pd.MultiIndex.from_tuples([("name", "covariate")])
    >>> params = pd.DataFrame(index=index)
    >>> _parse_lagged_choices(optim_paras, options, params)
    {'n_lagged_choices': 2}

    """
    regex_pattern = r"lagged_choice_([0-9]+)"

    # First, infer the number of lags from all used covariates.
    covariates = options["covariates"]
    parameters = params.index.get_level_values(1)
    used_covariates = [cov for cov in covariates if cov in parameters]

    matches = []
    for cov in used_covariates:
        matches += re.findall(regex_pattern, covariates[cov])

    n_lagged_choices = 0 if not matches else pd.to_numeric(matches).max()

    # Second, infer the number of lags defined in params.
    matches_params = list(
        params.index.get_level_values(0)
        .str.extract(regex_pattern, expand=False)
        .dropna()
        .unique()
    )

    lc_params = np.zeros(1) if not matches_params else pd.to_numeric(matches_params)
    n_lc_params = lc_params.max()
    undefined_lags = set(range(1, n_lagged_choices + 1)) - set(lc_params)

    # Check whether there is a discrepancy between the maximum number of lags specified
    # in covariates and filters or params.
    if n_lagged_choices > n_lc_params or undefined_lags:
        warnings.warn(
            "The distribution of initial lagged choices is insufficiently specified in "
            "params. This model cannot be used for simulation, only for estimation.",
            category=UserWarning,
        )
    elif n_lagged_choices < n_lc_params:
        warnings.warn(
            "The model contains superfluous information on lagged choices. The "
            f"covariates and filters require {n_lagged_choices} lagged choices whereas "
            f"{n_lc_params} lags are specified in params. Ignore superfluous lags in "
            "params.",
            category=UserWarning,
        )
    else:
        pass

    optim_paras["n_lagged_choices"] = n_lagged_choices

    # Add existing lagged choice parameters to ``optim_paras``.
    for match in (
        params.filter(like="lagged_choice_", axis=0).index.get_level_values(0).unique()
    ):
        optim_paras[match] = params.loc[match]

    return optim_paras<|MERGE_RESOLUTION|>--- conflicted
+++ resolved
@@ -187,13 +187,44 @@
 
 
 def _parse_initial_and_max_experience(optim_paras, params, options):
-    """Process initial experience distributions and maximum experience."""
+    """Process initial experience distributions and maximum experience.
+
+    Given a choice, there might be multiple experience levels. Secondly, the
+    distribution of experience levels might not follow a probability mass function, but
+    dependents on other covariates. E.g., the initial schooling levels might depend on
+    an observed variable like ability.
+
+    Thus, we allow for two different ways to specify distributions:
+
+    - If all experience levels for one choice have one entry in `params` and only have
+      `"probability"` in the `"name"` level of the index, treat parameters like a
+      probability mass function.
+    - Otherwise, we assume that the `"name"` index value corresponds to a covariate and
+      the value in `params` is a multinomial logit coefficient.
+
+    Internally, probabilities are also converted to logit coefficients to align
+    interfaces. To convert probabilities to the appropriate multinomial logit
+    coefficients, use a constant for covariates and note that the sum in the denominator
+    is equal for all probabilities and, thus, can be treated as a constant. The
+    following formula shows that the multinomial coefficients which produce the same
+    probability mass function are equal to the logs of probabilities.
+
+    .. math::
+
+        p_i      &= \frac{e^{x_i \beta_i}}{\\sum_j e^{x_j \beta_j}} \\
+                 &= \frac{e^{\beta_i}}{\\sum_j e^{\beta_j}} \\
+        log(p_i) &= \beta_i - \\log(\\sum_j e^{\beta_j}) \\
+        log(p_i) &= \beta_i - C
+
+    """
     for choice in optim_paras["choices_w_exp"]:
         mask = params.index.get_level_values("category").str.contains(
             f"initial_exp_{choice}"
         )
         n_parameters = mask.sum()
 
+        # If parameters for initial experiences are specified, the parameters can either
+        # be probabilities or multinomial logit coefficients.
         if n_parameters:
             # Separate subset from params.
             sub = params.loc[mask].copy()
@@ -209,32 +240,30 @@
 
             # It is allowed to specify the shares of initial experiences as
             # probabilities. Then, the probabilities are replaced with their logs to
-            # recover the probabilities with a softmax function.
+            # recover the probabilities with a multinomial logit model.
             if n_probabilities == len(levels) == n_parameters:
                 if sub.sum() != 1:
                     warnings.warn(
                         "The probabilities over initial experience levels for choice "
-                        f"'{choice}' do not sum to one. Probabilities are normalized.",
+                        f"'{choice}' do not sum to one.",
                         category=UserWarning,
                     )
                 sub = np.log(sub)
                 sub = sub.rename(index={"probability": "constant"}, level="name")
-                params = params.append(sub)
 
             elif n_probabilities > 0:
                 raise ValueError(
-                    "Cannot mix probabilities and softmax coefficients to specify the "
-                    f"distribution of initial experience levels for choice '{choice}'."
+                    "Cannot mix probabilities and multinomial logit coefficients to "
+                    "specify the distribution of initial experience levels for choice "
+                    f"'{choice}'."
                 )
-<<<<<<< HEAD
-
-            optim_paras["choices"][choice]["start"] = {}
-            for level in levels:
-                coeffs = sub.loc[f"initial_exp_{choice}_{level}"]
-                optim_paras["choices"][choice]["start"][level] = coeffs
-=======
-                shares = normalize_probabilities(shares)
->>>>>>> e0108bca
+
+            # Insert parameters for every level of initial experiences.
+            optim_paras["choices"][choice]["start"] = {
+                level: sub.loc[f"initial_exp_{choice}_{level}"] for level in levels
+            }
+
+        # If no initial experience parameters are specified, start at zero.
         else:
             optim_paras["choices"][choice]["start"] = {
                 0: pd.Series(index=["constant"], data=0)
