import itertools

import numpy as np
import pandas as pd


def validate_options(o):
    for option, value in o.items():
        if "draws" in option:
            assert _is_positive_nonzero_integer(value)
        elif option.endswith("_seed"):
            assert _is_nonnegative_integer(value)
        elif option.endswith("_seed_startup") or option.endswith("_seed_iteration"):
            assert isinstance(value, itertools.count)
        else:
            pass

    assert 0 < o["estimation_tau"]

    assert (
        _is_positive_nonzero_integer(o["interpolation_points"])
        or o["interpolation_points"] == -1
    )

    # Number of periods.
    assert _is_positive_nonzero_integer(o["n_periods"])

    # Covariates.
    assert all(
        isinstance(key, str) and isinstance(val, str)
        for key, val in o["covariates"].items()
    )


def _is_positive_nonzero_integer(x):
    return isinstance(x, (int, np.integer)) and x > 0


def _is_nonnegative_integer(x):
    return isinstance(x, (int, np.integer)) and x >= 0


def check_model_solution(optim_paras, options, state_space):
    # Distribute class attributes
    choices = optim_paras["choices"]
    max_initial_experience = np.array(
        [max(choices[choice]["start"]) for choice in optim_paras["choices_w_exp"]]
    )
<<<<<<< HEAD
    n_initial_exp_comb = np.prod(
        [len(choices[choice]["start"]) for choice in optim_paras["choices_w_exp"]]
    )
=======
>>>>>>> 1cd71335
    n_periods = options["n_periods"]
    n_choices_w_exp = len(optim_paras["choices_w_exp"])

    # Check period.
    assert np.all(np.isin(state_space.states[:, 0], range(n_periods)))

    # The sum of years of experiences cannot be larger than constraint time.
    assert np.all(
        state_space.states[:, 1 : n_choices_w_exp + 1].sum(axis=1)
        <= (state_space.states[:, 0] + max_initial_experience.sum())
    )

    # Choice experience cannot exceed the time frame.
    for choice in optim_paras["choices_w_exp"]:
        idx = list(choices).index(choice) + 1
        assert np.all(state_space.states[:, idx] <= choices[choice]["max"])

    # Lagged choices are always in ``range(n_choices)``.
    if optim_paras["n_lagged_choices"]:
        assert np.isin(
            state_space.states[
                :,
                n_choices_w_exp
                + 1 : n_choices_w_exp
                + optim_paras["n_lagged_choices"]
                + 1,
            ],
            range(len(choices)),
        ).all()

    # States and covariates have finite and nonnegative values.
    assert np.all(state_space.states >= 0)
    assert np.all(np.isfinite(state_space.states))

    # Check for duplicate rows in each period. We only have possible duplicates if there
    # are multiple initial conditions.
    assert not pd.DataFrame(state_space.states).duplicated().any()

    # Check that we have as many indices as states.
    n_valid_indices = sum((indexer >= 0).sum() for indexer in state_space.indexer)
    assert state_space.states.shape[0] == n_valid_indices

    # Check finiteness of rewards and emaxs.
    assert np.all(np.isfinite(state_space.wages))
    assert np.all(np.isfinite(state_space.nonpec))
    assert np.all(np.isfinite(state_space.emax_value_functions))<|MERGE_RESOLUTION|>--- conflicted
+++ resolved
@@ -46,12 +46,6 @@
     max_initial_experience = np.array(
         [max(choices[choice]["start"]) for choice in optim_paras["choices_w_exp"]]
     )
-<<<<<<< HEAD
-    n_initial_exp_comb = np.prod(
-        [len(choices[choice]["start"]) for choice in optim_paras["choices_w_exp"]]
-    )
-=======
->>>>>>> 1cd71335
     n_periods = options["n_periods"]
     n_choices_w_exp = len(optim_paras["choices_w_exp"])
 
