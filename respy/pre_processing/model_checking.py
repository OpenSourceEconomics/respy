import numpy as np
import pandas as pd


def validate_options(o):
    for option, value in o.items():
        if "draws" in option:
            assert _is_positive_nonzero_integer(value)
        elif "seed" in option:
            assert _is_nonnegative_integer(value)

    assert 0 < o["estimation_tau"]

    assert (
        _is_positive_nonzero_integer(o["interpolation_points"])
        or o["interpolation_points"] == -1
    )

    # Number of periods.
    assert _is_positive_nonzero_integer(o["n_periods"])

    # Covariates.
    assert all(
        isinstance(key, str) and isinstance(val, str)
        for key, val in o["covariates"].items()
    )


def _is_positive_nonzero_integer(x):
    return isinstance(x, (int, np.integer)) and x > 0


def _is_nonnegative_integer(x):
    return isinstance(x, (int, np.integer)) and x >= 0


def check_model_solution(optim_paras, options, state_space):
    # Distribute class attributes
    choices = optim_paras["choices"]
    max_initial_experience = np.array(
        [choices[choice]["start"].max() for choice in optim_paras["choices_w_exp"]]
    )
    n_initial_exp_comb = np.prod(
        [choices[choice]["start"].shape[0] for choice in optim_paras["choices_w_exp"]]
    )
    n_periods = options["n_periods"]
<<<<<<< HEAD
    n_types = options["n_types"]
    n_choices_w_exp = len(options["choices_w_exp"])
=======
    n_types = optim_paras["n_types"]
    n_choices_w_exp = len(optim_paras["choices_w_exp"])
>>>>>>> 19057d16

    # Check period.
    assert np.all(np.isin(state_space.states[:, 0], range(n_periods)))

    # The sum of years of experiences cannot be larger than constraint time.
    assert np.all(
        state_space.states[:, 1 : n_choices_w_exp + 1].sum(axis=1)
<<<<<<< HEAD
        <= (state_space.states[:, 0] + edu_start_max)
    )

    # Choice experience cannot exceed the time frame.
    for choice in options["choices_w_exp"]:
        idx = list(options["choices"]).index(choice) + 1
        assert np.all(state_space.states[:, idx] <= options["choices"][choice]["max"])

    # Lagged choices are always in ``range(n_choices)``.
    if options["n_lagged_choices"]:
        assert np.isin(
            state_space.states[
                :,
                n_choices_w_exp + 1 : n_choices_w_exp + options["n_lagged_choices"] + 1,
            ],
            range(len(options["choices"])),
=======
        <= (state_space.states[:, 0] + max_initial_experience.sum())
    )

    # Choice experience cannot exceed the time frame.
    for choice in optim_paras["choices_w_exp"]:
        idx = list(choices).index(choice) + 1
        assert np.all(state_space.states[:, idx] <= choices[choice]["max"])

    # Lagged choices are always in ``range(n_choices)``.
    if optim_paras["n_lagged_choices"]:
        assert np.isin(
            state_space.states[
                :,
                n_choices_w_exp
                + 1 : n_choices_w_exp
                + optim_paras["n_lagged_choices"]
                + 1,
            ],
            range(len(choices)),
>>>>>>> 19057d16
        ).all()

    # States and covariates have finite and nonnegative values.
    assert np.all(state_space.states >= 0)
    assert np.all(np.isfinite(state_space.states))

    # Check for duplicate rows in each period. We only have possible duplicates if there
    # are multiple initial conditions.
    assert not pd.DataFrame(state_space.states).duplicated().any()

    # Check the number of states in the first time period.
<<<<<<< HEAD
    n_states_start = n_types * n_initial_exp_edu * (options["n_lagged_choices"] + 1)
=======
    n_states_start = (
        n_types * n_initial_exp_comb * (optim_paras["n_lagged_choices"] + 1)
    )
>>>>>>> 19057d16
    assert state_space.get_attribute_from_period("states", 0).shape[0] == n_states_start
    assert np.sum(state_space.indexer[0] >= 0) == n_states_start

    # Check that we have as many indices as states.
    n_valid_indices = sum((indexer >= 0).sum() for indexer in state_space.indexer)
    assert state_space.states.shape[0] == n_valid_indices

    # Check finiteness of rewards and emaxs.
    assert np.all(np.isfinite(state_space.wages))
    assert np.all(np.isfinite(state_space.nonpec))
    assert np.all(np.isfinite(state_space.emax_value_functions))<|MERGE_RESOLUTION|>--- conflicted
+++ resolved
@@ -44,13 +44,8 @@
         [choices[choice]["start"].shape[0] for choice in optim_paras["choices_w_exp"]]
     )
     n_periods = options["n_periods"]
-<<<<<<< HEAD
-    n_types = options["n_types"]
-    n_choices_w_exp = len(options["choices_w_exp"])
-=======
     n_types = optim_paras["n_types"]
     n_choices_w_exp = len(optim_paras["choices_w_exp"])
->>>>>>> 19057d16
 
     # Check period.
     assert np.all(np.isin(state_space.states[:, 0], range(n_periods)))
@@ -58,24 +53,6 @@
     # The sum of years of experiences cannot be larger than constraint time.
     assert np.all(
         state_space.states[:, 1 : n_choices_w_exp + 1].sum(axis=1)
-<<<<<<< HEAD
-        <= (state_space.states[:, 0] + edu_start_max)
-    )
-
-    # Choice experience cannot exceed the time frame.
-    for choice in options["choices_w_exp"]:
-        idx = list(options["choices"]).index(choice) + 1
-        assert np.all(state_space.states[:, idx] <= options["choices"][choice]["max"])
-
-    # Lagged choices are always in ``range(n_choices)``.
-    if options["n_lagged_choices"]:
-        assert np.isin(
-            state_space.states[
-                :,
-                n_choices_w_exp + 1 : n_choices_w_exp + options["n_lagged_choices"] + 1,
-            ],
-            range(len(options["choices"])),
-=======
         <= (state_space.states[:, 0] + max_initial_experience.sum())
     )
 
@@ -95,7 +72,6 @@
                 + 1,
             ],
             range(len(choices)),
->>>>>>> 19057d16
         ).all()
 
     # States and covariates have finite and nonnegative values.
@@ -107,13 +83,9 @@
     assert not pd.DataFrame(state_space.states).duplicated().any()
 
     # Check the number of states in the first time period.
-<<<<<<< HEAD
-    n_states_start = n_types * n_initial_exp_edu * (options["n_lagged_choices"] + 1)
-=======
     n_states_start = (
         n_types * n_initial_exp_comb * (optim_paras["n_lagged_choices"] + 1)
     )
->>>>>>> 19057d16
     assert state_space.get_attribute_from_period("states", 0).shape[0] == n_states_start
     assert np.sum(state_space.indexer[0] >= 0) == n_states_start
 
