"""General configuration for respy."""
from pathlib import Path

# Obtain the root directory of the package. Do not import respy which creates a circular
# import.
ROOT_DIR = Path(__file__).parent

# Directory with additional resources for the testing harness
TEST_RESOURCES_DIR = ROOT_DIR / "tests" / "resources"

HUGE_FLOAT = 1e20
TINY_FLOAT = 1e-8
PRINT_FLOAT = 1e10

# Number of decimals that are compared for tests This is currently only used in
# regression tests.
DECIMALS = 6
# Some assert functions take rtol instead of decimals
TOL = 10 ** -DECIMALS

# Interpolation
INADMISSIBILITY_PENALTY = -400000

IS_DEBUG = False

<<<<<<< HEAD
BASE_COVARIATES = {
    "not_exp_a_lagged": "exp_a > 0 and lagged_choice_1 != 'a'",
    "not_exp_b_lagged": "exp_b > 0 and lagged_choice_1 != 'b'",
    "work_a_lagged": "lagged_choice_1 == 'a'",
    "work_b_lagged": "lagged_choice_1 == 'b'",
    "edu_lagged": "lagged_choice_1 == 'edu'",
    "not_any_exp_a": "exp_a == 0",
    "not_any_exp_b": "exp_b == 0",
    "any_exp_a": "exp_a > 0",
    "any_exp_b": "exp_b > 0",
    "hs_graduate": "exp_edu >= 12",
    "co_graduate": "exp_edu >= 16",
    "is_return_not_high_school": "~edu_lagged and ~hs_graduate",
    "is_return_high_school": "~edu_lagged and hs_graduate",
    "is_minor": "period < 2",
    "is_young_adult": "2 <= period <= 4",
    "is_adult": "5 <= period",
    "constant": "1",
    "exp_a_square": "exp_a ** 2 / 100",
    "exp_b_square": "exp_b ** 2 / 100",
    "up_to_nine_years_edu": "exp_edu <= 9",
    "at_least_ten_years_edu": "exp_edu >= 10",
}
"""dict: Dictionary containing specification of covariates.

The keys of the dictionary are used as column names and must correspond to the parameter
value in the parameter specification. The values are strings passed to ``pd.eval``.

"""

=======
>>>>>>> 19057d16
DEFAULT_OPTIONS = {
    "choices": {"edu": {"max": 20, "start": [10], "lagged": [1], "share": [1]}},
    "estimation_draws": 200,
    "estimation_seed": 1,
    "estimation_tau": 500,
    "interpolation_points": -1,
    "n_periods": 40,
    "simulation_agents": 1000,
    "simulation_seed": 2,
    "solution_draws": 500,
    "solution_seed": 3,
<<<<<<< HEAD
    "covariates": BASE_COVARIATES,
    "inadmissible_states": {},
    "core_state_space_filters": [],
=======
    "core_state_space_filters": [],
    "inadmissible_states": {},
>>>>>>> 19057d16
}

KEANE_WOLPIN_1994_MODELS = [f"kw_94_{suffix}" for suffix in ["one", "two", "three"]]
KEANE_WOLPIN_1997_MODELS = ["kw_97_base", "kw_97_extended"]

EXAMPLE_MODELS = KEANE_WOLPIN_1994_MODELS + KEANE_WOLPIN_1997_MODELS<|MERGE_RESOLUTION|>--- conflicted
+++ resolved
@@ -23,39 +23,6 @@
 
 IS_DEBUG = False
 
-<<<<<<< HEAD
-BASE_COVARIATES = {
-    "not_exp_a_lagged": "exp_a > 0 and lagged_choice_1 != 'a'",
-    "not_exp_b_lagged": "exp_b > 0 and lagged_choice_1 != 'b'",
-    "work_a_lagged": "lagged_choice_1 == 'a'",
-    "work_b_lagged": "lagged_choice_1 == 'b'",
-    "edu_lagged": "lagged_choice_1 == 'edu'",
-    "not_any_exp_a": "exp_a == 0",
-    "not_any_exp_b": "exp_b == 0",
-    "any_exp_a": "exp_a > 0",
-    "any_exp_b": "exp_b > 0",
-    "hs_graduate": "exp_edu >= 12",
-    "co_graduate": "exp_edu >= 16",
-    "is_return_not_high_school": "~edu_lagged and ~hs_graduate",
-    "is_return_high_school": "~edu_lagged and hs_graduate",
-    "is_minor": "period < 2",
-    "is_young_adult": "2 <= period <= 4",
-    "is_adult": "5 <= period",
-    "constant": "1",
-    "exp_a_square": "exp_a ** 2 / 100",
-    "exp_b_square": "exp_b ** 2 / 100",
-    "up_to_nine_years_edu": "exp_edu <= 9",
-    "at_least_ten_years_edu": "exp_edu >= 10",
-}
-"""dict: Dictionary containing specification of covariates.
-
-The keys of the dictionary are used as column names and must correspond to the parameter
-value in the parameter specification. The values are strings passed to ``pd.eval``.
-
-"""
-
-=======
->>>>>>> 19057d16
 DEFAULT_OPTIONS = {
     "choices": {"edu": {"max": 20, "start": [10], "lagged": [1], "share": [1]}},
     "estimation_draws": 200,
@@ -67,14 +34,8 @@
     "simulation_seed": 2,
     "solution_draws": 500,
     "solution_seed": 3,
-<<<<<<< HEAD
-    "covariates": BASE_COVARIATES,
-    "inadmissible_states": {},
-    "core_state_space_filters": [],
-=======
     "core_state_space_filters": [],
     "inadmissible_states": {},
->>>>>>> 19057d16
 }
 
 KEANE_WOLPIN_1994_MODELS = [f"kw_94_{suffix}" for suffix in ["one", "two", "three"]]
