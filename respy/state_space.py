"""Everything related to the state space of a structural model."""
import itertools

import numba as nb
import numpy as np
import pandas as pd
from numba.typed import Dict

from respy._numba import sum_over_numba_boolean_unituple
from respy.exogenous_processes import create_transit_choice_set
from respy.exogenous_processes import create_transition_objects
from respy.exogenous_processes import weight_continuation_values
from respy.parallelization import parallelize_across_dense_dimensions
from respy.shared import apply_law_of_motion_for_core
from respy.shared import compute_covariates
from respy.shared import convert_dictionary_keys_to_dense_indices
from respy.shared import create_base_draws
from respy.shared import create_core_state_space_columns
from respy.shared import create_dense_state_space_columns
from respy.shared import downcast_to_smallest_dtype
from respy.shared import dump_objects
from respy.shared import load_objects
from respy.shared import map_states_to_core_key_and_core_index
from respy.shared import prepare_cache_directory
from respy.shared import return_core_dense_key


def create_state_space_class(optim_paras, options):
    """Create the state space of the model."""
    prepare_cache_directory(options)
    core = _create_core_state_space(optim_paras, options)
    dense_grid = _create_dense_state_space_grid(optim_paras)

    # Downcast after calculations or be aware of silent integer overflows.
    core = compute_covariates(core, options["covariates_core"])
    core = core.apply(downcast_to_smallest_dtype)
    dense = _create_dense_state_space_covariates(dense_grid, optim_paras, options)

    core_period_choice = _create_core_period_choice(core, optim_paras, options)

    core_key_to_complex = dict(enumerate(core_period_choice))
    core_key_to_core_indices = {
        i: core_period_choice[complex_] for i, complex_ in core_key_to_complex.items()
    }

    indexer = _create_indexer(core, core_key_to_core_indices, optim_paras)

    dense_period_choice = _create_dense_period_choice(
        core, dense, core_key_to_core_indices, core_key_to_complex, optim_paras, options
    )

    state_space = StateSpace(
        core,
        indexer,
        dense,
        dense_period_choice,
        core_key_to_complex,
        core_key_to_core_indices,
        optim_paras,
        options,
    )

    return state_space


class StateSpace:
    """The state space of a structural model.

    Attributes
    ----------
    core : dict of pandas.DataFrame
        The core state space is a :class:`pandas.DataFrame` that contains all states of
        core dimensions. A core dimension is a dimension whose value is uniquely
        determined by past choices and time. Core dimensions include choices,
        experiences, lagged choices and periods.
    dense_key_to_core_indices : Dict[int, Array[int]]
        A mapping from dense keys to ``.loc`` locations in the ``core``.

    """

    def __init__(
        self,
        core,
        indexer,
        dense,
        dense_period_cores,
        core_key_to_complex,
        core_key_to_core_indices,
        optim_paras,
        options,
    ):
        """Initialize the state space.

        See :ref:`state space location indices <state_space_location_indices>`
        for an explanation of the dict objects.

        Parameters
        ----------
        core : pandas.DataFrame
            DataFrame containing one core state per row.
        indexer : numba.typed.Dict
            Maps states (rows of core) into tuples containing core key and
            core index. i : state -> (core_key, core_index)
        dense : dict
            Maps dense states into dense covariates.
        dense_period_cores : dict
            Maps period, choice_set and dense_index into core_key.
            d : (core_key,choice_set,dense_index) -> core_key
        core_key_to_complex : dict
            Maps period and choice_set into core_key
        core_key_to_core_indices : dict
            Maps core_keys into core_indices.

        """
        self.core = core
        self.indexer = indexer
        self.dense_period_cores = dense_period_cores
        self.dense = dense
        self.core_key_to_complex = core_key_to_complex
        self.core_key_to_core_indices = core_key_to_core_indices
        self.optim_paras = optim_paras
        self.options = options
        self.n_periods = options["n_periods"]
        self._create_conversion_dictionaries()
        self.base_draws_sol = self.create_draws(options)
        self.create_arrays_for_expected_value_functions()

        if len(self.optim_paras["exogenous_processes"]) > 0:
            self.create_objects_for_exogenous_processes()
        self.child_indices = self.collect_child_indices()

    def _create_conversion_dictionaries(self):
        """Create mappings between state space location indices and properties.

        See :ref:`state space location indices <state_space_location_indices>`.

        """
        self.dense_key_to_complex = {
            i: k for i, k in enumerate(self.dense_period_cores)
        }

        self.dense_key_to_core_key = {
            i: self.dense_period_cores[self.dense_key_to_complex[i]]
            for i in self.dense_key_to_complex
        }

        self.dense_key_to_choice_set = {
            i: self.dense_key_to_complex[i][1] for i in self.dense_key_to_complex
        }

        self.dense_key_to_core_indices = {
            i: np.array(self.core_key_to_core_indices[self.dense_key_to_core_key[i]])
            for i in self.dense_key_to_complex
        }

        self.core_key_and_dense_index_to_dense_key = Dict.empty(
            key_type=nb.types.UniTuple(nb.types.int64, 2), value_type=nb.types.int64,
        )

        for i in self.dense_key_to_complex:
            self.core_key_and_dense_index_to_dense_key[
                return_core_dense_key(
                    self.dense_key_to_core_key[i], *self.dense_key_to_complex[i][2:],
                )
            ] = i

        if self.dense is False:
            self.dense_covariates_to_dense_index = {}
            self.dense_key_to_dense_covariates = {
                i: {} for i in self.dense_key_to_complex
            }

        else:
            n_dense = len(create_dense_state_space_columns(self.optim_paras))
            self.dense_covariates_to_dense_index = Dict.empty(
                key_type=nb.types.UniTuple(nb.types.int64, n_dense),
                value_type=nb.types.int64,
            )
            for i, k in enumerate(self.dense):
                self.dense_covariates_to_dense_index[k] = i

            self.dense_key_to_dense_covariates = {
                i: list(self.dense.keys())[self.dense_key_to_complex[i][2]]
                for i in self.dense_key_to_complex
            }

    def create_arrays_for_expected_value_functions(self):
        """Create a container for expected value functions."""
        self.expected_value_functions = Dict.empty(
            key_type=nb.types.int64, value_type=nb.types.float64[:]
        )
        for index, indices in self.dense_key_to_core_indices.items():
            self.expected_value_functions[index] = np.zeros(len(indices))

    def create_objects_for_exogenous_processes(self):
        """Insert Docstring Here."""
        # Include switch arg

        exogenous_processes = self.optim_paras["exogenous_processes"]
        n_exog = len(exogenous_processes)

        # How does the accounting work here again? Would that actually work?
        levels_of_processes = [range(len(i)) for i in exogenous_processes.values()]
        self.exogenous_grid = list(itertools.product(*levels_of_processes))

        self.dense_key_to_transit_keys = create_transition_objects(
            self.dense_key_to_dense_covariates,
            self.dense_key_to_core_key,
            self.exogenous_grid,
            n_exog,
            bypass={
                "dense_covariates_to_dense_index": self.dense_covariates_to_dense_index,
                "core_key_and_dense_index_to_dense_key": self.core_key_and_dense_index_to_dense_key,
            },
        )
        self.transit_key_to_choice_set = create_transit_choice_set(
            self.dense_key_to_transit_keys, self.dense_key_to_choice_set
        )

        self.dense_key_to_exogenous = {
            key: value[-n_exog:]
            for key, value in self.dense_key_to_dense_covariates.items()
        }

    def get_continuation_values(self, period):
        """Get continuation values.

        The function takes the expected value functions from the previous periods and
        then uses the indices of child states to put these expected value functions in
        the correct format. If period is equal to self.n_periods - 1 the function
        returns arrays of zeros since we are in terminal states. Otherwise we retrieve
        expected value functions for next period and call
        :func:`_get_continuation_values` to assign continuation values to all choices
        within a period. (The object `subset_expected_value_functions` is required
        because we need a Numba typed dict but the function
        :meth:`StateSpace.get_attribute_from_period` just returns a normal dict)

        Returns
        -------
        continuation_values : numba.typed.Dict
            The continuation values for each dense key in a :class:`numpy.ndarray`.

        See also
        --------
        _get_continuation_values
            A more theoretical explanation can be found here: See :ref:`get continuation
            values <get_continuation_values>`.

        """
        if period == self.n_periods - 1:
            shapes = self.get_attribute_from_period("base_draws_sol", period)
            states = self.get_attribute_from_period("dense_key_to_core_indices", period)
            continuation_values = {
                key: np.zeros((states[key].shape[0], shapes[key].shape[1]))
                for key in shapes
            }
        else:
            child_indices = self.get_attribute_from_period("child_indices", period)
            expected_value_functions = self.get_attribute_from_period(
                "expected_value_functions", period + 1
            )
            subset_expected_value_functions = Dict.empty(
                key_type=nb.types.int64, value_type=nb.types.float64[:]
            )
            for key, value in expected_value_functions.items():
                subset_expected_value_functions[key] = value
<<<<<<< HEAD
=======

            transit_choice_sets = (
                "transit_key_to_choice_set"
                if hasattr(self, "transit_key_to_choice_set")
                else "dense_key_to_choice_set"
            )

>>>>>>> aa03128e
            continuation_values = _get_continuation_values(
                self.get_attribute_from_period("dense_key_to_complex", period),
                self.get_attribute_from_period(transit_choice_sets, period),
                self.get_attribute_from_period("dense_key_to_core_indices", period),
                child_indices,
                self.core_key_and_dense_index_to_dense_key,
                bypass={"expected_value_functions": subset_expected_value_functions},
            )

            if len(self.optim_paras["exogenous_processes"]) > 0:
                continuation_values = weight_continuation_values(
                    self.get_attribute_from_period("dense_key_to_complex", period),
                    self.options,
                    bypass={
                        "continuation_values": continuation_values,
                        "transit_key_to_choice_set": self.get_attribute_from_period(
                            transit_choice_sets, period
                        ),
                    },
                )

        return continuation_values

    def collect_child_indices(self):
        """Collect for each state the indices of its child states.

        To collect continuation values, one needs to find the child state. This function
        searches for all states except for the last period their possible successors by
        taking every possible combination defined by the law of motion.

        See also
        --------
        _collect_child_indices
            A more theoretical explanation can be found here: See :ref:`collect child
            indices <collect_child_indices>`.

        """
        if self.n_periods == 1:
            child_indices = None

        else:
            dense_key_to_complex_except_last_period = {
                k: v
                for k, v in self.dense_key_to_complex.items()
                if v[0] < self.n_periods - 1
            }

            transit_choice_sets = (
                "transit_key_to_choice_set"
                if hasattr(self, "transit_key_to_choice_set")
                else "dense_key_to_choice_set"
            )

            dense_key_to_choice_set_except_last_period = {
                k: getattr(self, transit_choice_sets)[k]
                for k in dense_key_to_complex_except_last_period
            }

            child_indices = _collect_child_indices(
                dense_key_to_complex_except_last_period,
                dense_key_to_choice_set_except_last_period,
                self.indexer,
                self.optim_paras,
                self.options,
            )

        return child_indices

    def create_draws(self, options):
        """Get draws."""
        n_choices_in_sets = list(set(map(sum, self.dense_key_to_choice_set.values())))
        shocks_sets = []

        for n_choices in n_choices_in_sets:
            draws = create_base_draws(
                (options["n_periods"], options["solution_draws"], n_choices),
                next(options["solution_seed_startup"]),
                options["monte_carlo_sequence"],
            )
            shocks_sets.append(draws)
        draws = {}
        for dense_idx, complex_ix in self.dense_key_to_complex.items():
            period = complex_ix[0]
            n_choices = sum(complex_ix[1])
            idx = n_choices_in_sets.index(n_choices)
            draws[dense_idx] = shocks_sets[idx][period]

        return draws

    def get_dense_keys_from_period(self, period):
        """Get dense indices from one period."""
        return [
            dense_index
            for dense_index, complex_ in self.dense_key_to_complex.items()
            if complex_[0] == period
        ]

    def get_attribute_from_period(self, attribute, period):
        """Get an attribute of the state space sliced to a given period.

        Parameters
        ----------
        attribute : str
            Attribute name, e.g. ``"states"`` to retrieve ``self.states``.
        period : int
            Attribute is retrieved from this period.

        """
        dense_indices_in_period = self.get_dense_keys_from_period(period)
        return {
            dense_index: attr
            for dense_index, attr in getattr(self, attribute).items()
            if dense_index in dense_indices_in_period
        }

    def set_attribute_from_keys(self, attribute, value):
        """Set attributes by keys.

        This function allows to modify the period part of a certain state space object.
        It allows to set values for all dense period choice cores within one period.
        During the model solution this method in period :math:`t + 1` communicates with
        get continuation values in period :math:`t`.

        Note that the values are changed in-place.

        Parameters
        ----------
        attribute : str
            The name of the state space attribute which is changed in-place.
        value : numpy.ndarray
            The value to which the Numpy array is set.

        """
        for key in value:
            getattr(self, attribute)[key][:] = value[key]


def _create_core_state_space(optim_paras, options):
    """Create the core state space.

    The state space of the model are all feasible combinations of the period,
    experiences, lagged choices and types.

    Creating the state space involves two steps. First, the core state space is created
    which abstracts from levels of initial experiences and instead uses the minimum
    initial experience per choice.

    Secondly, the state space is adjusted by all combinations of initial experiences and
    also filtered, excluding invalid states.

    Notes
    -----
    Here are some details on the implementation.

    - In the process of creating this function, we came up with several different ideas.
      Basically, there two fringe cases to find all valid states in the state space.
      First, all combinations of state attributes are created. Then, only valid states
      are selected. The problem with this approach is that the state space is extremely
      sparse. The number of combinations created by using ``itertools.product`` or
      ``np.meshgrid`` is much higher than the number of valid states. Because of that,
      we ran into memory or runtime problems which seemed unsolvable.

      The second approach is more similar to the actual process were states are created
      by incrementing experiences from period to period. In an extreme case, a function
      mimics an agent in one period and recursively creates updates of itself in future
      periods. Using this approach, we ran into the Python recursion limit and runtime
      problems, but it might be feasible.

      These two approaches build the frame for thinking about a solution to this problem
      where filtering is, first, applied after creating a massive amount of candidate
      states, or, secondly, before creating states. A practical solution must take into
      account that some restrictions to the state space are more important than others
      and should be applied earlier. Others can be delayed.

      As a compromise, we built on the former approach in
      :func:`~respy.tests._former_code._create_state_space_kw94` which loops over
      choices and possible experience values. Thus, it incorporates some fundamental
      restrictions like time limits and needs less filtering.

    - The former implementation,
      :func:`~respy.tests._former_code._create_state_space_kw94`, had four hard-coded
      choices and a loop for every choice with experience accumulation. Thus, this
      function is useless if the model requires additional or less choices. For each
      number of choices with and without experience, a new function had to be
      programmed. The following approach uses the same loops over choices with
      experiences, but they are dynamically created by the recursive function
      :func:`_create_core_state_space_per_period`.

    - There are characteristics of the state space which are independent from all other
      state space attributes like types (and almost lagged choices). These attributes
      only duplicate the existing state space and can be taken into account in a later
      stage of the process.

    See also
    --------
    _create_core_from_choice_experiences
    _create_core_state_space_per_period
    _filter_core_state_space
    _add_initial_experiences_to_core_state_space
    _create_indexer

    """
    core = _create_core_from_choice_experiences(optim_paras)

    core = _add_lagged_choice_to_core_state_space(core, optim_paras)

    core = _filter_core_state_space(core, options)

    core = _add_initial_experiences_to_core_state_space(core, optim_paras)

    core = core.sort_values("period").reset_index(drop=True)

    return core


def _create_core_from_choice_experiences(optim_paras):
    """Create the core state space from choice experiences.

    The core state space abstracts from initial experiences and uses the maximum range
    between initial experiences and maximum experiences to cover the whole range. The
    combinations of initial experiences are applied later in
    :func:`_add_initial_experiences_to_core_state_space`.

    See also
    --------
    _create_core_state_space_per_period

    """
    choices_w_exp = list(optim_paras["choices_w_exp"])
    minimal_initial_experience = np.array(
        [min(optim_paras["choices"][choice]["start"]) for choice in choices_w_exp],
        dtype=np.uint8,
    )
    maximum_exp = np.array(
        [optim_paras["choices"][choice]["max"] for choice in choices_w_exp],
        dtype=np.uint8,
    )

    additional_exp = maximum_exp - minimal_initial_experience

    exp_cols = [f"exp_{choice}" for choice in choices_w_exp]

    container = []
    for period in np.arange(optim_paras["n_periods"], dtype=np.uint8):
        data = _create_core_state_space_per_period(
            period,
            additional_exp,
            optim_paras,
            np.zeros(len(choices_w_exp), dtype=np.uint8),
        )
        df_ = pd.DataFrame.from_records(data, columns=exp_cols)
        df_.insert(0, "period", period)
        container.append(df_)

    df = pd.concat(container, axis="rows", sort=False)

    return df


def _create_core_state_space_per_period(
    period, additional_exp, optim_paras, experiences, pos=0
):
    """Create core state space per period.

    First, this function returns a state combined with all possible lagged choices and
    types.

    Secondly, if there exists a choice with experience in ``additional_exp[pos]``, loop
    over all admissible experiences, update the state and pass it to the same function,
    but moving to the next choice which accumulates experience.

    Parameters
    ----------
    period : int
        Number of period.
    additional_exp : numpy.ndarray
        Array with shape (n_choices_w_exp,) containing integers representing the
        additional experience per choice which is admissible. This is the difference
        between the maximum experience and minimum of initial experience per choice.
    experiences : None or numpy.ndarray, default None
        Array with shape (n_choices_w_exp,) which contains current experience of state.
    pos : int, default 0
        Index for current choice with experience. If index is valid for array
        ``experiences``, then loop over all admissible experience levels of this choice.
        Otherwise, ``experiences[pos]`` would lead to an :exc:`IndexError`.

    """
    # Return experiences combined with lagged choices and types.
    yield experiences

    # Check if there is an additional choice left to start another loop.
    if pos < experiences.shape[0]:
        # Upper bound of additional experience is given by the remaining time or the
        # maximum experience which can be accumulated in experience[pos].
        remaining_time = period - experiences.sum()
        max_experience = additional_exp[pos]

        # +1 is necessary so that the remaining time or max_experience is exhausted.
        for i in np.arange(min(remaining_time, max_experience) + 1, dtype=np.uint8):
            # Update experiences and call the same function with the next choice.
            updated_experiences = experiences.copy()
            updated_experiences[pos] += i
            yield from _create_core_state_space_per_period(
                period, additional_exp, optim_paras, updated_experiences, pos + 1
            )


def _add_lagged_choice_to_core_state_space(df, optim_paras):
    container = []
    for lag in range(1, optim_paras["n_lagged_choices"] + 1):
        for choice_code in range(len(optim_paras["choices"])):
            df_ = df.copy()
            df_[f"lagged_choice_{lag}"] = choice_code
            container.append(df_)

    df = pd.concat(container, axis="rows", sort=False) if container else df

    return df


def _filter_core_state_space(df, options):
    """Apply filters to the core state space.

    Sometimes, we want to apply filters to a group of choices. Thus, use the following
    shortcuts.

    - ``i`` is replaced with every choice with experience.
    - ``j`` is replaced with every choice without experience.
    - ``k`` is replaced with every choice with a wage.

    Parameters
    ----------
    df : pandas.DataFrame
    options : dict

    """
    for definition in options["core_state_space_filters"]:
        df = df.loc[~df.eval(definition)]

    return df


def _add_initial_experiences_to_core_state_space(df, optim_paras):
    """Add initial experiences to core state space.

    As the core state space abstracts from differences in initial experiences, this
    function loops through all combinations from initial experiences and adds them to
    existing experiences. After that, we need to check whether the maximum in
    experiences is still binding.

    """
    choices = optim_paras["choices"]
    # Create combinations of starting values
    initial_experiences_combinations = itertools.product(
        *[choices[choice]["start"] for choice in optim_paras["choices_w_exp"]]
    )

    maximum_exp = np.array(
        [choices[choice]["max"] for choice in optim_paras["choices_w_exp"]]
    )

    exp_cols = df.filter(like="exp_").columns.tolist()

    container = []

    for initial_exp in initial_experiences_combinations:
        df_ = df.copy()

        # Add initial experiences.
        df_[exp_cols] += initial_exp

        # Check that max_experience is still fulfilled.
        df_ = df_.loc[df_[exp_cols].le(maximum_exp).all(axis="columns")].copy()

        container.append(df_)

    df = pd.concat(container, axis="rows", sort=False).drop_duplicates()

    return df


def _create_dense_state_space_grid(optim_paras):
    """Create a grid of dense variables.

    The function loops through all potential realizations of each dense dimension and
    returns a list of all possible joint realizations of dense variables.

    Parameters
    ----------
    optim_paras : dict
        Contains parsed model parameters.

    Returns
    -------
    dense_state_space_grid : list
        Contains all dense states as tuples.

    """
    levels_of_observables = [range(len(i)) for i in optim_paras["observables"].values()]
    types = [range(optim_paras["n_types"])] if optim_paras["n_types"] >= 2 else []

    dense_state_space_grid = list(itertools.product(*levels_of_observables, *types))
    if dense_state_space_grid == [()]:
        dense_state_space_grid = False

    return dense_state_space_grid


def _create_dense_state_space_covariates(dense_grid, optim_paras, options):
    """Obtain covariates for all dense states."""
    if dense_grid:
        columns = create_dense_state_space_columns(optim_paras)

        df = pd.DataFrame(data=dense_grid, columns=columns).set_index(
            columns, drop=False
        )

        covariates = compute_covariates(df, options["covariates_dense"])
        covariates = covariates.apply(downcast_to_smallest_dtype)
        covariates = covariates.to_dict(orient="index")
        covariates = convert_dictionary_keys_to_dense_indices(covariates)

    else:
        covariates = False

    return covariates


def create_is_inadmissible(df, optim_paras, options):
    """Compute is_inadmissible for passed states."""
    df = df.copy()

    for choice in optim_paras["choices"]:
        df[f"_{choice}"] = False
        for formula in options["negative_choice_set"][choice]:
            try:
                df[f"_{choice}"] |= df.eval(formula)
            except pd.core.computation.ops.UndefinedVariableError:
                pass

    return df


def _create_indexer(core, core_key_to_core_indices, optim_paras):
    """Create indexer of core state space.

    Returns
    -------
    indexer :  numba.typed.Dict
        Maps a row of the core state space into its position within the
        period_choice_cores. c: core_state -> (core_key,core_index)

    """
    core_columns = ["period"] + create_core_state_space_columns(optim_paras)
    n_core_state_variables = len(core_columns)

    indexer = Dict.empty(
        key_type=nb.types.UniTuple(nb.types.int64, n_core_state_variables),
        value_type=nb.types.UniTuple(nb.types.int64, 2),
    )

    for core_idx, indices in core_key_to_core_indices.items():
        states = core.loc[indices, core_columns].to_numpy()
        for i, state in enumerate(states):
            indexer[tuple(state)] = (core_idx, i)
    return indexer


def _create_core_period_choice(core, optim_paras, options):
    """Create the core separated into period-choice cores.

    Returns
    -------
    core_period_choice : dict
        c: (period, choice_set) -> core_indices

    """
    choices = [f"_{choice}" for choice in optim_paras["choices"]]
    df = core.copy()
    df = create_is_inadmissible(df, optim_paras, options)
    df[choices] = ~df[choices]
    core_period_choice = {
        (idx[0], idx[1:]): indices
        for idx, indices in df.groupby(["period"] + choices).groups.items()
    }
    return core_period_choice


def _create_dense_period_choice(
    core, dense, core_key_to_core_indices, core_key_to_complex, optim_paras, options
):
    """Create dense period choice parts of the state space.

    We loop over all dense combinations and calculate choice restrictions for each
    particular dense state space. The information allows us to compile a dict that maps
    a combination of period, choice_set and dense_index into core_key!

    Note that we do not allow for choice restrictions that interact between core and
    dense covariates. In order to do so we would have to rewrite this function and
    return explicit state space position instead of core indices!

    Returns
    -------
    dense_period_choice : dict
        d: (period, choice_set, dense_index) -> core_key

    """
    if not dense:
        for key, complex_ in core_key_to_complex.items():
            dump_objects(
                core.loc[core_key_to_core_indices[key]], "states", complex_, options
            )
        dense_period_choice = {k: i for i, k in core_key_to_complex.items()}
    else:
        choices = [f"_{choice}" for choice in optim_paras["choices"]]
        dense_period_choice = {}
        for dense_idx, (_, dense_vec) in enumerate(dense.items()):
            states = core.copy().assign(**dense_vec)
            states = compute_covariates(states, options["covariates_all"])

            states = create_is_inadmissible(states, optim_paras, options)
            for core_idx, indices in core_key_to_core_indices.items():
                df = states.copy().loc[indices].assign(**dense_vec)
                df[choices] = ~df[choices]
                grouper = df.groupby(choices).groups
                if not len(grouper) == 1:
                    raise ValueError(
                        "Choice restrictions cannot interact between core and dense "
                        "information such that heterogeneous choice sets within a "
                        "period are created. Use penalties in the utility functions "
                        "for that."
                    )
                period_choice = {
                    (core_key_to_complex[core_idx][0], idx, dense_idx): core_idx
                    for idx, indices in grouper.items()
                }

                dense_period_choice = {**dense_period_choice, **period_choice}
                idx = list(grouper.keys())[0]
                dump_objects(
                    df,
                    "states",
                    (core_key_to_complex[core_idx][0], idx, dense_idx),
                    options,
                )

    return dense_period_choice


@parallelize_across_dense_dimensions
def _get_continuation_values(
    dense_complex_index,
    choice_set,
    core_indices,
    child_indices,
    core_index_and_dense_vector_to_dense_index,
    expected_value_functions,
):
    """Get continuation values from child states.

    The continuation values are the discounted expected value functions from child
    states. This method allows to retrieve continuation values that were obtained in the
    model solution. In particular the function assigns continuation values to state
    choice combinations by using the child indices created in
    :func:`_collect_child_indices`.

    Returns
    -------
    continuation_values : numpy.ndarray
        Array with shape ``(n_states, n_choices)``. Maps core_key and choice into
        continuation value.

    """
    if len(dense_complex_index) == 3:
        period, _, dense_idx = dense_complex_index
    elif len(dense_complex_index) == 2:
        period, _ = dense_complex_index
        dense_idx = 0

    n_choices = sum_over_numba_boolean_unituple(choice_set)

    n_states = core_indices.shape[0]

    continuation_values = np.zeros((len(core_indices), n_choices))
    for i in range(n_states):
        for j in range(n_choices):
            core_idx, row_idx = child_indices[i, j]
            idx = (core_idx, dense_idx)
            dense_choice = core_index_and_dense_vector_to_dense_index[idx]

            continuation_values[i, j] = expected_value_functions[dense_choice][row_idx]

    return continuation_values


@parallelize_across_dense_dimensions
def _collect_child_indices(complex_, choice_set, indexer, optim_paras, options):
    """Collect child indices for states.

    The function takes the states of one dense key, applies the law of motion for each
    available choice and maps the resulting states to core keys and core indices.

    Parameters
    ----------
    complex_ : tuple
        See :ref:`complex`.
    choice_set : tuple
        Tuple representing admissible choices
    indexer : numba.typed.Dict
        A dictionary with core states as keys and the core key and core index as values.
    optim_paras : dict
        Contains model parameters.
    options : dict
        Contains model options.

    Returns
    -------
    indices : numpy.ndarray
        Array with shape ``(n_states, n_choices * 2)``. Represents the mapping
        (core_index, choice) -> (dense_key, core_index).

    """
    core_columns = create_core_state_space_columns(optim_paras)
    states = load_objects("states", complex_, options)

    n_choices = sum(choice_set)
    indices = np.full((states.shape[0], n_choices, 2), -1, dtype=np.int64)

    indices_valid_choices = [i for i, is_valid in enumerate(choice_set) if is_valid]
    for i, choice in enumerate(indices_valid_choices):
        states_ = states.copy(deep=True)

        states_["choice"] = choice
        states_ = apply_law_of_motion_for_core(states_, optim_paras)

        states_ = states_[["period"] + core_columns]

        indices[:, i, 0], indices[:, i, 1] = map_states_to_core_key_and_core_index(
            states_.to_numpy(), indexer
        )

    return indices<|MERGE_RESOLUTION|>--- conflicted
+++ resolved
@@ -264,8 +264,6 @@
             )
             for key, value in expected_value_functions.items():
                 subset_expected_value_functions[key] = value
-<<<<<<< HEAD
-=======
 
             transit_choice_sets = (
                 "transit_key_to_choice_set"
@@ -273,7 +271,6 @@
                 else "dense_key_to_choice_set"
             )
 
->>>>>>> aa03128e
             continuation_values = _get_continuation_values(
                 self.get_attribute_from_period("dense_key_to_complex", period),
                 self.get_attribute_from_period(transit_choice_sets, period),
