"""Everything related to the state space of a structural model."""
import itertools

import numba as nb
import numpy as np
import pandas as pd
from numba.typed.typeddict import Dict

from respy._numba import array_to_tuple
from respy.parallelization import parallelize_across_dense_dimensions
from respy.shared import check_dir
from respy.shared import compute_covariates
from respy.shared import convert_dictionary_keys_to_dense_indices
from respy.shared import create_base_draws
from respy.shared import create_core_state_space_columns
from respy.shared import create_dense_state_space_columns
from respy.shared import downcast_to_smallest_dtype
from respy.shared import dump_states
from respy.shared import return_core_dense_key


def create_state_space_class(optim_paras, options):
    """Create the state space of the model."""
    check_dir(options)
    core = _create_core_state_space(optim_paras, options)
    dense_grid = _create_dense_state_space_grid(optim_paras)

    # Downcast after calculations or be aware of silent integer overflows.
    core = compute_covariates(core, options["covariates_core"])
    core = core.apply(downcast_to_smallest_dtype)
    dense = _create_dense_state_space_covariates(dense_grid, optim_paras, options)

    core_period_choice = _create_core_period_choice(core, optim_paras, options)

    core_key_to_complex = dict(enumerate(core_period_choice))
    core_key_to_core_indices = {
        i: core_period_choice[complex_] for i, complex_ in core_key_to_complex.items()
    }

    indexer = _create_indexer(core, core_key_to_core_indices, optim_paras)

    dense_period_choice = _create_dense_period_choice(
        core, dense, core_key_to_core_indices, core_key_to_complex, optim_paras, options
    )

    state_space = StateSpace(
        core,
        indexer,
        dense,
        dense_period_choice,
        core_key_to_complex,
        core_key_to_core_indices,
        optim_paras,
        options,
    )

    return state_space


class StateSpace:
    """The state space of a structural model."""

    def __init__(
        self,
        core,
        indexer,
        dense,
        dense_period_cores,
        core_key_to_complex,
        core_key_to_core_indices,
        optim_paras,
        options,
    ):
        """Initialize the state space.

        Parameters
        ----------
        core : pandas.DataFrame
            DataFrame containing one core state per row.
        indexer : numba.typed.typeddict.Dict
            Maps states (rows of core) into tuples containing key of choice core and
            position of state within choice core. i : state -> (key, pos)
        dense : dict
            Maps dense states into dense covariates.
        dense_period_cores : dict
            Maps core indeices, choice set and dense indices into core indices.
            d : (core_index,choice_set,dense_index) -> core_index
        core_index_to_complex : str
            Attribute name, e.g. ``"states"`` to retrieve ``self.states``.
        core_index_to_indices : int
            Attribute is retrieved from this period.
        optim_paras : str
            Attribute name, e.g. ``"states"`` to retrieve ``self.states``.
        options : int
            Attribute is retrieved from this period.

        """
        self.core = core
        self.indexer = indexer
        self.dense_period_cores = dense_period_cores
        self.dense = dense
        self.core_key_to_complex = core_key_to_complex
        self.core_key_to_core_indices = core_key_to_core_indices
        self.optim_paras = optim_paras
        self.n_periods = options["n_periods"]
        self._create_conversion_dictionaries()
        self.child_indices = self.collect_child_indices()
        self.base_draws_sol = self.create_draws(options)
        self.create_arrays_for_expected_value_functions()

    def _create_conversion_dictionaries(self):
        """Create mappings between indices and choice sets.

        This function also establishes the naming convention for various objects. Here
        is a short summary. In general we refer to indices if the defining mapping is
        injective and to keys if the defining mapping is not injective.

        Parameters
        ----------
        core_indices
            Indices are row indices for states in the :ref:`core state space
            <core_state_space>`. They are continued over different periods and choice
            sets in the core.

        core_key
            A `core_key` is an index for a set of states in the core state space which
            are in the same period and share the same choice set.

        dense_vector
            A dense vector is combination of values in the dense dimensions.

        dense_index
            A dense index is a position in the dense grid.

        dense_key
            A `dense_key` is an index for a set of states in the dense state space
            which are in the same period, share the same choice set, and the same dense
            vector.

        complex_
            A complex index is the basis for `core_index` and `dense_index` it is a
            tuple of a period and a tuple for the choice set which contains booleans for
            whether a choice is available. The complex index for a dense index also
            contains the dense vector in the last position.

        """
        self.dense_key_to_complex = {
            i: k for i, k in enumerate(self.dense_period_cores)
        }

        dense_key_to_core_key = {
            i: self.dense_period_cores[self.dense_key_to_complex[i]]
            for i in self.dense_key_to_complex
        }

        self.dense_key_to_choice_set = {
            i: self.dense_key_to_complex[i][1] for i in self.dense_key_to_complex
        }

        self.dense_key_to_core_indices = {
            i: np.array(self.core_key_to_core_indices[dense_key_to_core_key[i]])
            for i in self.dense_key_to_complex
        }

<<<<<<< HEAD
        self.joint_to_dense_key = Dict.empty(
            key_type=nb.types.UniTuple(nb.types.int64, 2), value_type=nb.types.int64,
=======
        self.core_key_and_dense_index_to_dense_key = Dict.empty(
            key_type=types.UniTuple(types.int64, 2), value_type=types.int64,
>>>>>>> 8ca3a536
        )

        for i in self.dense_key_to_complex:
            self.core_key_and_dense_index_to_dense_key[
                return_core_dense_key(
                    dense_key_to_core_key[i], *self.dense_key_to_complex[i][2:],
                )
            ] = i

        if self.dense is False:
            self.dense_covariates_to_dense_index = {}
            self.dense_key_to_dense_covariates = {
                i: {} for i in self.dense_key_to_complex
            }

        else:
            n_dense = len(create_dense_state_space_columns(self.optim_paras))
            self.dense_covariates_to_dense_index = Dict.empty(
                key_type=nb.types.UniTuple(nb.types.int64, n_dense),
                value_type=nb.types.int64,
            )
            for i, k in enumerate(self.dense):
                self.dense_covariates_to_dense_index[k] = i

            self.dense_key_to_dense_covariates = {
                i: list(self.dense.values())[self.dense_key_to_complex[i][2]]
                for i in self.dense_key_to_complex
            }

    def create_arrays_for_expected_value_functions(self):
        """Create a container for expected value functions."""
        self.expected_value_functions = Dict.empty(
            key_type=nb.types.int64, value_type=nb.types.float64[:]
        )
        for index, indices in self.dense_key_to_core_indices.items():
            self.expected_value_functions[index] = np.zeros(len(indices))

    def get_continuation_values(self, period):
        """Wrap get continuation values."""
        if period == self.n_periods - 1:
            shapes = self.get_attribute_from_period("base_draws_sol", period)
            states = self.get_attribute_from_period("dense_key_to_core_indices", period)
            continuation_values = {
                key: np.zeros((states[key].shape[0], shapes[key].shape[1]))
                for key in shapes
            }
        else:
            child_indices = self.get_attribute_from_period("child_indices", period)
            expected_value_functions = self.get_attribute_from_period(
                "expected_value_functions", period + 1
            )
            subset_expected_value_functions = Dict.empty(
                key_type=nb.types.int64, value_type=nb.types.float64[:]
            )
            for key, value in expected_value_functions.items():
                subset_expected_value_functions[key] = value

            continuation_values = _get_continuation_values(
                self.get_attribute_from_period("dense_key_to_core_indices", period),
                self.get_attribute_from_period("dense_key_to_complex", period),
                child_indices,
                self.core_key_and_dense_index_to_dense_key,
                bypass={"expected_value_functions": subset_expected_value_functions},
            )
        return continuation_values

    def collect_child_indices(self):
        """Wrap get child indices."""
        if self.n_periods == 1:
            child_indices = None

        else:
            limited_index_to_indices = {
                k: v
                for k, v in self.dense_key_to_core_indices.items()
                if self.dense_key_to_complex[k][0] < self.n_periods - 1
            }

            limited_index_to_choice_set = {
                k: v
                for k, v in self.dense_key_to_choice_set.items()
                if self.dense_key_to_complex[k][0] < self.n_periods - 1
            }
            child_indices = _collect_child_indices(
                self.core,
                limited_index_to_indices,
                limited_index_to_choice_set,
                self.indexer,
                self.optim_paras,
            )

        return child_indices

    def create_draws(self, options):
        """Get draws."""
        n_choices_in_sets = list(set(map(sum, self.dense_key_to_choice_set.values())))
        shocks_sets = []

        for n_choices in n_choices_in_sets:
            draws = create_base_draws(
                (options["n_periods"], options["solution_draws"], n_choices),
                next(options["solution_seed_startup"]),
                options["monte_carlo_sequence"],
            )
            shocks_sets.append(draws)
        draws = {}
        for dense_idx, complex_ix in self.dense_key_to_complex.items():
            period = complex_ix[0]
            n_choices = sum(complex_ix[1])
            idx = n_choices_in_sets.index(n_choices)
            draws[dense_idx] = shocks_sets[idx][period]

        return draws

    def get_dense_keys_from_period(self, period):
        """Get dense indices from one period."""
        return [
            dense_index
            for dense_index, complex_ in self.dense_key_to_complex.items()
            if complex_[0] == period
        ]

    def get_attribute_from_period(self, attribute, period):
        """Get an attribute of the state space sliced to a given period.

        Parameters
        ----------
        attribute : str
            Attribute name, e.g. ``"states"`` to retrieve ``self.states``.
        period : int
            Attribute is retrieved from this period.

        """
        dense_indices_in_period = self.get_dense_keys_from_period(period)
        return {
            dense_index: attr
            for dense_index, attr in getattr(self, attribute).items()
            if dense_index in dense_indices_in_period
        }

    def set_attribute(self, attribute, value):
        """Set attributes."""
        setattr(self, attribute, value)

    def set_attribute_from_keys(self, attribute, value):
        """Set attributes by keys."""
        for key in value:
            getattr(self, attribute)[key][:] = value[key]


def _create_core_state_space(optim_paras, options):
    """Create the core state space.

    The state space of the model are all feasible combinations of the period,
    experiences, lagged choices and types.

    Creating the state space involves two steps. First, the core state space is created
    which abstracts from levels of initial experiences and instead uses the minimum
    initial experience per choice.

    Secondly, the state space is adjusted by all combinations of initial experiences and
    also filtered, excluding invalid states.

    Notes
    -----
    Here are some details on the implementation.

    - In the process of creating this function, we came up with several different ideas.
      Basically, there two fringe cases to find all valid states in the state space.
      First, all combinations of state attributes are created. Then, only valid states
      are selected. The problem with this approach is that the state space is extremely
      sparse. The number of combinations created by using ``itertools.product`` or
      ``np.meshgrid`` is much higher than the number of valid states. Because of that,
      we ran into memory or runtime problems which seemed unsolvable.

      The second approach is more similar to the actual process were states are created
      by incrementing experiences from period to period. In an extreme case, a function
      mimics an agent in one period and recursively creates updates of itself in future
      periods. Using this approach, we ran into the Python recursion limit and runtime
      problems, but it might be feasible.

      These two approaches build the frame for thinking about a solution to this problem
      where filtering is, first, applied after creating a massive amount of candidate
      states, or, secondly, before creating states. A practical solution must take into
      account that some restrictions to the state space are more important than others
      and should be applied earlier. Others can be delayed.

      As a compromise, we built on the former approach in
      :func:`~respy.tests._former_code._create_state_space_kw94` which loops over
      choices and possible experience values. Thus, it incorporates some fundamental
      restrictions like time limits and needs less filtering.

    - The former implementation,
      :func:`~respy.tests._former_code._create_state_space_kw94`, had four hard-coded
      choices and a loop for every choice with experience accumulation. Thus, this
      function is useless if the model requires additional or less choices. For each
      number of choices with and without experience, a new function had to be
      programmed. The following approach uses the same loops over choices with
      experiences, but they are dynamically created by the recursive function
      :func:`_create_core_state_space_per_period`.

    - There are characteristics of the state space which are independent from all other
      state space attributes like types (and almost lagged choices). These attributes
      only duplicate the existing state space and can be taken into account in a later
      stage of the process.

    See also
    --------
    _create_core_from_choice_experiences
    _create_core_state_space_per_period
    _filter_core_state_space
    _add_initial_experiences_to_core_state_space
    _create_core_state_space_indexer

    """
    core = _create_core_from_choice_experiences(optim_paras)

    core = _add_lagged_choice_to_core_state_space(core, optim_paras)

    core = _filter_core_state_space(core, options)

    core = _add_initial_experiences_to_core_state_space(core, optim_paras)

    core = core.sort_values("period").reset_index(drop=True)

    return core


def _create_core_from_choice_experiences(optim_paras):
    """Create the core state space from choice experiences.

    The core state space abstracts from initial experiences and uses the maximum range
    between initial experiences and maximum experiences to cover the whole range. The
    combinations of initial experiences are applied later in
    :func:`_add_initial_experiences_to_core_state_space`.

    See also
    --------
    _create_core_state_space_per_period

    """
    choices_w_exp = list(optim_paras["choices_w_exp"])
    minimal_initial_experience = np.array(
        [min(optim_paras["choices"][choice]["start"]) for choice in choices_w_exp],
        dtype=np.uint8,
    )
    maximum_exp = np.array(
        [optim_paras["choices"][choice]["max"] for choice in choices_w_exp],
        dtype=np.uint8,
    )

    additional_exp = maximum_exp - minimal_initial_experience

    exp_cols = [f"exp_{choice}" for choice in choices_w_exp]

    container = []
    for period in np.arange(optim_paras["n_periods"], dtype=np.uint8):
        data = _create_core_state_space_per_period(
            period,
            additional_exp,
            optim_paras,
            np.zeros(len(choices_w_exp), dtype=np.uint8),
        )
        df_ = pd.DataFrame.from_records(data, columns=exp_cols)
        df_.insert(0, "period", period)
        container.append(df_)

    df = pd.concat(container, axis="rows", sort=False)

    return df


def _create_core_state_space_per_period(
    period, additional_exp, optim_paras, experiences, pos=0
):
    """Create core state space per period.

    First, this function returns a state combined with all possible lagged choices and
    types.

    Secondly, if there exists a choice with experience in ``additional_exp[pos]``, loop
    over all admissible experiences, update the state and pass it to the same function,
    but moving to the next choice which accumulates experience.

    Parameters
    ----------
    period : int
        Number of period.
    additional_exp : numpy.ndarray
        Array with shape (n_choices_w_exp,) containing integers representing the
        additional experience per choice which is admissible. This is the difference
        between the maximum experience and minimum of initial experience per choice.
    experiences : None or numpy.ndarray, default None
        Array with shape (n_choices_w_exp,) which contains current experience of state.
    pos : int, default 0
        Index for current choice with experience. If index is valid for array
        ``experiences``, then loop over all admissible experience levels of this choice.
        Otherwise, ``experiences[pos]`` would lead to an :exc:`IndexError`.

    """
    # Return experiences combined with lagged choices and types.
    yield experiences

    # Check if there is an additional choice left to start another loop.
    if pos < experiences.shape[0]:
        # Upper bound of additional experience is given by the remaining time or the
        # maximum experience which can be accumulated in experience[pos].
        remaining_time = period - experiences.sum()
        max_experience = additional_exp[pos]

        # +1 is necessary so that the remaining time or max_experience is exhausted.
        for i in np.arange(min(remaining_time, max_experience) + 1, dtype=np.uint8):
            # Update experiences and call the same function with the next choice.
            updated_experiences = experiences.copy()
            updated_experiences[pos] += i
            yield from _create_core_state_space_per_period(
                period, additional_exp, optim_paras, updated_experiences, pos + 1
            )


def _add_lagged_choice_to_core_state_space(df, optim_paras):
    container = []
    for lag in range(1, optim_paras["n_lagged_choices"] + 1):
        for choice_code in range(len(optim_paras["choices"])):
            df_ = df.copy()
            df_[f"lagged_choice_{lag}"] = choice_code
            container.append(df_)

    df = pd.concat(container, axis="rows", sort=False) if container else df

    return df


def _filter_core_state_space(df, options):
    """Apply filters to the core state space.

    Sometimes, we want to apply filters to a group of choices. Thus, use the following
    shortcuts.

    - ``i`` is replaced with every choice with experience.
    - ``j`` is replaced with every choice without experience.
    - ``k`` is replaced with every choice with a wage.

    Parameters
    ----------
    df : pandas.DataFrame
    options : dict

    """
    for definition in options["core_state_space_filters"]:
        df = df.loc[~df.eval(definition)]

    return df


def _add_initial_experiences_to_core_state_space(df, optim_paras):
    """Add initial experiences to core state space.

    As the core state space abstracts from differences in initial experiences, this
    function loops through all combinations from initial experiences and adds them to
    existing experiences. After that, we need to check whether the maximum in
    experiences is still binding.

    """
    choices = optim_paras["choices"]
    # Create combinations of starting values
    initial_experiences_combinations = itertools.product(
        *[choices[choice]["start"] for choice in optim_paras["choices_w_exp"]]
    )

    maximum_exp = np.array(
        [choices[choice]["max"] for choice in optim_paras["choices_w_exp"]]
    )

    exp_cols = df.filter(like="exp_").columns.tolist()

    container = []

    for initial_exp in initial_experiences_combinations:
        df_ = df.copy()

        # Add initial experiences.
        df_[exp_cols] += initial_exp

        # Check that max_experience is still fulfilled.
        df_ = df_.loc[df_[exp_cols].le(maximum_exp).all(axis="columns")].copy()

        container.append(df_)

    df = pd.concat(container, axis="rows", sort=False).drop_duplicates()

    return df


def _create_dense_state_space_grid(optim_paras):
    """Create a grid of dense variables.

    The function loops through all potential realizations of each dense dimension and
    returns a list of all possible joint realizations of dense variables.

    Parameters
    ----------
    optim_paras: dict
        Contains parsed model parameters.

    Returns
    -------
    dense_state_space_grid : list
        Contains all dense states as tuples.

    """
    levels_of_observables = [range(len(i)) for i in optim_paras["observables"].values()]
    types = [range(optim_paras["n_types"])] if optim_paras["n_types"] >= 2 else []

    dense_state_space_grid = list(itertools.product(*levels_of_observables, *types))
    if dense_state_space_grid == [()]:
        dense_state_space_grid = False

    return dense_state_space_grid


def _create_dense_state_space_covariates(dense_grid, optim_paras, options):
    if dense_grid:
        columns = create_dense_state_space_columns(optim_paras)

        df = pd.DataFrame(data=dense_grid, columns=columns).set_index(
            columns, drop=False
        )

        covariates = compute_covariates(df, options["covariates_dense"])
        covariates = covariates.apply(downcast_to_smallest_dtype)
        covariates = covariates.to_dict(orient="index")
        covariates = convert_dictionary_keys_to_dense_indices(covariates)

    else:
        covariates = False

    return covariates


def create_is_inadmissible(df, optim_paras, options):
    """Compute is_inadmissible for passed states."""
    df = df.copy()

    for choice in optim_paras["choices"]:
        df[f"_{choice}"] = False
        for formula in options["inadmissible_states"][choice]:
            try:
                df[f"_{choice}"] |= df.eval(formula)
            except pd.core.computation.ops.UndefinedVariableError:
                pass

    return df


def _create_indexer(core, core_index_to_indices, optim_paras):
    core_columns = ["period"] + create_core_state_space_columns(optim_paras)
    n_core_state_variables = len(core_columns)

    indexer = Dict.empty(
        key_type=nb.types.UniTuple(nb.types.int64, n_core_state_variables),
        value_type=nb.types.UniTuple(nb.types.int64, 2),
    )

    for core_idx, indices in core_index_to_indices.items():
        states = core.loc[indices, core_columns].to_numpy()
        for i, state in enumerate(states):
            indexer[tuple(state)] = (core_idx, i)
    return indexer


def _create_core_period_choice(core, optim_paras, options):
    """Create the core separated into period-choice cores."""
    choices = [f"_{choice}" for choice in optim_paras["choices"]]
    df = core.copy()
    df = create_is_inadmissible(df, optim_paras, options)
    df[choices] = ~df[choices]
    core_period_choice = {
        (idx[0], idx[1:]): indices
        for idx, indices in df.groupby(["period"] + choices).groups.items()
    }
    return core_period_choice


def _create_dense_period_choice(
    core, dense, core_key_to_core_indices, core_key_to_complex, optim_paras, options
):
    """Create dense period choice parts of the state space.

    We loop over all dense combinations and calculate choice restrictions for each
    particular dense state space. The information allows us to compile a dict that maps
    a combination of core indices, choice sets and dense position into core indices!

    Note that we do not allow for choice restrictions that interact between core and
    dense covariates. In order to do so we would have to rewrite this function and
    return explicit state space position instead of core indices!

    """
    if not dense:
        return {k: i for i, k in core_key_to_complex.items()}
    else:
        choices = [f"_{choice}" for choice in optim_paras["choices"]]
        dense_period_choice = {}
        for dense_idx, (_, dense_vec) in enumerate(dense.items()):
            states = core.copy().assign(**dense_vec)
            states = compute_covariates(states, options["covariates_all"])
            states = create_is_inadmissible(states, optim_paras, options)
            for core_idx, indices in core_key_to_core_indices.items():
                df = states.copy().loc[indices].assign(**dense_vec)
                df[choices] = ~df[choices]
                grouper = df.groupby(choices).groups
                assert len(grouper) == 1, (
                    "Choice restrictions cannot interact between core and dense "
                    "information such that heterogeneous choice sets within a period "
                    "are created. Use penalties in the utility functions for that. "
                )
                period_choice = {
                    (core_key_to_complex[core_idx][0], idx, dense_idx): core_idx
                    for idx, indices in grouper.items()
                }

                dense_period_choice = {**dense_period_choice, **period_choice}
                idx = list(grouper.keys())[0]
                dump_states(
                    df, (core_key_to_complex[core_idx][0], idx, dense_idx), options
                )

    return dense_period_choice


@nb.njit
def _insert_indices_of_child_states(
    states, indexer, choice_set, n_choices, n_choices_w_exp, n_lagged_choices,
):
    """Collect indices of child states for each parent state."""
    indices = np.full((states.shape[0], n_choices, 2), -1, dtype=np.int64)

    for i in range(states.shape[0]):
        j = 0
        for choice, is_available in enumerate(choice_set):
            if is_available:
                child = states[i].copy()

                # Adjust period.
                child[0] += 1

                # Increment experience if it is a choice with experience
                # accumulation.
                if choice < n_choices_w_exp:
                    child[choice + 1] += 1

                # Change lagged choice by shifting all existing lagged choices by
                # one period and inserting the current choice in first position.
                if n_lagged_choices:
                    child[
                        n_choices_w_exp + 2 : n_choices_w_exp + n_lagged_choices + 1
                    ] = child[n_choices_w_exp + 1 : n_choices_w_exp + n_lagged_choices]
                    child[n_choices_w_exp + 1] = choice

                # Get the position of the continuation value.
                idx_future = indexer[array_to_tuple(indexer, child)]
                indices[i, j] = idx_future

                j += 1

    return indices


@parallelize_across_dense_dimensions
@nb.njit
def _get_continuation_values(
    core_indices,
    dense_complex_index,
    child_indices,
    core_index_and_dense_vector_to_dense_index,
    expected_value_functions,
):
    """Get continuation values from child states.

    The continuation values are the discounted expected value functions from child
    states.

    """
    if len(dense_complex_index) == 3:
        period, choice_set, dense_idx = dense_complex_index
    elif len(dense_complex_index) == 2:
        period, choice_set = dense_complex_index
        dense_idx = 0

    # Sum over UniTuple.
    n_choices = np.sum(np.array([1 for i in choice_set if i]))

    n_states = core_indices.shape[0]

    continuation_values = np.zeros((len(core_indices), n_choices))
    for i in range(n_states):
        for j in range(n_choices):
            core_idx, row_idx = child_indices[i, j]
            idx = (core_idx, dense_idx)
            dense_choice = core_index_and_dense_vector_to_dense_index[idx]

            continuation_values[i, j] = expected_value_functions[dense_choice][row_idx]

    return continuation_values


@parallelize_across_dense_dimensions
def _collect_child_indices(core, core_indices, choice_set, indexer, optim_paras):
    n_choices = sum(choice_set)

    core_columns = create_core_state_space_columns(optim_paras)
    states = core.loc[core_indices, ["period"] + core_columns].to_numpy()

    indices = _insert_indices_of_child_states(
        states,
        indexer,
        choice_set,
        n_choices,
        len(optim_paras["choices_w_exp"]),
        optim_paras["n_lagged_choices"],
    )

    return indices<|MERGE_RESOLUTION|>--- conflicted
+++ resolved
@@ -162,13 +162,8 @@
             for i in self.dense_key_to_complex
         }
 
-<<<<<<< HEAD
-        self.joint_to_dense_key = Dict.empty(
+        self.core_key_and_dense_index_to_dense_key = Dict.empty(
             key_type=nb.types.UniTuple(nb.types.int64, 2), value_type=nb.types.int64,
-=======
-        self.core_key_and_dense_index_to_dense_key = Dict.empty(
-            key_type=types.UniTuple(types.int64, 2), value_type=types.int64,
->>>>>>> 8ca3a536
         )
 
         for i in self.dense_key_to_complex:
