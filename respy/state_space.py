--- conflicted
+++ resolved
@@ -68,86 +68,6 @@
 
         return slices
 
-<<<<<<< HEAD
-=======
-    def _create_is_inadmissible(self, optim_paras, options):
-        core = self.core.copy()
-        # Apply the maximum experience as a default constraint only if its not the last
-        # period. Otherwise, it is unconstrained.
-        for choice in optim_paras["choices_w_exp"]:
-            max_exp = optim_paras["choices"][choice]["max"]
-            formula = (
-                f"exp_{choice} == {max_exp}"
-                if max_exp != optim_paras["n_periods"] - 1
-                else "False"
-            )
-            core[choice] = core.eval(formula)
-
-        # Apply no constraint for choices without experience.
-        for choice in optim_paras["choices_wo_exp"]:
-            core[choice] = core.eval("False")
-
-        # Apply user-defined constraints
-        for choice in optim_paras["choices"]:
-            for formula in options["inadmissible_states"].get(choice, []):
-                core[choice] |= core.eval(formula)
-
-        is_inadmissible = core[optim_paras["choices"]].to_numpy(dtype=np.bool)
-
-        if np.any(is_inadmissible) and optim_paras["inadmissibility_penalty"] is None:
-            warnings.warn(
-                "Some choices in the model are not admissible all the time. Thus, respy"
-                " applies a penalty to the utility for these choices which is "
-                f"{INADMISSIBILITY_PENALTY} by default. For the full solution, the "
-                "penalty only needs to be larger than all other value functions to be "
-                "effective. Choose a milder penalty for the interpolation which does "
-                "not dominate the linear interpolation model."
-            )
-
-        return is_inadmissible
-
-    def _create_indices_of_child_states(self, optim_paras):
-        """For each parent state get the indices of child states.
-
-        During the backward induction, the ``expected_value_functions`` in the future
-        period serve as the ``continuation_values`` of the current period. As the
-        indices for child states never change, these indices can be precomputed and
-        added to the state_space.
-
-        Actually, the indices of the child states do not have to cover the last period,
-        but it makes the code prettier and reduces the need to expand the indices in the
-        estimation.
-
-        """
-        n_choices = len(optim_paras["choices"])
-        n_choices_w_exp = len(optim_paras["choices_w_exp"])
-        n_periods = optim_paras["n_periods"]
-        n_states = self.core.shape[0]
-        core_columns = create_core_state_space_columns(optim_paras)
-
-        indices = np.full(
-            (n_states, n_choices), INDEXER_INVALID_INDEX, dtype=INDEXER_DTYPE
-        )
-
-        # Skip the last period which does not have child states.
-        for period in reversed(range(n_periods - 1)):
-            states_in_period = self.core.query("period == @period")[
-                core_columns
-            ].to_numpy(dtype=np.int8)
-
-            indices = _insert_indices_of_child_states(
-                indices,
-                states_in_period,
-                self.indexer[period],
-                self.indexer[period + 1],
-                self.is_inadmissible,
-                n_choices_w_exp,
-                optim_paras["n_lagged_choices"],
-            )
-
-        return indices
-
->>>>>>> eb5bee90
 
 class _SingleDimStateSpace(_BaseStateSpace):
     """The state space of a discrete choice dynamic programming model.
@@ -343,7 +263,7 @@
             setattr(self, name, container.copy())
 
     def _create_is_inadmissible(self, optim_paras, options):
-        states = self.states
+        core = self.core.copy()
         # Apply the maximum experience as a default constraint only if its not the last
         # period. Otherwise, it is unconstrained.
         for choice in optim_paras["choices_w_exp"]:
@@ -353,18 +273,28 @@
                 if max_exp != optim_paras["n_periods"] - 1
                 else "False"
             )
-            states[choice] = states.eval(formula)
+            core[choice] = core.eval(formula)
 
         # Apply no constraint for choices without experience.
         for choice in optim_paras["choices_wo_exp"]:
-            states[choice] = states.eval("False")
+            core[choice] = core.eval("False")
 
         # Apply user-defined constraints
         for choice in optim_paras["choices"]:
             for formula in options["inadmissible_states"].get(choice, []):
-                states[choice] |= states.eval(formula)
-
-        is_inadmissible = states[optim_paras["choices"]].to_numpy(dtype=np.bool)
+                core[choice] |= core.eval(formula)
+
+        is_inadmissible = core[optim_paras["choices"]].to_numpy(dtype=np.bool)
+
+        if np.any(is_inadmissible) and optim_paras["inadmissibility_penalty"] is None:
+            warnings.warn(
+                "Some choices in the model are not admissible all the time. Thus, respy"
+                " applies a penalty to the utility for these choices which is "
+                f"{INADMISSIBILITY_PENALTY} by default. For the full solution, the "
+                "penalty only needs to be larger than all other value functions to be "
+                "effective. Choose a milder penalty for the interpolation which does "
+                "not dominate the linear interpolation model."
+            )
 
         return is_inadmissible
 
