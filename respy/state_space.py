--- conflicted
+++ resolved
@@ -60,11 +60,7 @@
 
         _states_df = states_df.copy()
 
-<<<<<<< HEAD
-        for i in range(1, options["n_lagged_choices"] + 1):
-=======
         for i in range(1, optim_paras["n_lagged_choices"] + 1):
->>>>>>> 19057d16
             _states_df[f"lagged_choice_{i}"] = _states_df[
                 f"lagged_choice_{i}"
             ].cat.codes
@@ -89,15 +85,9 @@
 
         self._create_slices_by_periods(options["n_periods"])
 
-<<<<<<< HEAD
-        self.indices_of_child_states = _get_indices_of_child_states(self, options)
-
-    def update_systematic_rewards(self, optim_paras, options):
-=======
         self.indices_of_child_states = _get_indices_of_child_states(self, optim_paras)
 
     def update_systematic_rewards(self, optim_paras):
->>>>>>> 19057d16
         """Update wages and non-pecuniary rewards.
 
         During the estimation, the rewards need to be updated according to the new
@@ -175,12 +165,6 @@
             indices = self.get_attribute_from_period("indices_of_child_states", period)
             continuation_values = self.emax_value_functions[indices]
             continuation_values = np.where(indices >= 0, continuation_values, 0)
-<<<<<<< HEAD
-
-        return continuation_values
-
-=======
->>>>>>> 19057d16
 
         return continuation_values
 
@@ -264,15 +248,9 @@
 
     indexer = _create_state_space_indexer(df, optim_paras)
 
-<<<<<<< HEAD
-    for i in range(1, options["n_lagged_choices"] + 1):
-        df[f"lagged_choice_{i}"] = pd.Categorical(
-            df[f"lagged_choice_{i}"], categories=options["choices"]
-=======
     for i in range(1, optim_paras["n_lagged_choices"] + 1):
         df[f"lagged_choice_{i}"] = pd.Categorical(
             df[f"lagged_choice_{i}"], categories=optim_paras["choices"]
->>>>>>> 19057d16
         )
 
     return df, indexer
@@ -377,13 +355,8 @@
 
 def _add_lagged_choice_to_core_state_space(df, optim_paras):
     container = []
-<<<<<<< HEAD
-    for lag in range(1, options["n_lagged_choices"] + 1):
-        for choice in options["choices"]:
-=======
     for lag in range(1, optim_paras["n_lagged_choices"] + 1):
         for choice in optim_paras["choices"]:
->>>>>>> 19057d16
             df_ = df.copy()
             df_[f"lagged_choice_{lag}"] = choice
             container.append(df_)
@@ -511,19 +484,11 @@
     indexer = []
     count_states = 0
 
-<<<<<<< HEAD
-    for period in range(options["n_periods"]):
-        shape = (
-            tuple(np.minimum(max_initial_experience + period, max_experience) + 1)
-            + (n_exp_choices + n_nonexp_choices,) * options["n_lagged_choices"]
-            + (options["n_types"],)
-=======
     for period in range(optim_paras["n_periods"]):
         shape = (
             tuple(np.minimum(max_initial_experience + period, max_experience) + 1)
             + (n_exp_choices + n_nonexp_choices,) * optim_paras["n_lagged_choices"]
             + (optim_paras["n_types"],)
->>>>>>> 19057d16
         )
         sub_indexer = np.full(shape, -1, dtype=np.int32)
 
@@ -531,17 +496,10 @@
         n_states = sub_df.shape[0]
 
         indices = (
-<<<<<<< HEAD
-            tuple(sub_df[f"exp_{i}"] for i in options["choices_w_exp"])
-            + tuple(
-                sub_df[f"lagged_choice_{i}"].replace(choice_to_code)
-                for i in range(1, options["n_lagged_choices"] + 1)
-=======
             tuple(sub_df[f"exp_{i}"] for i in optim_paras["choices_w_exp"])
             + tuple(
                 sub_df[f"lagged_choice_{i}"].replace(choice_to_code)
                 for i in range(1, optim_paras["n_lagged_choices"] + 1)
->>>>>>> 19057d16
             )
             + (sub_df.type,)
         )
@@ -574,13 +532,12 @@
         Contains parameters affected by the optimization.
 
     """
-<<<<<<< HEAD
     n_states = types.shape[0]
 
     log_wages = []
     nonpecs = []
 
-    for choice in options["choices"]:
+    for choice in optim_paras["choices"]:
         # Wages are either a dot product of wage parameters and covariates or set to one
         # for choices without wages. See the function docstring for more information.
         label = f"wage_{choice}"
@@ -599,24 +556,6 @@
 
     log_wages = np.column_stack(log_wages)
     nonpecs = np.column_stack(nonpecs)
-=======
-    wage_labels = [f"wage_{choice}" for choice in optim_paras["choices_w_wage"]]
-    log_wages = np.column_stack(
-        [np.dot(covariates[w], optim_paras[w]) for w in wage_labels]
-    )
-
-    n_states = types.shape[0]
-
-    nonpec_labels = [f"nonpec_{choice}" for choice in optim_paras["choices"]]
-    nonpec = np.column_stack(
-        [
-            np.zeros(n_states)
-            if n not in optim_paras
-            else np.dot(covariates[n], optim_paras[n])
-            for n in nonpec_labels
-        ]
-    )
->>>>>>> 19057d16
 
     n_wages = len(optim_paras["choices_w_wage"])
     type_deviations = optim_paras["type_shift"][types]
@@ -709,33 +648,11 @@
     it makes the code prettier and reduces the need to expand the indices in the
     estimation.
 
-<<<<<<< HEAD
-    return is_inadmissible
-
-
-def _get_indices_of_child_states(state_space, options):
-    """For each parent state get the indices of child states.
-
-    During the backward induction, the ``emax_value_functions`` in the future period
-    serve as the ``continuation_values`` of the current period. As the indices for child
-    states never change, these indices can be precomputed and added to the state_space.
-
-    Actually, the indices of the child states do not have to cover the last period, but
-    it makes the code prettier and reduces the need to expand the indices in the
-    estimation.
-
-    """
-    dtype = state_space.indexer[0].dtype
-
-    n_choices = len(options["choices"])
-    n_periods = options["n_periods"]
-=======
     """
     dtype = state_space.indexer[0].dtype
 
     n_choices = len(optim_paras["choices"])
     n_periods = optim_paras["n_periods"]
->>>>>>> 19057d16
     n_states = state_space.states.shape[0]
 
     indices = np.full((n_states, n_choices), -1, dtype=dtype)
@@ -751,13 +668,8 @@
             state_space.indexer[period],
             state_space.indexer[period + 1],
             state_space.is_inadmissible,
-<<<<<<< HEAD
-            len(options["choices_w_exp"]),
-            options["n_lagged_choices"],
-=======
             len(optim_paras["choices_w_exp"]),
             optim_paras["n_lagged_choices"],
->>>>>>> 19057d16
         )
 
     return indices
