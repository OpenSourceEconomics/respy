--- conflicted
+++ resolved
@@ -69,8 +69,6 @@
 
         return slices
 
-<<<<<<< HEAD
-=======
     def _create_is_inadmissible(self, optim_paras, options):
         core = self.core.copy()
 
@@ -134,7 +132,6 @@
 
         return indices
 
->>>>>>> ba278f2f
 
 class _SingleDimStateSpace(_BaseStateSpace):
     """The state space of a discrete choice dynamic programming model.
@@ -191,30 +188,15 @@
         self.dense_covariates = dense_covariates if dense_covariates is not None else {}
         self.mixed_covariates = options["covariates_mixed"]
         self.base_draws_sol = base_draws_sol
-<<<<<<< HEAD
         self.slices_by_periods = super()._create_slices_by_core_periods()
-        self._initialize_attributes(optim_paras)
         self.is_inadmissible = self._create_is_inadmissible(optim_paras, options)
-        self.indices_of_child_states = self._create_indices_of_child_states(optim_paras)
-=======
-        self.slices_by_periods = (
-            super()._create_slices_by_core_periods()
-            if slices_by_periods is None
-            else slices_by_periods
-        )
-        self.is_inadmissible = (
-            self._create_is_inadmissible(optim_paras, options)
-            if is_inadmissible is None
-            else is_inadmissible
-        )
-        self.indices_of_child_states = (
-            super()._create_indices_of_child_states(optim_paras)
-            if indices_of_child_states is None
-            else indices_of_child_states
-        )
+        self.indices_of_child_states = super()._create_indices_of_child_states(
+            optim_paras
+        )
+
         # HOTFIX: Will be removed with flexible choice sets.
         self.expected_value_functions = np.empty(self.core.shape[0])
->>>>>>> ba278f2f
+        self.transition_probabilities = {}
 
     def get_attribute(self, attr):
         """Get an attribute of the state space."""
@@ -311,15 +293,7 @@
         return subset_trans_probs
 
     def set_attribute(self, attribute, value):
-<<<<<<< HEAD
-        attr = self.get_attribute(attribute)
-        if isinstance(attr, np.ndarray):
-            attr[:] = value
-        else:
-            setattr(self, attribute, value)
-=======
         setattr(self, attribute, value)
->>>>>>> ba278f2f
 
     def set_attribute_from_period(self, attribute, value, period):
         self.get_attribute_from_period(attribute, period)[:] = value
@@ -330,109 +304,6 @@
         states = compute_covariates(states, self.mixed_covariates)
         return states
 
-<<<<<<< HEAD
-    def _initialize_attributes(self, optim_paras):
-        """Initialize attributes to use references later."""
-        n_states = self.core.shape[0]
-        n_choices = len(optim_paras["choices"])
-        n_choices_w_wage = len(optim_paras["choices_w_wage"])
-        n_choices_wo_wage = n_choices - n_choices_w_wage
-
-        for name, container in (
-            ("expected_value_functions", np.empty(n_states)),
-            (
-                "wages",
-                np.column_stack(
-                    (
-                        np.empty((n_states, n_choices_w_wage)),
-                        np.ones((n_states, n_choices_wo_wage)),
-                    )
-                ),
-            ),
-            ("nonpecs", np.zeros((n_states, n_choices))),
-            ("transition_probabilities", {}),
-        ):
-            setattr(self, name, container.copy())
-
-    def _create_is_inadmissible(self, optim_paras, options):
-        core = self.core.copy()
-        # Apply the maximum experience as a default constraint only if its not the last
-        # period. Otherwise, it is unconstrained.
-        for choice in optim_paras["choices_w_exp"]:
-            max_exp = optim_paras["choices"][choice]["max"]
-            formula = (
-                f"exp_{choice} == {max_exp}"
-                if max_exp != optim_paras["n_periods"] - 1
-                else "False"
-            )
-            core[choice] = core.eval(formula)
-
-        # Apply no constraint for choices without experience.
-        for choice in optim_paras["choices_wo_exp"]:
-            core[choice] = core.eval("False")
-
-        # Apply user-defined constraints
-        for choice in optim_paras["choices"]:
-            for formula in options["inadmissible_states"].get(choice, []):
-                core[choice] |= core.eval(formula)
-
-        is_inadmissible = core[optim_paras["choices"]].to_numpy(dtype=np.bool)
-
-        if np.any(is_inadmissible) and optim_paras["inadmissibility_penalty"] is None:
-            warnings.warn(
-                "Some choices in the model are not admissible all the time. Thus, respy"
-                " applies a penalty to the utility for these choices which is "
-                f"{INADMISSIBILITY_PENALTY} by default. For the full solution, the "
-                "penalty only needs to be larger than all other value functions to be "
-                "effective. Choose a milder penalty for the interpolation which does "
-                "not dominate the linear interpolation model."
-            )
-
-        return is_inadmissible
-
-    def _create_indices_of_child_states(self, optim_paras):
-        """For each parent state get the indices of child states.
-
-        During the backward induction, the ``expected_value_functions`` in the future
-        period serve as the ``continuation_values`` of the current period. As the
-        indices for child states never change, these indices can be precomputed and
-        added to the state_space.
-
-        Actually, the indices of the child states do not have to cover the last period,
-        but it makes the code prettier and reduces the need to expand the indices in the
-        estimation.
-
-        """
-        n_choices = len(optim_paras["choices"])
-        n_choices_w_exp = len(optim_paras["choices_w_exp"])
-        n_periods = optim_paras["n_periods"]
-        n_states = self.core.shape[0]
-        core_columns = create_core_state_space_columns(optim_paras)
-
-        indices = np.full(
-            (n_states, n_choices), INDEXER_INVALID_INDEX, dtype=INDEXER_DTYPE
-        )
-
-        # Skip the last period which does not have child states.
-        for period in reversed(range(n_periods - 1)):
-            states_in_period = self.core.query("period == @period")[
-                core_columns
-            ].to_numpy(dtype=np.int8)
-
-            indices = _insert_indices_of_child_states(
-                indices,
-                states_in_period,
-                self.indexer[period],
-                self.indexer[period + 1],
-                self.is_inadmissible,
-                n_choices_w_exp,
-                optim_paras["n_lagged_choices"],
-            )
-
-        return indices
-
-=======
->>>>>>> ba278f2f
 
 class _MultiDimStateSpace(_BaseStateSpace):
     """The state space of a discrete choice dynamic programming model.
