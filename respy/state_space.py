--- conflicted
+++ resolved
@@ -20,12 +20,8 @@
 
 def create_state_space_class(optim_paras, options):
     """Create the state space of the model."""
-<<<<<<< HEAD
-    core, indexer, dense_grid = _create_state_space(optim_paras, options)
-=======
     core, indexer = _create_core_and_indexer(optim_paras, options)
     dense_grid = _create_dense_state_space_grid(optim_paras)
->>>>>>> bc555d0a
 
     # Downcast after calculations or be aware of silent integer overflows.
     core = compute_covariates(core, options["covariates_core"])
@@ -97,7 +93,6 @@
 
         is_inadmissible = core[optim_paras["choices"]].to_numpy(dtype=np.bool)
 
-<<<<<<< HEAD
         if np.any(is_inadmissible) and optim_paras["inadmissibility_penalty"] is None:
             warnings.warn(
                 "'params' does not include a penalty to the utility if an individual "
@@ -110,8 +105,6 @@
                 category=UserWarning,
             )
 
-=======
->>>>>>> bc555d0a
         return is_inadmissible
 
     def _create_indices_of_child_states(self, optim_paras):
@@ -390,18 +383,6 @@
     def set_attribute(self, attribute, value):
         for key, sss in self.sub_state_spaces.items():
             sss.set_attribute(attribute, value[key])
-<<<<<<< HEAD
-
-    def set_attribute_from_period(self, attribute, value, period):
-        for key, sss in self.sub_state_spaces.items():
-            sss.set_attribute_from_period(attribute, value[key], period)
-
-    @property
-    def states(self):
-        return {key: sss.states for key, sss in self.sub_state_spaces.items()}
-
-=======
->>>>>>> bc555d0a
 
     def set_attribute_from_period(self, attribute, value, period):
         for key, sss in self.sub_state_spaces.items():
@@ -489,13 +470,7 @@
 
     indexer = _create_core_state_space_indexer(core, optim_paras)
 
-<<<<<<< HEAD
-    dense_grid = _create_dense_state_space_grid(optim_paras)
-
-    return core, indexer, dense_grid
-=======
     return core, indexer
->>>>>>> bc555d0a
 
 
 def _create_core_state_space(optim_paras):
@@ -673,13 +648,8 @@
         dense_state_space_grid = False
 
     return dense_state_space_grid
-<<<<<<< HEAD
-
-
-=======
-
-
->>>>>>> bc555d0a
+
+
 def _create_core_state_space_indexer(df, optim_paras):
     """Create the indexer for the state space.
 
